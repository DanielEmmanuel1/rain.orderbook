[package]
name = "rain_orderbook_app_settings"
version = "0.0.1"
edition = "2021"
license = "CAL-1.0"
description = "Rain Orderbook app settings parsing & validation"
homepage = "https://github.com/rainprotocol/rain.orderbook"

# See more keys and their definitions at https://doc.rust-lang.org/cargo/reference/manifest.html

[dependencies]
derive_builder = { workspace = true }
alloy-primitives = { workspace = true, features = ["serde"] }
url = { workspace = true, features = ["serde"] }
thiserror = { workspace = true }
serde = { workspace = true, features = ["derive", "rc"] }
serde_yaml = { workspace = true }
serde_json = { workspace = true }
strict-yaml-rust = { workspace = true }
<<<<<<< HEAD
alloy = { workspace = true }
=======
>>>>>>> 64ccc871
typeshare = { workspace = true }
reqwest = { workspace = true }

[dev-dependencies]
tokio = { workspace = true }<|MERGE_RESOLUTION|>--- conflicted
+++ resolved
@@ -17,10 +17,7 @@
 serde_yaml = { workspace = true }
 serde_json = { workspace = true }
 strict-yaml-rust = { workspace = true }
-<<<<<<< HEAD
 alloy = { workspace = true }
-=======
->>>>>>> 64ccc871
 typeshare = { workspace = true }
 reqwest = { workspace = true }
 
