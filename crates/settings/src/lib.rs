--- conflicted
+++ resolved
@@ -7,11 +7,8 @@
 pub mod network;
 pub mod order;
 pub mod orderbook;
-<<<<<<< HEAD
+pub mod plot_source;
 pub mod remote;
-=======
-pub mod plot_source;
->>>>>>> 5b2aeff2
 pub mod scenario;
 pub mod token;
 
