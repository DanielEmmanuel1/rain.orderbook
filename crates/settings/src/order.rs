--- conflicted
+++ resolved
@@ -60,14 +60,11 @@
         index: u8,
         vault_id: Option<String>,
     ) -> Result<Self, YamlError> {
-<<<<<<< HEAD
-        let new_vault_id = OrderCfg::validate_vault_id(&vault_id)?;
-=======
         let new_vault_id = if let Some(ref v) = vault_id {
             if v.is_empty() {
                 None
             } else {
-                match Order::validate_vault_id(v) {
+                match OrderCfg::validate_vault_id(v) {
                     Ok(id) => Some(id),
                     Err(e) => {
                         return Err(YamlError::Field {
@@ -87,7 +84,6 @@
         } else {
             None
         };
->>>>>>> a39712a5
 
         let mut document = self
             .document
