--- conflicted
+++ resolved
@@ -1,12 +1,7 @@
 use super::*;
-<<<<<<< HEAD
 use crate::{
-    metaboard::YamlMetaboard, sentry::Sentry, subgraph::YamlSubgraph, Deployer, Metaboard, Network,
-    Orderbook, Subgraph, Token,
+    metaboard::Metaboard, sentry::Sentry, subgraph::Subgraph, Deployer, Network, Orderbook, Token,
 };
-=======
-use crate::{metaboard::Metaboard, subgraph::Subgraph, Deployer, Network, Orderbook, Token};
->>>>>>> 9be53630
 use std::sync::{Arc, RwLock};
 use strict_yaml_rust::StrictYamlEmitter;
 
@@ -216,12 +211,8 @@
             Address::from_str("0x0000000000000000000000000000000000000002").unwrap()
         );
         assert_eq!(deployer.network, network.into());
-<<<<<<< HEAD
-        assert_eq!(deployer.label, Some("Main Deployer".to_string()));
 
         assert!(ob_yaml.get_sentry().unwrap());
-=======
->>>>>>> 9be53630
     }
 
     #[test]
