--- conflicted
+++ resolved
@@ -83,25 +83,24 @@
     fn get_remote_networks_from_cache(&self) -> HashMap<String, NetworkCfg> {
         self.cache.get_remote_networks()
     }
+
+    fn get_remote_tokens_from_cache(&self) -> HashMap<String, TokenCfg> {
+        self.cache.get_remote_tokens()
+    }
 }
 
 impl OrderbookYaml {
-<<<<<<< HEAD
+    pub fn get_network_keys(&self) -> Result<Vec<String>, YamlError> {
+        let mut context = self.create_context();
+        self.expand_context_with_remote_networks(&mut context);
+
+        Ok(self.get_networks()?.keys().cloned().collect())
+    }
     pub fn get_networks(&self) -> Result<HashMap<String, NetworkCfg>, YamlError> {
-        let mut context = Context::new();
-        context.add_remote_networks(self.cache.get_remote_networks());
-=======
-    pub fn get_network_keys(&self) -> Result<Vec<String>, YamlError> {
-        let mut context = self.create_context();
-        self.expand_context_with_remote_networks(&mut context);
->>>>>>> e4d66653
-
-        let networks = NetworkCfg::parse_all_from_yaml(self.documents.clone(), Some(&context))?;
-        Ok(networks)
-    }
-    pub fn get_network_keys(&self) -> Result<Vec<String>, YamlError> {
-        let networks = self.get_networks()?;
-        Ok(networks.keys().cloned().collect())
+        let mut context = self.create_context();
+        self.expand_context_with_remote_networks(&mut context);
+
+        NetworkCfg::parse_all_from_yaml(self.documents.clone(), Some(&context))
     }
     pub fn get_network(&self, key: &str) -> Result<NetworkCfg, YamlError> {
         let mut context = self.create_context();
@@ -118,6 +117,7 @@
     pub fn get_token_keys(&self) -> Result<Vec<String>, YamlError> {
         let mut context = self.create_context();
         self.expand_context_with_remote_networks(&mut context);
+        self.expand_context_with_remote_tokens(&mut context);
 
         let tokens = TokenCfg::parse_all_from_yaml(self.documents.clone(), Some(&context))?;
         Ok(tokens.keys().cloned().collect())
@@ -125,20 +125,18 @@
     pub fn get_token(&self, key: &str) -> Result<TokenCfg, YamlError> {
         let mut context = self.create_context();
         self.expand_context_with_remote_networks(&mut context);
+        self.expand_context_with_remote_tokens(&mut context);
 
         TokenCfg::parse_from_yaml(self.documents.clone(), key, Some(&context))
-<<<<<<< HEAD
     }
 
     pub fn get_remote_tokens(&self) -> Result<Option<RemoteTokensCfg>, YamlError> {
         let mut context = Context::new();
-        context.add_remote_networks(self.cache.get_remote_networks());
+        self.expand_context_with_remote_networks(&mut context);
 
         let remote_tokens =
             RemoteTokensCfg::parse_from_yaml_optional(self.documents.clone(), None)?;
         Ok(remote_tokens)
-=======
->>>>>>> e4d66653
     }
 
     pub fn get_subgraph_keys(&self) -> Result<Vec<String>, YamlError> {
