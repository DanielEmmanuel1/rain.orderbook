use crate::{
    yaml::{
        context::Context, default_document, get_hash_value, optional_hash, optional_string,
        optional_vec, require_string, require_vec, YamlError, YamlParsableHash, YamlParseableValue,
    },
    Deployment, Token, TokenRef,
};
use alloy::primitives::{ruint::ParseError, utils::UnitsError};
use serde::{Deserialize, Serialize};
use std::{
    collections::HashMap,
    sync::{Arc, RwLock},
};
use strict_yaml_rust::StrictYaml;
use thiserror::Error;
use typeshare::typeshare;

#[cfg(target_family = "wasm")]
use rain_orderbook_bindings::{impl_all_wasm_traits, wasm_traits::prelude::*};

// Config source for Gui
#[typeshare]
#[derive(Debug, PartialEq, Serialize, Deserialize, Clone)]
#[cfg_attr(target_family = "wasm", derive(Tsify))]
#[serde(rename_all = "kebab-case")]
pub struct GuiPresetSource {
    #[serde(skip_serializing_if = "Option::is_none")]
    pub name: Option<String>,
    pub value: String,
}
#[cfg(target_family = "wasm")]
impl_all_wasm_traits!(GuiPresetSource);

#[typeshare]
#[derive(Debug, PartialEq, Serialize, Deserialize, Clone)]
#[serde(rename_all = "kebab-case")]
pub struct GuiDepositSource {
    pub token: TokenRef,
    pub presets: Vec<String>,
}

#[typeshare]
#[derive(Debug, PartialEq, Serialize, Deserialize, Clone)]
#[serde(rename_all = "kebab-case")]
pub struct GuiFieldDefinitionSource {
    pub binding: String,
    pub name: String,
    pub description: Option<String>,
    pub presets: Option<Vec<GuiPresetSource>>,
}

#[typeshare]
#[derive(Debug, PartialEq, Serialize, Deserialize, Clone)]
#[serde(rename_all = "kebab-case")]
pub struct GuiDeploymentSource {
    pub name: String,
    pub description: String,
    pub deposits: Vec<GuiDepositSource>,
    pub fields: Vec<GuiFieldDefinitionSource>,
    #[serde(skip_serializing_if = "Option::is_none")]
    pub select_tokens: Option<Vec<TokenRef>>,
}

#[typeshare]
#[derive(Debug, PartialEq, Serialize, Deserialize, Clone)]
#[serde(rename_all = "kebab-case")]
pub struct GuiConfigSource {
    pub name: String,
    pub description: String,
    pub deployments: HashMap<String, GuiDeploymentSource>,
}
impl GuiConfigSource {
    pub fn try_into_gui(
        self,
        deployments: &HashMap<String, Arc<Deployment>>,
        tokens: &HashMap<String, Arc<Token>>,
    ) -> Result<Gui, ParseGuiConfigSourceError> {
        let gui_deployments = self
            .deployments
            .iter()
            .map(|(deployment_name, deployment_source)| {
                let deployment = deployments
                    .get(deployment_name)
                    .ok_or(ParseGuiConfigSourceError::DeploymentNotFoundError(
                        deployment_name.clone(),
                    ))
                    .map(Arc::clone)?;

                let deposits = deployment_source
                    .deposits
                    .iter()
                    .map(|deposit_source| {
                        let token = tokens
                            .get(&deposit_source.token)
                            .ok_or(ParseGuiConfigSourceError::TokenNotFoundError(
                                deposit_source.token.clone(),
                            ))
                            .map(Arc::clone)?;

                        Ok(GuiDeposit {
                            token: Some(token.clone()),
                            presets: deposit_source.presets.clone(),
                        })
                    })
                    .collect::<Result<Vec<_>, ParseGuiConfigSourceError>>()?;

                let fields = deployment_source
                    .fields
                    .iter()
                    .map(|field_source| {
                        Ok(GuiFieldDefinition {
                            binding: field_source.binding.clone(),
                            name: field_source.name.clone(),
                            description: field_source.description.clone(),
                            presets: field_source
                                .presets
                                .as_ref()
                                .map(|presets| {
                                    presets
                                        .iter()
                                        .enumerate()
                                        .map(|(i, preset)| {
                                            Ok(GuiPreset {
                                                id: i.to_string(),
                                                name: preset.name.clone(),
                                                value: preset.value.clone(),
                                            })
                                        })
                                        .collect::<Result<Vec<_>, ParseGuiConfigSourceError>>()
                                })
                                .transpose()?,
                        })
                    })
                    .collect::<Result<Vec<_>, ParseGuiConfigSourceError>>()?;

                Ok((
                    deployment_name.clone(),
                    GuiDeployment {
                        document: default_document(),
                        key: deployment_name.to_string(),
                        deployment,
                        name: deployment_source.name.clone(),
                        description: deployment_source.description.clone(),
                        deposits,
                        fields,
                        select_tokens: deployment_source.select_tokens.clone(),
                    },
                ))
            })
            .collect::<Result<HashMap<_, _>, ParseGuiConfigSourceError>>()?;

        Ok(Gui {
            name: self.name,
            description: self.description,
            deployments: gui_deployments,
        })
    }
}

#[derive(Error, Debug)]
pub enum ParseGuiConfigSourceError {
    #[error("Deployment not found: {0}")]
    DeploymentNotFoundError(String),
    #[error("Token not found: {0}")]
    TokenNotFoundError(String),
    #[error(transparent)]
    ParseError(#[from] ParseError),
    #[error(transparent)]
    UnitsError(#[from] UnitsError),
}

// Config for Gui

#[typeshare]
#[derive(Debug, PartialEq, Serialize, Deserialize, Clone)]
#[cfg_attr(target_family = "wasm", derive(Tsify))]
pub struct GuiPreset {
    pub id: String,
    #[typeshare(typescript(type = "string"))]
    pub name: Option<String>,
    pub value: String,
}
#[cfg(target_family = "wasm")]
impl_all_wasm_traits!(GuiPreset);

#[typeshare]
#[derive(Debug, PartialEq, Serialize, Deserialize, Clone)]
#[cfg_attr(target_family = "wasm", derive(Tsify))]
pub struct GuiDeposit {
    #[typeshare(typescript(type = "Token | undefined"))]
    pub token: Option<Arc<Token>>,
    #[cfg_attr(target_family = "wasm", tsify(type = "string[]"))]
    pub presets: Vec<String>,
}
#[cfg(target_family = "wasm")]
impl_all_wasm_traits!(GuiDeposit);

#[typeshare]
#[derive(Debug, Serialize, Deserialize, Clone)]
#[cfg_attr(target_family = "wasm", derive(Tsify))]
pub struct GuiDeployment {
    #[serde(skip, default = "default_document")]
    pub document: Arc<RwLock<StrictYaml>>,
    pub key: String,
    #[typeshare(typescript(type = "Deployment"))]
    pub deployment: Arc<Deployment>,
    pub name: String,
    pub description: String,
    pub deposits: Vec<GuiDeposit>,
    pub fields: Vec<GuiFieldDefinition>,
    pub select_tokens: Option<Vec<String>>,
}
#[cfg(target_family = "wasm")]
impl_all_wasm_traits!(GuiDeployment);

impl PartialEq for GuiDeployment {
    fn eq(&self, other: &Self) -> bool {
        self.key == other.key
            && self.deployment == other.deployment
            && self.name == other.name
            && self.description == other.description
            && self.deposits == other.deposits
            && self.fields == other.fields
            && self.select_tokens == other.select_tokens
    }
}

#[typeshare]
#[derive(Debug, PartialEq, Serialize, Deserialize, Clone)]
#[cfg_attr(target_family = "wasm", derive(Tsify))]
pub struct GuiFieldDefinition {
    pub binding: String,
    pub name: String,
    pub description: Option<String>,
    pub presets: Option<Vec<GuiPreset>>,
}
#[cfg(target_family = "wasm")]
impl_all_wasm_traits!(GuiFieldDefinition);

#[typeshare]
#[derive(Debug, PartialEq, Serialize, Deserialize, Clone)]
#[cfg_attr(target_family = "wasm", derive(Tsify))]
pub struct Gui {
    pub name: String,
    pub description: String,
    pub deployments: HashMap<String, GuiDeployment>,
}
#[cfg(target_family = "wasm")]
impl_all_wasm_traits!(Gui);

impl Gui {}

impl YamlParseableValue for Gui {
    fn parse_from_yaml(
        _: Vec<Arc<RwLock<StrictYaml>>>,
        _: Option<&Context>,
    ) -> Result<Self, YamlError> {
        Err(YamlError::InvalidTraitFunction)
    }

    fn parse_from_yaml_optional(
        documents: Vec<Arc<RwLock<StrictYaml>>>,
        _: Option<&Context>,
    ) -> Result<Option<Self>, YamlError> {
        let mut gui_res: Option<Gui> = None;
        let mut gui_deployments_res: HashMap<String, GuiDeployment> = HashMap::new();

        for document in &documents {
            let document_read = document.read().map_err(|_| YamlError::ReadLockError)?;

            if let Some(gui) = optional_hash(&document_read, "gui") {
                let name = require_string(
                    get_hash_value(gui, "name", Some("name field missing in gui".to_string()))?,
                    None,
                    Some("name field must be a string in gui".to_string()),
                )?;

                let description = require_string(
                    get_hash_value(
                        gui,
                        "description",
                        Some("description field missing in gui".to_string()),
                    )?,
                    None,
                    Some("description field must be a string in gui".to_string()),
                )?;

                if gui_res.is_none() {
                    gui_res = Some(Gui {
                        name,
                        description,
                        deployments: gui_deployments_res.clone(),
                    });
                }

                let deployments = gui
                    .get(&StrictYaml::String("deployments".to_string()))
                    .ok_or(YamlError::ParseError(
                        "deployments field missing in gui".to_string(),
                    ))?
                    .as_hash()
                    .ok_or(YamlError::ParseError(
                        "deployments field must be a map in gui".to_string(),
                    ))?;

                for (deployment_name, deployment_yaml) in deployments {
                    let deployment_name = deployment_name.as_str().unwrap_or_default().to_string();

                    let deployment =
                        Deployment::parse_from_yaml(documents.clone(), &deployment_name, None)?;

                    let context = Context::with_order(deployment.order.clone());

                    let name = require_string(
                        deployment_yaml,
                        Some("name"),
                        Some(format!(
                            "name string missing in gui deployment: {deployment_name}"
                        )),
                    )?;

                    let description = require_string(
                        deployment_yaml,
                        Some("description"),
                        Some(format!(
                            "description string missing in gui deployment: {deployment_name}"
                        )),
                    )?;

                    let deposits = require_vec(
                        deployment_yaml,
                        "deposits",
                        Some(format!(
                            "deposits list missing in gui deployment: {deployment_name}",
                        )),
                    )?.iter().enumerate().map(|(deposit_index, deposit_value)| {
                        let token =  Token::parse_from_yaml(documents.clone(), &require_string(
                            deposit_value,
                            Some("token"),
                            Some(format!(
                                "token string missing for deposit index: {deposit_index} in gui deployment: {deployment_name}",
                            )),
<<<<<<< HEAD
                        )?);
=======
                        )?, None)?;
>>>>>>> 2a65df51

                        let presets = require_vec(
                            deposit_value,
                            "presets",
                            Some(format!(
                                "presets list missing for deposit index: {deposit_index} in gui deployment: {deployment_name}",
                            )),
                        )?
                        .iter()
                        .enumerate()
                        .map(|(preset_index, preset_yaml)| {
                            Ok(preset_yaml.as_str().ok_or(YamlError::ParseError(format!(
                                "preset value must be a string for preset list index: {preset_index} for deposit index: {deposit_index} in gui deployment: {deployment_name}",
                            )))?.to_string())
                        })
                        .collect::<Result<Vec<_>, YamlError>>()?;

                        let gui_deposit = GuiDeposit {
                            token: token.ok().map(Arc::new),
                            presets,
                        };
                        Ok(gui_deposit)
                    })
                    .collect::<Result<Vec<_>, YamlError>>()?;

                    let fields = require_vec(
                        deployment_yaml,
                        "fields",
                        Some(format!(
                            "fields list missing in gui deployment: {deployment_name}"
                        )),
                    )?.iter().enumerate().map(|(field_index, field_yaml)| {
                        let binding = require_string(
                            field_yaml,
                            Some("binding"),
                            Some(format!(
                                "binding string missing for field index: {field_index} in gui deployment: {deployment_name}",
                            )),
                        )?;

                        let name = require_string(
                            field_yaml,
                            Some("name"),
                            Some(format!(
                                "name string missing for field index: {field_index} in gui deployment: {deployment_name}",
                            )),
                        )?;
                        let interpolated_name = context.interpolate(&name)?;

                        let description = optional_string(field_yaml, "description");
                        let interpolated_description = description.map(|description| context.interpolate(&description)).transpose()?;

                        let presets = match optional_vec(field_yaml, "presets") {
                            Some(p) => Some(p.iter().enumerate().map(|(preset_index, preset_yaml)| {
                                let name = optional_string(preset_yaml, "name");
                                let value = require_string(
                                    preset_yaml,
                                    Some("value"),
                                    Some(format!(
                                        "preset value must be a string for preset index: {preset_index} for field index: {field_index} in gui deployment: {deployment_name}",
                                    ))
                                )?;

                                let gui_preset = GuiPreset {
                                    id: preset_index.to_string(),
                                    name,
                                    value,
                                };
                                Ok(gui_preset)
                            })
                            .collect::<Result<Vec<_>, YamlError>>()?),
                            None => None,
                        };

                        let gui_field_definition = GuiFieldDefinition {
                            binding,
                            name: interpolated_name,
                            description: interpolated_description,
                            presets
                        };
                        Ok(gui_field_definition)
                    })
                    .collect::<Result<Vec<_>, YamlError>>()?;

                    let select_tokens = match optional_vec(deployment_yaml, "select-tokens") {
                        Some(tokens) => Some(
                            tokens
                                .iter()
                                .enumerate()
                                .map(|(select_token_index, select_token_value)| {
                                    Ok(select_token_value.as_str().ok_or(YamlError::ParseError(format!(
                                        "select-token value must be a string for select-token index: {select_token_index} in gui deployment: {deployment_name}",
                                    )))?.to_string())
                                })
                                .collect::<Result<Vec<_>, YamlError>>()?,
                        ),
                        None => None,
                    };

                    let gui_deployment = GuiDeployment {
                        document: document.clone(),
                        key: deployment_name.clone(),
                        deployment: Arc::new(deployment),
                        name,
                        description,
                        deposits,
                        fields,
                        select_tokens,
                    };

                    if gui_deployments_res.contains_key(&deployment_name) {
                        return Err(YamlError::KeyShadowing(deployment_name));
                    }
                    gui_deployments_res.insert(deployment_name, gui_deployment);
                }
                if let Some(gui) = &mut gui_res {
                    gui.deployments.clone_from(&gui_deployments_res);
                }
            }
        }

        Ok(gui_res)
    }
}

#[cfg(test)]
mod tests {
    use super::*;
    use crate::{
        test::{mock_deployer, mock_network, mock_token},
        yaml::tests::get_document,
        Order, Scenario,
    };
    use alloy::primitives::Address;
    use std::sync::RwLock;
    use strict_yaml_rust::StrictYaml;

    #[test]
    fn test_gui_creation_success() {
        let gui_config_source = GuiConfigSource {
            name: "test-gui".to_string(),
            description: "test-gui-description".to_string(),
            deployments: HashMap::from([(
                "test-deployment".to_string(),
                GuiDeploymentSource {
                    name: "test-deployment".to_string(),
                    description: "test-deployment-description".to_string(),
                    deposits: vec![GuiDepositSource {
                        token: "test-token".to_string(),
                        presets: vec!["1.3".to_string(), "2.7".to_string()],
                    }],
                    fields: vec![
                        GuiFieldDefinitionSource {
                            binding: "test-binding".to_string(),
                            name: "test-name".to_string(),
                            description: Some("test-description".to_string()),
                            presets: Some(vec![
                                GuiPresetSource {
                                    name: Some("test-preset".to_string()),
                                    value: "0.015".to_string(),
                                },
                                GuiPresetSource {
                                    name: Some("test-preset-2".to_string()),
                                    value: "0.3".to_string(),
                                },
                            ]),
                        },
                        GuiFieldDefinitionSource {
                            binding: "test-binding-2".to_string(),
                            name: "test-name-2".to_string(),
                            description: Some("test-description-2".to_string()),
                            presets: Some(vec![
                                GuiPresetSource {
                                    name: None,
                                    value: "3.2".to_string(),
                                },
                                GuiPresetSource {
                                    name: None,
                                    value: "4.8".to_string(),
                                },
                            ]),
                        },
                        GuiFieldDefinitionSource {
                            binding: "test-binding-3".to_string(),
                            name: "test-name-3".to_string(),
                            description: Some("test-description-3".to_string()),
                            presets: Some(vec![
                                GuiPresetSource {
                                    name: None,
                                    value: Address::default().to_string(),
                                },
                                GuiPresetSource {
                                    name: None,
                                    value: "some-value".to_string(),
                                },
                                GuiPresetSource {
                                    name: None,
                                    value: "true".to_string(),
                                },
                            ]),
                        },
                    ],
                    select_tokens: Some(vec!["test-token".to_string()]),
                },
            )]),
        };
        let scenario = Scenario {
            document: Arc::new(RwLock::new(StrictYaml::String("".to_string()))),
            key: "scenario1".into(),
            bindings: HashMap::new(),
            deployer: mock_deployer(),
            runs: None,
            blocks: None,
        };
        let order = Order {
            document: Arc::new(RwLock::new(StrictYaml::String("".to_string()))),
            key: String::new(),
            inputs: vec![],
            outputs: vec![],
            network: mock_network(),
            deployer: None,
            orderbook: None,
        };
        let deployment = Deployment {
            document: Arc::new(RwLock::new(StrictYaml::String("".to_string()))),
            key: "test-deployment".to_string(),
            scenario: Arc::new(scenario),
            order: Arc::new(order),
        };
        let deployments = HashMap::from([("test-deployment".to_string(), Arc::new(deployment))]);
        let tokens = HashMap::from([("test-token".to_string(), mock_token("test-token"))]);

        let gui = gui_config_source
            .try_into_gui(&deployments, &tokens)
            .unwrap();

        assert_eq!(gui.name, "test-gui");
        assert_eq!(gui.description, "test-gui-description");
        assert_eq!(gui.deployments.len(), 1);
        let deployment = &gui.deployments.get("test-deployment").unwrap();
        assert_eq!(deployment.name, "test-deployment");
        assert_eq!(deployment.description, "test-deployment-description");
        assert_eq!(deployment.deposits.len(), 1);
        let deposit = &deployment.deposits[0];
        assert_eq!(
            deposit.token.as_ref().unwrap().label,
            Some("test-token".to_string())
        );
        assert_eq!(deposit.presets.len(), 2);
        assert_eq!(deposit.presets[0], "1.3".to_string());
        assert_eq!(deposit.presets[1], "2.7".to_string());
        assert_eq!(deployment.fields.len(), 3);
        let field1 = &deployment.fields[0];
        assert_eq!(field1.binding, "test-binding");
        assert_eq!(field1.name, "test-name");
        assert_eq!(field1.description, Some("test-description".to_string()));
        let presets = field1.presets.as_ref().unwrap();
        assert_eq!(presets.len(), 2);
        assert_eq!(presets[0].name, Some("test-preset".to_string()));
        assert_eq!(presets[0].value, "0.015".to_string());
        assert_eq!(presets[1].name, Some("test-preset-2".to_string()));
        assert_eq!(presets[1].value, "0.3".to_string());
        let field2 = &deployment.fields[1];
        assert_eq!(field2.binding, "test-binding-2");
        assert_eq!(field2.name, "test-name-2");
        assert_eq!(field2.description, Some("test-description-2".to_string()));
        let presets = field2.presets.as_ref().unwrap();
        assert_eq!(presets.len(), 2);
        assert_eq!(presets[0].name, None);
        assert_eq!(presets[1].name, None);
        assert_eq!(presets[1].value, "4.8".to_string());
        let field3 = &deployment.fields[2];
        assert_eq!(field3.binding, "test-binding-3");
        assert_eq!(field3.name, "test-name-3");
        assert_eq!(field3.description, Some("test-description-3".to_string()));
        let presets = field3.presets.as_ref().unwrap();
        assert_eq!(presets.len(), 3);
        assert_eq!(presets[0].value, Address::default().to_string());
        assert_eq!(presets[1].value, "some-value".to_string());
        assert_eq!(presets[2].value, "true".to_string());
        assert_eq!(
            deployment.select_tokens,
            Some(vec!["test-token".to_string()])
        );
    }

    #[test]
    fn test_parse_gui_from_yaml() {
        let yaml = r#"
gui:
    test: test
"#;
        let error = Gui::parse_from_yaml_optional(vec![get_document(yaml)], None).unwrap_err();
        assert_eq!(
            error,
            YamlError::ParseError("name field missing in gui".to_string())
        );
        let yaml = r#"
gui:
    name:
      - test
"#;
        let error = Gui::parse_from_yaml_optional(vec![get_document(yaml)], None).unwrap_err();
        assert_eq!(
            error,
            YamlError::ParseError("name field must be a string in gui".to_string())
        );
        let yaml = r#"
gui:
    name:
      - test: test
"#;
        let error = Gui::parse_from_yaml_optional(vec![get_document(yaml)], None).unwrap_err();
        assert_eq!(
            error,
            YamlError::ParseError("name field must be a string in gui".to_string())
        );

        let yaml = r#"
gui:
    name: test
"#;
        let error = Gui::parse_from_yaml_optional(vec![get_document(yaml)], None).unwrap_err();
        assert_eq!(
            error,
            YamlError::ParseError("description field missing in gui".to_string())
        );
        let yaml = r#"
gui:
    name: test
    description:
      - test
"#;
        let error = Gui::parse_from_yaml_optional(vec![get_document(yaml)], None).unwrap_err();
        assert_eq!(
            error,
            YamlError::ParseError("description field must be a string in gui".to_string())
        );
        let yaml = r#"
gui:
    name: test
    description:
      - test: test
"#;
        let error = Gui::parse_from_yaml_optional(vec![get_document(yaml)], None).unwrap_err();
        assert_eq!(
            error,
            YamlError::ParseError("description field must be a string in gui".to_string())
        );

        let yaml = r#"
gui:
    name: test
    description: test
"#;
        let error = Gui::parse_from_yaml_optional(vec![get_document(yaml)], None).unwrap_err();
        assert_eq!(
            error,
            YamlError::ParseError("deployments field missing in gui".to_string())
        );
        let yaml = r#"
gui:
    name: test
    description: test
    deployments: test
"#;
        let error = Gui::parse_from_yaml_optional(vec![get_document(yaml)], None).unwrap_err();
        assert_eq!(
            error,
            YamlError::ParseError("deployments field must be a map in gui".to_string())
        );
        let yaml = r#"
gui:
    name: test
    description: test
    deployments:
        - test: test
"#;
        let error = Gui::parse_from_yaml_optional(vec![get_document(yaml)], None).unwrap_err();
        assert_eq!(
            error,
            YamlError::ParseError("deployments field must be a map in gui".to_string())
        );

        let yaml = r#"
gui:
    name: test
    description: test
    deployments:
        deployment1:
            test: test
"#;
        let error = Gui::parse_from_yaml_optional(vec![get_document(yaml)], None).unwrap_err();
        assert_eq!(
            error,
            YamlError::ParseError("missing field: deployments".to_string())
        );

        let yaml_prefix = r#"
networks:
    network1:
        rpc: https://eth.llamarpc.com
        chain-id: 1
deployers:
    deployer1:
        address: 0x0000000000000000000000000000000000000000
        network: network1
scenarios:
    scenario1:
        bindings:
            test: test
        deployer: deployer1
tokens:
    token1:
        address: 0x0000000000000000000000000000000000000001
        network: network1
    token2:
        address: 0x0000000000000000000000000000000000000002
        network: network1
orders:
    order1:
        inputs:
            - token: token1
        outputs:
            - token: token2
        deployer: deployer1
deployments:
    deployment1:
        scenario: scenario1
        order: order1
"#;

        let yaml = r#"
gui:
    name: test
    description: test
    deployments:
        deployment1:
            test: test
"#;
        let error = Gui::parse_from_yaml_optional(
            vec![get_document(&format!("{yaml_prefix}{yaml}"))],
            None,
        )
        .unwrap_err();
        assert_eq!(
            error,
            YamlError::ParseError("name string missing in gui deployment: deployment1".to_string())
        );

        let yaml = r#"
gui:
    name: test
    description: test
    deployments:
        deployment1:
            name: deployment1
"#;
        let error = Gui::parse_from_yaml_optional(
            vec![get_document(&format!("{yaml_prefix}{yaml}"))],
            None,
        )
        .unwrap_err();
        assert_eq!(
            error,
            YamlError::ParseError(
                "description string missing in gui deployment: deployment1".to_string()
            )
        );

        let yaml = r#"
gui:
    name: test
    description: test
    deployments:
        deployment1:
            name: some name
            description: some description
"#;
        let error = Gui::parse_from_yaml_optional(
            vec![get_document(&format!("{yaml_prefix}{yaml}"))],
            None,
        )
        .unwrap_err();
        assert_eq!(
            error,
            YamlError::ParseError(
                "deposits list missing in gui deployment: deployment1".to_string()
            )
        );

        let yaml = r#"
gui:
    name: test
    description: test
    deployments:
        deployment1:
            name: test
            description: test
            deposits:
                - test: test
"#;
        let error = Gui::parse_from_yaml_optional(
            vec![get_document(&format!("{yaml_prefix}{yaml}"))],
            None,
        )
        .unwrap_err();
        assert_eq!(
            error,
            YamlError::ParseError(
                "token string missing for deposit index: 0 in gui deployment: deployment1"
                    .to_string()
            )
        );

        let yaml = r#"
gui:
    name: test
    description: test
    deployments:
        deployment1:
            name: test
            description: test
            deposits:
<<<<<<< HEAD
=======
                - token: test
"#;
        let error = Gui::parse_from_yaml_optional(
            vec![get_document(&format!("{yaml_prefix}{yaml}"))],
            None,
        )
        .unwrap_err();
        assert_eq!(error, YamlError::KeyNotFound("test".to_string()));

        let yaml = r#"
gui:
    name: test
    description: test
    deployments:
        deployment1:
            name: test
            description: test
            deposits:
>>>>>>> 2a65df51
                - token: token1
"#;
        let error = Gui::parse_from_yaml_optional(
            vec![get_document(&format!("{yaml_prefix}{yaml}"))],
            None,
        )
        .unwrap_err();
        assert_eq!(
            error,
            YamlError::ParseError(
                "presets list missing for deposit index: 0 in gui deployment: deployment1"
                    .to_string()
            )
        );

        let yaml = r#"
gui:
    name: test
    description: test
    deployments:
        deployment1:
            name: test
            description: test
            deposits:
                - token: token1
                  presets:
                    - test: test
"#;
        let error = Gui::parse_from_yaml_optional(
            vec![get_document(&format!("{yaml_prefix}{yaml}"))],
            None,
        )
        .unwrap_err();
        assert_eq!(
            error,
            YamlError::ParseError(
                "preset value must be a string for preset list index: 0 for deposit index: 0 in gui deployment: deployment1"
                    .to_string()
            )
        );

        let yaml = r#"
gui:
    name: test
    description: test
    deployments:
        deployment1:
            name: test
            description: test
            deposits:
                - token: token1
                  presets:
                    - "1"
"#;
        let error = Gui::parse_from_yaml_optional(
            vec![get_document(&format!("{yaml_prefix}{yaml}"))],
            None,
        )
        .unwrap_err();
        assert_eq!(
            error,
            YamlError::ParseError("fields list missing in gui deployment: deployment1".to_string())
        );

        let yaml = r#"
gui:
    name: test
    description: test
    deployments:
        deployment1:
            name: test
            description: test
            deposits:
                - token: token1
                  presets:
                    - "1"
            fields:
                - test: test
"#;
        let error = Gui::parse_from_yaml_optional(
            vec![get_document(&format!("{yaml_prefix}{yaml}"))],
            None,
        )
        .unwrap_err();
        assert_eq!(
            error,
            YamlError::ParseError(
                "binding string missing for field index: 0 in gui deployment: deployment1"
                    .to_string()
            )
        );

        let yaml = r#"
gui:
    name: test
    description: test
    deployments:
        deployment1:
            name: test
            description: test
            deposits:
                - token: token1
                  presets:
                    - "1"
            fields:
                - binding: test
"#;
        let error = Gui::parse_from_yaml_optional(
            vec![get_document(&format!("{yaml_prefix}{yaml}"))],
            None,
        )
        .unwrap_err();
        assert_eq!(
            error,
            YamlError::ParseError(
                "name string missing for field index: 0 in gui deployment: deployment1".to_string()
            )
        );

        let yaml = r#"
gui:
    name: test
    description: test
    deployments:
        deployment1:
            name: test
            description: test
            deposits:
                - token: token1
                  presets:
                    - "1"
            fields:
                - binding: test
                  name: test
                  presets:
                    - value:
                        - test
"#;
        let error = Gui::parse_from_yaml_optional(
            vec![get_document(&format!("{yaml_prefix}{yaml}"))],
            None,
        )
        .unwrap_err();
        assert_eq!(
            error,
            YamlError::ParseError(
                "preset value must be a string for preset index: 0 for field index: 0 in gui deployment: deployment1"
                    .to_string()
            )
        );

        let yaml = r#"
gui:
    name: test
    description: test
    deployments:
        deployment1:
            name: test
            description: test
            deposits:
                - token: token1
                  presets:
                    - "1"
            fields:
                - binding: test
                  name: test
                  presets:
                    - value: test
            select-tokens:
                - test: test
"#;
        let error = Gui::parse_from_yaml_optional(
            vec![get_document(&format!("{yaml_prefix}{yaml}"))],
            None,
        )
        .unwrap_err();
        assert_eq!(
            error,
            YamlError::ParseError(
                "select-token value must be a string for select-token index: 0 in gui deployment: deployment1"
                    .to_string()
            )
        );
    }

    #[test]
    fn test_parse_gui_from_yaml_multiple_files() {
        let yaml_one = r#"
networks:
    network1:
        rpc: https://eth.llamarpc.com
        chain-id: 1
deployers:
    deployer1:
        address: 0x0000000000000000000000000000000000000000
        network: network1
scenarios:
    scenario1:
        bindings:
            test: test
        deployer: deployer1
tokens:
    token1:
        address: 0x0000000000000000000000000000000000000001
        network: network1
    token2:
        address: 0x0000000000000000000000000000000000000002
        network: network1
orders:
    order1:
        inputs:
            - token: token1
        outputs:
            - token: token2
        deployer: deployer1
deployments:
    deployment1:
        scenario: scenario1
        order: order1
    deployment2:
        scenario: scenario1
        order: order1
gui:
    name: test
    description: test
    deployments:
        deployment1:
            name: test
            description: test
            deposits:
                - token: token1
                  presets:
                    - "1"
            fields:
                - binding: test
                  name: test
                  presets:
                    - value: test
"#;
        let yaml_two = r#"
gui:
    name: test
    description: test
    deployments:
        deployment2:
            name: test another
            description: test another
            deposits:
                - token: token2
                  presets:
                    - "1"
            fields:
                - binding: test
                  name: test
                  presets:
                    - value: test
"#;
        let res = Gui::parse_from_yaml_optional(
            vec![get_document(yaml_one), get_document(yaml_two)],
            None,
        )
        .unwrap();

        let gui = res.unwrap();
        assert_eq!(gui.deployments.len(), 2);

        let deployment = gui.deployments.get("deployment1").unwrap();
        assert_eq!(deployment.name, "test");
        assert_eq!(deployment.description, "test");
        assert_eq!(deployment.deposits[0].token.as_ref().unwrap().key, "token1");

        let deployment = gui.deployments.get("deployment2").unwrap();
        assert_eq!(deployment.name, "test another");
        assert_eq!(deployment.description, "test another");
        assert_eq!(deployment.deposits[0].token.as_ref().unwrap().key, "token2");
    }

    #[test]
    fn test_parse_gui_from_yaml_duplicate_key() {
        let yaml_one = r#"
networks:
    network1:
        rpc: https://eth.llamarpc.com
        chain-id: 1
deployers:
    deployer1:
        address: 0x0000000000000000000000000000000000000000
        network: network1
scenarios:
    scenario1:
        bindings:
            test: test
        deployer: deployer1
tokens:
    token1:
        address: 0x0000000000000000000000000000000000000001
        network: network1
    token2:
        address: 0x0000000000000000000000000000000000000002
        network: network1
orders:
    order1:
        inputs:
            - token: token1
        outputs:
            - token: token2
        deployer: deployer1
deployments:
    deployment1:
        scenario: scenario1
        order: order1
    deployment2:
        scenario: scenario1
        order: order1
gui:
    name: test
    description: test
    deployments:
        deployment1:
            name: test
            description: test
            deposits:
                - token: token1
                  presets:
                    - "1"
            fields:
                - binding: test
                  name: test
                  presets:
                    - value: test
"#;
        let yaml_two = r#"
gui:
    name: test
    description: test
    deployments:
        deployment1:
            name: test
            description: test
            deposits:
                - token: token1
                  presets:
                    - "1"
            fields:
                - binding: test
                  name: test
                  presets:
                    - value: test
"#;
        let error = Gui::parse_from_yaml_optional(
            vec![get_document(yaml_one), get_document(yaml_two)],
            None,
        )
        .unwrap_err();

        assert_eq!(error, YamlError::KeyShadowing("deployment1".to_string()));
    }
}<|MERGE_RESOLUTION|>--- conflicted
+++ resolved
@@ -340,11 +340,7 @@
                             Some(format!(
                                 "token string missing for deposit index: {deposit_index} in gui deployment: {deployment_name}",
                             )),
-<<<<<<< HEAD
-                        )?);
-=======
                         )?, None)?;
->>>>>>> 2a65df51
 
                         let presets = require_vec(
                             deposit_value,
@@ -869,27 +865,6 @@
             name: test
             description: test
             deposits:
-<<<<<<< HEAD
-=======
-                - token: test
-"#;
-        let error = Gui::parse_from_yaml_optional(
-            vec![get_document(&format!("{yaml_prefix}{yaml}"))],
-            None,
-        )
-        .unwrap_err();
-        assert_eq!(error, YamlError::KeyNotFound("test".to_string()));
-
-        let yaml = r#"
-gui:
-    name: test
-    description: test
-    deployments:
-        deployment1:
-            name: test
-            description: test
-            deposits:
->>>>>>> 2a65df51
                 - token: token1
 "#;
         let error = Gui::parse_from_yaml_optional(
