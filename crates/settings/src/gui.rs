use crate::{
    yaml::{
        context::{Context, GuiContextTrait},
        default_document, get_hash_value, optional_hash, optional_string, optional_vec,
        require_string, require_vec, YamlError, YamlParsableHash, YamlParseableValue,
    },
    Deployment, Token, TokenRef,
};
use alloy::primitives::{ruint::ParseError, utils::UnitsError};
use serde::{Deserialize, Serialize};
use std::{
    collections::HashMap,
    sync::{Arc, RwLock},
};
use strict_yaml_rust::StrictYaml;
use thiserror::Error;
use typeshare::typeshare;

#[cfg(target_family = "wasm")]
use rain_orderbook_bindings::{impl_all_wasm_traits, wasm_traits::prelude::*};

// Config source for Gui
#[typeshare]
#[derive(Debug, PartialEq, Serialize, Deserialize, Clone)]
#[cfg_attr(target_family = "wasm", derive(Tsify))]
#[serde(rename_all = "kebab-case")]
pub struct GuiPresetSource {
    #[serde(skip_serializing_if = "Option::is_none")]
    pub name: Option<String>,
    pub value: String,
}
#[cfg(target_family = "wasm")]
impl_all_wasm_traits!(GuiPresetSource);

#[typeshare]
#[derive(Debug, PartialEq, Serialize, Deserialize, Clone)]
#[serde(rename_all = "kebab-case")]
pub struct GuiDepositSource {
    pub token: TokenRef,
    pub presets: Vec<String>,
}

#[typeshare]
#[derive(Debug, PartialEq, Serialize, Deserialize, Clone)]
#[serde(rename_all = "kebab-case")]
pub struct GuiFieldDefinitionSource {
    pub binding: String,
    pub name: String,
    pub description: Option<String>,
    pub presets: Option<Vec<GuiPresetSource>>,
}

#[typeshare]
#[derive(Debug, PartialEq, Serialize, Deserialize, Clone)]
#[serde(rename_all = "kebab-case")]
pub struct GuiDeploymentSource {
    pub name: String,
    pub description: String,
    pub deposits: Vec<GuiDepositSource>,
    pub fields: Vec<GuiFieldDefinitionSource>,
    #[serde(skip_serializing_if = "Option::is_none")]
    pub select_tokens: Option<Vec<TokenRef>>,
}

#[typeshare]
#[derive(Debug, PartialEq, Serialize, Deserialize, Clone)]
#[serde(rename_all = "kebab-case")]
pub struct GuiConfigSource {
    pub name: String,
    pub description: String,
    pub deployments: HashMap<String, GuiDeploymentSource>,
}
impl GuiConfigSource {
    pub fn try_into_gui(
        self,
        deployments: &HashMap<String, Arc<Deployment>>,
        tokens: &HashMap<String, Arc<Token>>,
    ) -> Result<Gui, ParseGuiConfigSourceError> {
        let gui_deployments = self
            .deployments
            .iter()
            .map(|(deployment_name, deployment_source)| {
                let deployment = deployments
                    .get(deployment_name)
                    .ok_or(ParseGuiConfigSourceError::DeploymentNotFoundError(
                        deployment_name.clone(),
                    ))
                    .map(Arc::clone)?;

                let deposits = deployment_source
                    .deposits
                    .iter()
                    .map(|deposit_source| {
                        let token = tokens
                            .get(&deposit_source.token)
                            .ok_or(ParseGuiConfigSourceError::TokenNotFoundError(
                                deposit_source.token.clone(),
                            ))
                            .map(Arc::clone)?;

                        Ok(GuiDeposit {
                            token: Some(token.clone()),
                            presets: deposit_source.presets.clone(),
                        })
                    })
                    .collect::<Result<Vec<_>, ParseGuiConfigSourceError>>()?;

                let fields = deployment_source
                    .fields
                    .iter()
                    .map(|field_source| {
                        Ok(GuiFieldDefinition {
                            binding: field_source.binding.clone(),
                            name: field_source.name.clone(),
                            description: field_source.description.clone(),
                            presets: field_source
                                .presets
                                .as_ref()
                                .map(|presets| {
                                    presets
                                        .iter()
                                        .enumerate()
                                        .map(|(i, preset)| {
                                            Ok(GuiPreset {
                                                id: i.to_string(),
                                                name: preset.name.clone(),
                                                value: preset.value.clone(),
                                            })
                                        })
                                        .collect::<Result<Vec<_>, ParseGuiConfigSourceError>>()
                                })
                                .transpose()?,
                        })
                    })
                    .collect::<Result<Vec<_>, ParseGuiConfigSourceError>>()?;

                Ok((
                    deployment_name.clone(),
                    GuiDeployment {
                        document: default_document(),
                        key: deployment_name.to_string(),
                        deployment,
                        name: deployment_source.name.clone(),
                        description: deployment_source.description.clone(),
                        deposits,
                        fields,
                        select_tokens: deployment_source.select_tokens.clone(),
                    },
                ))
            })
            .collect::<Result<HashMap<_, _>, ParseGuiConfigSourceError>>()?;

        Ok(Gui {
            name: self.name,
            description: self.description,
            deployments: gui_deployments,
        })
    }
}

#[derive(Error, Debug)]
pub enum ParseGuiConfigSourceError {
    #[error("Deployment not found: {0}")]
    DeploymentNotFoundError(String),
    #[error("Token not found: {0}")]
    TokenNotFoundError(String),
    #[error(transparent)]
    ParseError(#[from] ParseError),
    #[error(transparent)]
    UnitsError(#[from] UnitsError),
}

// Config for Gui

#[typeshare]
#[derive(Debug, PartialEq, Serialize, Deserialize, Clone)]
#[cfg_attr(target_family = "wasm", derive(Tsify))]
pub struct GuiPreset {
    pub id: String,
    #[typeshare(typescript(type = "string"))]
    pub name: Option<String>,
    pub value: String,
}
#[cfg(target_family = "wasm")]
impl_all_wasm_traits!(GuiPreset);

#[typeshare]
#[derive(Debug, PartialEq, Serialize, Deserialize, Clone)]
#[cfg_attr(target_family = "wasm", derive(Tsify))]
pub struct GuiDeposit {
    #[typeshare(typescript(type = "Token | undefined"))]
    pub token: Option<Arc<Token>>,
    #[cfg_attr(target_family = "wasm", tsify(type = "string[]"))]
    pub presets: Vec<String>,
}
#[cfg(target_family = "wasm")]
impl_all_wasm_traits!(GuiDeposit);

#[typeshare]
#[derive(Debug, Serialize, Deserialize, Clone)]
#[cfg_attr(target_family = "wasm", derive(Tsify))]
pub struct GuiDeployment {
    #[serde(skip, default = "default_document")]
    pub document: Arc<RwLock<StrictYaml>>,
    pub key: String,
    #[typeshare(typescript(type = "Deployment"))]
    pub deployment: Arc<Deployment>,
    pub name: String,
    pub description: String,
    pub deposits: Vec<GuiDeposit>,
    pub fields: Vec<GuiFieldDefinition>,
    pub select_tokens: Option<Vec<String>>,
}
#[cfg(target_family = "wasm")]
impl_all_wasm_traits!(GuiDeployment);

impl PartialEq for GuiDeployment {
    fn eq(&self, other: &Self) -> bool {
        self.key == other.key
            && self.deployment == other.deployment
            && self.name == other.name
            && self.description == other.description
            && self.deposits == other.deposits
            && self.fields == other.fields
            && self.select_tokens == other.select_tokens
    }
}

#[typeshare]
#[derive(Debug, PartialEq, Serialize, Deserialize, Clone)]
#[cfg_attr(target_family = "wasm", derive(Tsify))]
pub struct GuiFieldDefinition {
    pub binding: String,
    pub name: String,
    pub description: Option<String>,
    pub presets: Option<Vec<GuiPreset>>,
}
#[cfg(target_family = "wasm")]
impl_all_wasm_traits!(GuiFieldDefinition);

#[typeshare]
#[derive(Debug, PartialEq, Serialize, Deserialize, Clone)]
#[cfg_attr(target_family = "wasm", derive(Tsify))]
pub struct Gui {
    pub name: String,
    pub description: String,
    pub deployments: HashMap<String, GuiDeployment>,
}
#[cfg(target_family = "wasm")]
impl_all_wasm_traits!(Gui);

#[derive(Serialize, Deserialize, Debug, Clone, PartialEq)]
#[cfg_attr(target_family = "wasm", derive(Tsify))]
pub struct NameAndDescription {
    pub name: String,
    pub description: String,
}
#[cfg(target_family = "wasm")]
impl_all_wasm_traits!(NameAndDescription);

impl Gui {
    pub fn parse_deployment_keys(
        documents: Vec<Arc<RwLock<StrictYaml>>>,
    ) -> Result<Vec<String>, YamlError> {
        let mut deployment_keys = Vec::new();

        for document in documents {
            let document_read = document.read().map_err(|_| YamlError::ReadLockError)?;

            if let Some(gui) = optional_hash(&document_read, "gui") {
                let deployments = gui
                    .get(&StrictYaml::String("deployments".to_string()))
                    .ok_or(YamlError::ParseError(
                        "deployments field missing in gui".to_string(),
                    ))?;

                if let StrictYaml::Hash(deployments_hash) = deployments {
                    for (key, _) in deployments_hash {
                        if let StrictYaml::String(key) = key {
                            deployment_keys.push(key.clone());
                        }
                    }
                }
            }
        }

        Ok(deployment_keys)
    }

    pub fn parse_select_tokens(
        documents: Vec<Arc<RwLock<StrictYaml>>>,
        deployment_key: &str,
    ) -> Result<Option<Vec<String>>, YamlError> {
        for document in documents {
            let document_read = document.read().map_err(|_| YamlError::ReadLockError)?;

            if let Some(gui) = optional_hash(&document_read, "gui") {
                if let Some(StrictYaml::Hash(deployments_hash)) =
                    gui.get(&StrictYaml::String("deployments".to_string()))
                {
                    if let Some(StrictYaml::Hash(deployment_hash)) =
                        deployments_hash.get(&StrictYaml::String(deployment_key.to_string()))
                    {
                        if let Some(StrictYaml::Array(tokens)) =
                            deployment_hash.get(&StrictYaml::String("select-tokens".to_string()))
                        {
                            let mut result = Vec::new();
                            for token in tokens {
                                if let StrictYaml::String(token_str) = token {
                                    result.push(token_str.clone());
                                }
                            }
                            return Ok(Some(result));
                        }
                    }
                }
            }
        }
        Ok(None)
    }

    pub fn parse_strategy_details(
        documents: Vec<Arc<RwLock<StrictYaml>>>,
    ) -> Result<NameAndDescription, YamlError> {
        for document in documents {
            let document_read = document.read().map_err(|_| YamlError::ReadLockError)?;

            if let Some(gui) = optional_hash(&document_read, "gui") {
                let name = require_string(
                    get_hash_value(gui, "name", Some("name field missing in gui".to_string()))?,
                    None,
                    Some("name field must be a string in gui".to_string()),
                )?;

                let description = require_string(
                    get_hash_value(
                        gui,
                        "description",
                        Some("description field missing in gui".to_string()),
                    )?,
                    None,
                    Some("description field must be a string in gui".to_string()),
                )?;

                return Ok(NameAndDescription { name, description });
            }
        }
        Err(YamlError::ParseError("gui details not found".to_string()))
    }

<<<<<<< HEAD
    pub fn parse_field_presets(
        documents: Vec<Arc<RwLock<StrictYaml>>>,
        deployment_key: &str,
        field_binding: &str,
    ) -> Result<Option<Vec<GuiPreset>>, YamlError> {
=======
    pub fn parse_deployment_details(
        documents: Vec<Arc<RwLock<StrictYaml>>>,
    ) -> Result<HashMap<String, NameAndDescription>, YamlError> {
        let mut deployment_details = HashMap::new();

>>>>>>> 4e208c3c
        for document in documents {
            let document_read = document.read().map_err(|_| YamlError::ReadLockError)?;

            if let Some(gui) = optional_hash(&document_read, "gui") {
<<<<<<< HEAD
                if let Some(StrictYaml::Hash(deployments_hash)) =
                    gui.get(&StrictYaml::String("deployments".to_string()))
                {
                    if let Some(StrictYaml::Hash(deployment_hash)) =
                        deployments_hash.get(&StrictYaml::String(deployment_key.to_string()))
                    {
                        if let Some(StrictYaml::Array(fields)) =
                            deployment_hash.get(&StrictYaml::String("fields".to_string()))
                        {
                            for (field_index, field) in fields.iter().enumerate() {
                                if let StrictYaml::Hash(field_hash) = field {
                                    if let Some(StrictYaml::String(binding)) =
                                        field_hash.get(&StrictYaml::String("binding".to_string()))
                                    {
                                        if binding == field_binding {
                                            return match optional_vec(field, "presets") {
                                                Some(presets) => {
                                                    let preset_vec = presets.iter().enumerate()
                                                        .map(|(preset_index, preset_yaml)| {
                                                            let name = optional_string(preset_yaml, "name");
                                                            let value = require_string(
                                                                preset_yaml,
                                                                Some("value"),
                                                                Some(format!(
                                                                    "preset value must be a string for preset index: {preset_index} for field index: {field_index} in gui deployment: {deployment_key}",
                                                                ))
                                                            )?;

                                                            Ok(GuiPreset {
                                                                id: preset_index.to_string(),
                                                                name,
                                                                value,
                                                            })
                                                        })
                                                        .collect::<Result<Vec<_>, YamlError>>()?;
                                                    Ok(Some(preset_vec))
                                                }
                                                None => Ok(None),
                                            };
                                        }
                                    } else {
                                        return Err(YamlError::ParseError(format!(
                                            "binding string missing for field index: {field_index} in gui deployment: {deployment_key}",
                                        )));
                                    }
                                }
                            }
                        } else {
                            return Err(YamlError::ParseError(format!(
                                "fields list missing in gui deployment: {deployment_key}"
                            )));
                        }
                    }
                } else {
                    return Err(YamlError::ParseError(
                        "deployments field must be a map in gui".to_string(),
                    ));
                }
            }
        }
        Ok(None)
=======
                let deployments = gui
                    .get(&StrictYaml::String("deployments".to_string()))
                    .ok_or(YamlError::ParseError(
                        "deployments field missing in gui".to_string(),
                    ))?
                    .as_hash()
                    .ok_or(YamlError::ParseError(
                        "deployments field must be a map in gui".to_string(),
                    ))?;

                for (key_yaml, deployment_yaml) in deployments {
                    let deployment_key = key_yaml.as_str().unwrap_or_default().to_string();

                    let name = require_string(
                        deployment_yaml,
                        Some("name"),
                        Some(format!(
                            "name string missing in gui deployment: {deployment_key}"
                        )),
                    )?;

                    let description = require_string(
                        deployment_yaml,
                        Some("description"),
                        Some(format!(
                            "description string missing in gui deployment: {deployment_key}"
                        )),
                    )?;

                    deployment_details
                        .insert(deployment_key, NameAndDescription { name, description });
                }
            }
        }

        Ok(deployment_details)
>>>>>>> 4e208c3c
    }
}

impl YamlParseableValue for Gui {
    fn parse_from_yaml(
        _: Vec<Arc<RwLock<StrictYaml>>>,
        _: Option<&Context>,
    ) -> Result<Self, YamlError> {
        Err(YamlError::InvalidTraitFunction)
    }

    fn parse_from_yaml_optional(
        documents: Vec<Arc<RwLock<StrictYaml>>>,
        context: Option<&Context>,
    ) -> Result<Option<Self>, YamlError> {
        let mut gui_res: Option<Gui> = None;
        let mut gui_deployments_res: HashMap<String, GuiDeployment> = HashMap::new();

        let tokens = Token::parse_all_from_yaml(documents.clone(), None);

        for document in &documents {
            let document_read = document.read().map_err(|_| YamlError::ReadLockError)?;

            if let Some(gui) = optional_hash(&document_read, "gui") {
                let name = require_string(
                    get_hash_value(gui, "name", Some("name field missing in gui".to_string()))?,
                    None,
                    Some("name field must be a string in gui".to_string()),
                )?;

                let description = require_string(
                    get_hash_value(
                        gui,
                        "description",
                        Some("description field missing in gui".to_string()),
                    )?,
                    None,
                    Some("description field must be a string in gui".to_string()),
                )?;

                if gui_res.is_none() {
                    gui_res = Some(Gui {
                        name,
                        description,
                        deployments: gui_deployments_res.clone(),
                    });
                }

                let deployments = gui
                    .get(&StrictYaml::String("deployments".to_string()))
                    .ok_or(YamlError::ParseError(
                        "deployments field missing in gui".to_string(),
                    ))?
                    .as_hash()
                    .ok_or(YamlError::ParseError(
                        "deployments field must be a map in gui".to_string(),
                    ))?;

                for (deployment_name, deployment_yaml) in deployments {
                    let deployment_name = deployment_name.as_str().unwrap_or_default().to_string();

                    if let Some(context) = context {
                        if let Some(current_deployment) = context.get_current_deployment() {
                            if current_deployment != &deployment_name {
                                continue;
                            }
                        }
                    }

                    let mut context = Context::from_context(context);

                    let select_tokens = match optional_vec(deployment_yaml, "select-tokens") {
                            Some(tokens) => Some(
                                tokens
                                    .iter()
                                    .enumerate()
                                    .map(|(select_token_index, select_token_value)| {
                                        Ok(select_token_value.as_str().ok_or(YamlError::ParseError(format!(
                                            "select-token value must be a string for select-token index: {select_token_index} in gui deployment: {deployment_name}",
                                        )))?.to_string())
                                    })
                                    .collect::<Result<Vec<_>, YamlError>>()?,
                            ),
                            None => None,
                        };
                    if let Some(ref select_tokens) = select_tokens {
                        context.add_select_tokens(select_tokens.clone());
                    }

                    let deployment = Deployment::parse_from_yaml(
                        documents.clone(),
                        &deployment_name,
                        Some(&context),
                    )?;
                    context.add_order(deployment.order.clone());

                    let name = require_string(
                        deployment_yaml,
                        Some("name"),
                        Some(format!(
                            "name string missing in gui deployment: {deployment_name}"
                        )),
                    )?;

                    let description = require_string(
                        deployment_yaml,
                        Some("description"),
                        Some(format!(
                            "description string missing in gui deployment: {deployment_name}"
                        )),
                    )?;

                    let deposits = require_vec(
                        deployment_yaml,
                        "deposits",
                        Some(format!(
                            "deposits list missing in gui deployment: {deployment_name}",
                        )),
                    )?.iter().enumerate().map(|(deposit_index, deposit_value)| {
                        let mut deposit_token = None;

                        if let Ok(tokens) = &tokens {
                            let token = tokens.get(&require_string(
                                deposit_value,
                                Some("token"),
                                Some(format!(
                                    "token string missing for deposit index: {deposit_index} in gui deployment: {deployment_name}",
                                )),
                            )?);

                            deposit_token = token.map(|token| Arc::new(token.clone()));
                        }

                        let presets = require_vec(
                            deposit_value,
                            "presets",
                            Some(format!(
                                "presets list missing for deposit index: {deposit_index} in gui deployment: {deployment_name}",
                            )),
                        )?
                        .iter()
                        .enumerate()
                        .map(|(preset_index, preset_yaml)| {
                            Ok(preset_yaml.as_str().ok_or(YamlError::ParseError(format!(
                                "preset value must be a string for preset list index: {preset_index} for deposit index: {deposit_index} in gui deployment: {deployment_name}",
                            )))?.to_string())
                        })
                        .collect::<Result<Vec<_>, YamlError>>()?;

                        let gui_deposit = GuiDeposit {
                            token: deposit_token,
                            presets,
                        };
                        Ok(gui_deposit)
                    })
                    .collect::<Result<Vec<_>, YamlError>>()?;

                    let fields = require_vec(
                        deployment_yaml,
                        "fields",
                        Some(format!(
                            "fields list missing in gui deployment: {deployment_name}"
                        )),
                    )?.iter().enumerate().map(|(field_index, field_yaml)| {
                        let binding = require_string(
                            field_yaml,
                            Some("binding"),
                            Some(format!(
                                "binding string missing for field index: {field_index} in gui deployment: {deployment_name}",
                            )),
                        )?;

                        let name = require_string(
                            field_yaml,
                            Some("name"),
                            Some(format!(
                                "name string missing for field index: {field_index} in gui deployment: {deployment_name}",
                            )),
                        )?;
                        let interpolated_name = context.interpolate(&name)?;

                        let description = optional_string(field_yaml, "description");
                        let interpolated_description = description.map(|description| context.interpolate(&description)).transpose()?;

                        let presets = match optional_vec(field_yaml, "presets") {
                            Some(p) => Some(p.iter().enumerate().map(|(preset_index, preset_yaml)| {
                                let name = optional_string(preset_yaml, "name");
                                let value = require_string(
                                    preset_yaml,
                                    Some("value"),
                                    Some(format!(
                                        "preset value must be a string for preset index: {preset_index} for field index: {field_index} in gui deployment: {deployment_name}",
                                    ))
                                )?;

                                let gui_preset = GuiPreset {
                                    id: preset_index.to_string(),
                                    name,
                                    value,
                                };
                                Ok(gui_preset)
                            })
                            .collect::<Result<Vec<_>, YamlError>>()?),
                            None => None,
                        };

                        let gui_field_definition = GuiFieldDefinition {
                            binding,
                            name: interpolated_name,
                            description: interpolated_description,
                            presets
                        };
                        Ok(gui_field_definition)
                    })
                    .collect::<Result<Vec<_>, YamlError>>()?;

                    let gui_deployment = GuiDeployment {
                        document: document.clone(),
                        key: deployment_name.clone(),
                        deployment: Arc::new(deployment),
                        name,
                        description,
                        deposits,
                        fields,
                        select_tokens,
                    };

                    if gui_deployments_res.contains_key(&deployment_name) {
                        return Err(YamlError::KeyShadowing(deployment_name));
                    }
                    gui_deployments_res.insert(deployment_name, gui_deployment);
                }
                if let Some(gui) = &mut gui_res {
                    gui.deployments.clone_from(&gui_deployments_res);
                }
            }
        }

        Ok(gui_res)
    }
}

#[cfg(test)]
mod tests {
    use super::*;
    use crate::{
        test::{mock_deployer, mock_network, mock_token},
        yaml::tests::get_document,
        Order, Scenario,
    };
    use alloy::primitives::Address;
    use std::sync::RwLock;
    use strict_yaml_rust::StrictYaml;

    #[test]
    fn test_gui_creation_success() {
        let gui_config_source = GuiConfigSource {
            name: "test-gui".to_string(),
            description: "test-gui-description".to_string(),
            deployments: HashMap::from([(
                "test-deployment".to_string(),
                GuiDeploymentSource {
                    name: "test-deployment".to_string(),
                    description: "test-deployment-description".to_string(),
                    deposits: vec![GuiDepositSource {
                        token: "test-token".to_string(),
                        presets: vec!["1.3".to_string(), "2.7".to_string()],
                    }],
                    fields: vec![
                        GuiFieldDefinitionSource {
                            binding: "test-binding".to_string(),
                            name: "test-name".to_string(),
                            description: Some("test-description".to_string()),
                            presets: Some(vec![
                                GuiPresetSource {
                                    name: Some("test-preset".to_string()),
                                    value: "0.015".to_string(),
                                },
                                GuiPresetSource {
                                    name: Some("test-preset-2".to_string()),
                                    value: "0.3".to_string(),
                                },
                            ]),
                        },
                        GuiFieldDefinitionSource {
                            binding: "test-binding-2".to_string(),
                            name: "test-name-2".to_string(),
                            description: Some("test-description-2".to_string()),
                            presets: Some(vec![
                                GuiPresetSource {
                                    name: None,
                                    value: "3.2".to_string(),
                                },
                                GuiPresetSource {
                                    name: None,
                                    value: "4.8".to_string(),
                                },
                            ]),
                        },
                        GuiFieldDefinitionSource {
                            binding: "test-binding-3".to_string(),
                            name: "test-name-3".to_string(),
                            description: Some("test-description-3".to_string()),
                            presets: Some(vec![
                                GuiPresetSource {
                                    name: None,
                                    value: Address::default().to_string(),
                                },
                                GuiPresetSource {
                                    name: None,
                                    value: "some-value".to_string(),
                                },
                                GuiPresetSource {
                                    name: None,
                                    value: "true".to_string(),
                                },
                            ]),
                        },
                    ],
                    select_tokens: Some(vec!["test-token".to_string()]),
                },
            )]),
        };
        let scenario = Scenario {
            document: Arc::new(RwLock::new(StrictYaml::String("".to_string()))),
            key: "scenario1".into(),
            bindings: HashMap::new(),
            deployer: mock_deployer(),
            runs: None,
            blocks: None,
        };
        let order = Order {
            document: Arc::new(RwLock::new(StrictYaml::String("".to_string()))),
            key: String::new(),
            inputs: vec![],
            outputs: vec![],
            network: mock_network(),
            deployer: None,
            orderbook: None,
        };
        let deployment = Deployment {
            document: Arc::new(RwLock::new(StrictYaml::String("".to_string()))),
            key: "test-deployment".to_string(),
            scenario: Arc::new(scenario),
            order: Arc::new(order),
        };
        let deployments = HashMap::from([("test-deployment".to_string(), Arc::new(deployment))]);
        let tokens = HashMap::from([("test-token".to_string(), mock_token("test-token"))]);

        let gui = gui_config_source
            .try_into_gui(&deployments, &tokens)
            .unwrap();

        assert_eq!(gui.name, "test-gui");
        assert_eq!(gui.description, "test-gui-description");
        assert_eq!(gui.deployments.len(), 1);
        let deployment = &gui.deployments.get("test-deployment").unwrap();
        assert_eq!(deployment.name, "test-deployment");
        assert_eq!(deployment.description, "test-deployment-description");
        assert_eq!(deployment.deposits.len(), 1);
        let deposit = &deployment.deposits[0];
        assert_eq!(
            deposit.token.as_ref().unwrap().label,
            Some("test-token".to_string())
        );
        assert_eq!(deposit.presets.len(), 2);
        assert_eq!(deposit.presets[0], "1.3".to_string());
        assert_eq!(deposit.presets[1], "2.7".to_string());
        assert_eq!(deployment.fields.len(), 3);
        let field1 = &deployment.fields[0];
        assert_eq!(field1.binding, "test-binding");
        assert_eq!(field1.name, "test-name");
        assert_eq!(field1.description, Some("test-description".to_string()));
        let presets = field1.presets.as_ref().unwrap();
        assert_eq!(presets.len(), 2);
        assert_eq!(presets[0].name, Some("test-preset".to_string()));
        assert_eq!(presets[0].value, "0.015".to_string());
        assert_eq!(presets[1].name, Some("test-preset-2".to_string()));
        assert_eq!(presets[1].value, "0.3".to_string());
        let field2 = &deployment.fields[1];
        assert_eq!(field2.binding, "test-binding-2");
        assert_eq!(field2.name, "test-name-2");
        assert_eq!(field2.description, Some("test-description-2".to_string()));
        let presets = field2.presets.as_ref().unwrap();
        assert_eq!(presets.len(), 2);
        assert_eq!(presets[0].name, None);
        assert_eq!(presets[1].name, None);
        assert_eq!(presets[1].value, "4.8".to_string());
        let field3 = &deployment.fields[2];
        assert_eq!(field3.binding, "test-binding-3");
        assert_eq!(field3.name, "test-name-3");
        assert_eq!(field3.description, Some("test-description-3".to_string()));
        let presets = field3.presets.as_ref().unwrap();
        assert_eq!(presets.len(), 3);
        assert_eq!(presets[0].value, Address::default().to_string());
        assert_eq!(presets[1].value, "some-value".to_string());
        assert_eq!(presets[2].value, "true".to_string());
        assert_eq!(
            deployment.select_tokens,
            Some(vec!["test-token".to_string()])
        );
    }

    #[test]
    fn test_parse_gui_from_yaml() {
        let yaml = r#"
networks:
    network1:
        rpc: https://eth.llamarpc.com
        chain-id: 1
tokens:
    token1:
        address: 0x0000000000000000000000000000000000000001
        network: network1
    token2:
        address: 0x0000000000000000000000000000000000000002
        network: network1
gui:
    test: test
"#;
        let error = Gui::parse_from_yaml_optional(vec![get_document(yaml)], None).unwrap_err();
        assert_eq!(
            error,
            YamlError::ParseError("name field missing in gui".to_string())
        );
        let yaml = r#"
networks:
    network1:
        rpc: https://eth.llamarpc.com
        chain-id: 1
tokens:
    token1:
        address: 0x0000000000000000000000000000000000000001
        network: network1
    token2:
        address: 0x0000000000000000000000000000000000000002
        network: network1
gui:
    name:
      - test
"#;
        let error = Gui::parse_from_yaml_optional(vec![get_document(yaml)], None).unwrap_err();
        assert_eq!(
            error,
            YamlError::ParseError("name field must be a string in gui".to_string())
        );
        let yaml = r#"
networks:
    network1:
        rpc: https://eth.llamarpc.com
        chain-id: 1
tokens:
    token1:
        address: 0x0000000000000000000000000000000000000001
        network: network1
    token2:
        address: 0x0000000000000000000000000000000000000002
        network: network1
gui:
    name:
      - test: test
"#;
        let error = Gui::parse_from_yaml_optional(vec![get_document(yaml)], None).unwrap_err();
        assert_eq!(
            error,
            YamlError::ParseError("name field must be a string in gui".to_string())
        );

        let yaml = r#"
networks:
    network1:
        rpc: https://eth.llamarpc.com
        chain-id: 1
tokens:
    token1:
        address: 0x0000000000000000000000000000000000000001
        network: network1
    token2:
        address: 0x0000000000000000000000000000000000000002
        network: network1
gui:
    name: test
"#;
        let error = Gui::parse_from_yaml_optional(vec![get_document(yaml)], None).unwrap_err();
        assert_eq!(
            error,
            YamlError::ParseError("description field missing in gui".to_string())
        );
        let yaml = r#"
networks:
    network1:
        rpc: https://eth.llamarpc.com
        chain-id: 1
tokens:
    token1:
        address: 0x0000000000000000000000000000000000000001
        network: network1
    token2:
        address: 0x0000000000000000000000000000000000000002
        network: network1
gui:
    name: test
    description:
      - test
"#;
        let error = Gui::parse_from_yaml_optional(vec![get_document(yaml)], None).unwrap_err();
        assert_eq!(
            error,
            YamlError::ParseError("description field must be a string in gui".to_string())
        );
        let yaml = r#"
networks:
    network1:
        rpc: https://eth.llamarpc.com
        chain-id: 1
tokens:
    token1:
        address: 0x0000000000000000000000000000000000000001
        network: network1
    token2:
        address: 0x0000000000000000000000000000000000000002
        network: network1
gui:
    name: test
    description:
      - test: test
"#;
        let error = Gui::parse_from_yaml_optional(vec![get_document(yaml)], None).unwrap_err();
        assert_eq!(
            error,
            YamlError::ParseError("description field must be a string in gui".to_string())
        );

        let yaml = r#"
networks:
    network1:
        rpc: https://eth.llamarpc.com
        chain-id: 1
tokens:
    token1:
        address: 0x0000000000000000000000000000000000000001
        network: network1
    token2:
        address: 0x0000000000000000000000000000000000000002
        network: network1
gui:
    name: test
    description: test
"#;
        let error = Gui::parse_from_yaml_optional(vec![get_document(yaml)], None).unwrap_err();
        assert_eq!(
            error,
            YamlError::ParseError("deployments field missing in gui".to_string())
        );
        let yaml = r#"
networks:
    network1:
        rpc: https://eth.llamarpc.com
        chain-id: 1
tokens:
    token1:
        address: 0x0000000000000000000000000000000000000001
        network: network1
    token2:
        address: 0x0000000000000000000000000000000000000002
        network: network1
gui:
    name: test
    description: test
    deployments: test
"#;
        let error = Gui::parse_from_yaml_optional(vec![get_document(yaml)], None).unwrap_err();
        assert_eq!(
            error,
            YamlError::ParseError("deployments field must be a map in gui".to_string())
        );
        let yaml = r#"
networks:
    network1:
        rpc: https://eth.llamarpc.com
        chain-id: 1
tokens:
    token1:
        address: 0x0000000000000000000000000000000000000001
        network: network1
    token2:
        address: 0x0000000000000000000000000000000000000002
        network: network1
gui:
    name: test
    description: test
    deployments:
        - test: test
"#;
        let error = Gui::parse_from_yaml_optional(vec![get_document(yaml)], None).unwrap_err();
        assert_eq!(
            error,
            YamlError::ParseError("deployments field must be a map in gui".to_string())
        );

        let yaml = r#"
networks:
    network1:
        rpc: https://eth.llamarpc.com
        chain-id: 1
deployers:
    deployer1:
        address: 0x0000000000000000000000000000000000000000
        network: network1
scenarios:
    scenario1:
        bindings:
            test: test
        deployer: deployer1
tokens:
    token1:
        address: 0x0000000000000000000000000000000000000001
        network: network1
    token2:
        address: 0x0000000000000000000000000000000000000002
        network: network1
orders:
    order1:
        inputs:
            - token: token1
        outputs:
            - token: token2
        deployer: deployer1
gui:
    name: test
    description: test
    deployments:
        deployment1:
            test: test
"#;
        let error = Gui::parse_from_yaml_optional(vec![get_document(yaml)], None).unwrap_err();
        assert_eq!(
            error,
            YamlError::ParseError("missing field: deployments".to_string())
        );

        let yaml_prefix = r#"
networks:
    network1:
        rpc: https://eth.llamarpc.com
        chain-id: 1
deployers:
    deployer1:
        address: 0x0000000000000000000000000000000000000000
        network: network1
scenarios:
    scenario1:
        bindings:
            test: test
        deployer: deployer1
tokens:
    token1:
        address: 0x0000000000000000000000000000000000000001
        network: network1
    token2:
        address: 0x0000000000000000000000000000000000000002
        network: network1
orders:
    order1:
        inputs:
            - token: token1
        outputs:
            - token: token2
        deployer: deployer1
deployments:
    deployment1:
        scenario: scenario1
        order: order1
"#;

        let yaml = r#"
gui:
    name: test
    description: test
    deployments:
        deployment1:
            test: test
"#;
        let error = Gui::parse_from_yaml_optional(
            vec![get_document(&format!("{yaml_prefix}{yaml}"))],
            None,
        )
        .unwrap_err();
        assert_eq!(
            error,
            YamlError::ParseError("name string missing in gui deployment: deployment1".to_string())
        );

        let yaml = r#"
gui:
    name: test
    description: test
    deployments:
        deployment1:
            name: deployment1
"#;
        let error = Gui::parse_from_yaml_optional(
            vec![get_document(&format!("{yaml_prefix}{yaml}"))],
            None,
        )
        .unwrap_err();
        assert_eq!(
            error,
            YamlError::ParseError(
                "description string missing in gui deployment: deployment1".to_string()
            )
        );

        let yaml = r#"
gui:
    name: test
    description: test
    deployments:
        deployment1:
            name: some name
            description: some description
"#;
        let error = Gui::parse_from_yaml_optional(
            vec![get_document(&format!("{yaml_prefix}{yaml}"))],
            None,
        )
        .unwrap_err();
        assert_eq!(
            error,
            YamlError::ParseError(
                "deposits list missing in gui deployment: deployment1".to_string()
            )
        );

        let yaml = r#"
gui:
    name: test
    description: test
    deployments:
        deployment1:
            name: test
            description: test
            deposits:
                - test: test
"#;
        let error = Gui::parse_from_yaml_optional(
            vec![get_document(&format!("{yaml_prefix}{yaml}"))],
            None,
        )
        .unwrap_err();
        assert_eq!(
            error,
            YamlError::ParseError(
                "token string missing for deposit index: 0 in gui deployment: deployment1"
                    .to_string()
            )
        );

        let yaml = r#"
gui:
    name: test
    description: test
    deployments:
        deployment1:
            name: test
            description: test
            deposits:
                - token: token1
"#;
        let error = Gui::parse_from_yaml_optional(
            vec![get_document(&format!("{yaml_prefix}{yaml}"))],
            None,
        )
        .unwrap_err();
        assert_eq!(
            error,
            YamlError::ParseError(
                "presets list missing for deposit index: 0 in gui deployment: deployment1"
                    .to_string()
            )
        );

        let yaml = r#"
gui:
    name: test
    description: test
    deployments:
        deployment1:
            name: test
            description: test
            deposits:
                - token: token1
                  presets:
                    - test: test
"#;
        let error = Gui::parse_from_yaml_optional(
            vec![get_document(&format!("{yaml_prefix}{yaml}"))],
            None,
        )
        .unwrap_err();
        assert_eq!(
            error,
            YamlError::ParseError(
                "preset value must be a string for preset list index: 0 for deposit index: 0 in gui deployment: deployment1"
                    .to_string()
            )
        );

        let yaml = r#"
gui:
    name: test
    description: test
    deployments:
        deployment1:
            name: test
            description: test
            deposits:
                - token: token1
                  presets:
                    - "1"
"#;
        let error = Gui::parse_from_yaml_optional(
            vec![get_document(&format!("{yaml_prefix}{yaml}"))],
            None,
        )
        .unwrap_err();
        assert_eq!(
            error,
            YamlError::ParseError("fields list missing in gui deployment: deployment1".to_string())
        );

        let yaml = r#"
gui:
    name: test
    description: test
    deployments:
        deployment1:
            name: test
            description: test
            deposits:
                - token: token1
                  presets:
                    - "1"
            fields:
                - test: test
"#;
        let error = Gui::parse_from_yaml_optional(
            vec![get_document(&format!("{yaml_prefix}{yaml}"))],
            None,
        )
        .unwrap_err();
        assert_eq!(
            error,
            YamlError::ParseError(
                "binding string missing for field index: 0 in gui deployment: deployment1"
                    .to_string()
            )
        );

        let yaml = r#"
gui:
    name: test
    description: test
    deployments:
        deployment1:
            name: test
            description: test
            deposits:
                - token: token1
                  presets:
                    - "1"
            fields:
                - binding: test
"#;
        let error = Gui::parse_from_yaml_optional(
            vec![get_document(&format!("{yaml_prefix}{yaml}"))],
            None,
        )
        .unwrap_err();
        assert_eq!(
            error,
            YamlError::ParseError(
                "name string missing for field index: 0 in gui deployment: deployment1".to_string()
            )
        );

        let yaml = r#"
gui:
    name: test
    description: test
    deployments:
        deployment1:
            name: test
            description: test
            deposits:
                - token: token1
                  presets:
                    - "1"
            fields:
                - binding: test
                  name: test
                  presets:
                    - value:
                        - test
"#;
        let error = Gui::parse_from_yaml_optional(
            vec![get_document(&format!("{yaml_prefix}{yaml}"))],
            None,
        )
        .unwrap_err();
        assert_eq!(
            error,
            YamlError::ParseError(
                "preset value must be a string for preset index: 0 for field index: 0 in gui deployment: deployment1"
                    .to_string()
            )
        );

        let yaml = r#"
gui:
    name: test
    description: test
    deployments:
        deployment1:
            name: test
            description: test
            deposits:
                - token: token1
                  presets:
                    - "1"
            fields:
                - binding: test
                  name: test
                  presets:
                    - value: test
            select-tokens:
                - test: test
"#;
        let error = Gui::parse_from_yaml_optional(
            vec![get_document(&format!("{yaml_prefix}{yaml}"))],
            None,
        )
        .unwrap_err();
        assert_eq!(
            error,
            YamlError::ParseError(
                "select-token value must be a string for select-token index: 0 in gui deployment: deployment1"
                    .to_string()
            )
        );
    }

    #[test]
    fn test_parse_gui_from_yaml_multiple_files() {
        let yaml_one = r#"
networks:
    network1:
        rpc: https://eth.llamarpc.com
        chain-id: 1
deployers:
    deployer1:
        address: 0x0000000000000000000000000000000000000000
        network: network1
scenarios:
    scenario1:
        bindings:
            test: test
        deployer: deployer1
tokens:
    token1:
        address: 0x0000000000000000000000000000000000000001
        network: network1
    token2:
        address: 0x0000000000000000000000000000000000000002
        network: network1
orders:
    order1:
        inputs:
            - token: token1
        outputs:
            - token: token2
        deployer: deployer1
deployments:
    deployment1:
        scenario: scenario1
        order: order1
    deployment2:
        scenario: scenario1
        order: order1
gui:
    name: test
    description: test
    deployments:
        deployment1:
            name: test
            description: test
            deposits:
                - token: token1
                  presets:
                    - "1"
            fields:
                - binding: test
                  name: test
                  presets:
                    - value: test
"#;
        let yaml_two = r#"
gui:
    name: test
    description: test
    deployments:
        deployment2:
            name: test another
            description: test another
            deposits:
                - token: token2
                  presets:
                    - "1"
            fields:
                - binding: test
                  name: test
                  presets:
                    - value: test
"#;
        let res = Gui::parse_from_yaml_optional(
            vec![get_document(yaml_one), get_document(yaml_two)],
            None,
        )
        .unwrap();

        let gui = res.unwrap();
        assert_eq!(gui.deployments.len(), 2);

        let deployment = gui.deployments.get("deployment1").unwrap();
        assert_eq!(deployment.name, "test");
        assert_eq!(deployment.description, "test");
        assert_eq!(deployment.deposits[0].token.as_ref().unwrap().key, "token1");

        let deployment = gui.deployments.get("deployment2").unwrap();
        assert_eq!(deployment.name, "test another");
        assert_eq!(deployment.description, "test another");
        assert_eq!(deployment.deposits[0].token.as_ref().unwrap().key, "token2");
    }

    #[test]
    fn test_parse_gui_from_yaml_duplicate_key() {
        let yaml_one = r#"
networks:
    network1:
        rpc: https://eth.llamarpc.com
        chain-id: 1
deployers:
    deployer1:
        address: 0x0000000000000000000000000000000000000000
        network: network1
scenarios:
    scenario1:
        bindings:
            test: test
        deployer: deployer1
tokens:
    token1:
        address: 0x0000000000000000000000000000000000000001
        network: network1
    token2:
        address: 0x0000000000000000000000000000000000000002
        network: network1
orders:
    order1:
        inputs:
            - token: token1
        outputs:
            - token: token2
        deployer: deployer1
deployments:
    deployment1:
        scenario: scenario1
        order: order1
    deployment2:
        scenario: scenario1
        order: order1
gui:
    name: test
    description: test
    deployments:
        deployment1:
            name: test
            description: test
            deposits:
                - token: token1
                  presets:
                    - "1"
            fields:
                - binding: test
                  name: test
                  presets:
                    - value: test
"#;
        let yaml_two = r#"
gui:
    name: test
    description: test
    deployments:
        deployment1:
            name: test
            description: test
            deposits:
                - token: token1
                  presets:
                    - "1"
            fields:
                - binding: test
                  name: test
                  presets:
                    - value: test
"#;
        let error = Gui::parse_from_yaml_optional(
            vec![get_document(yaml_one), get_document(yaml_two)],
            None,
        )
        .unwrap_err();

        assert_eq!(error, YamlError::KeyShadowing("deployment1".to_string()));
    }
}<|MERGE_RESOLUTION|>--- conflicted
+++ resolved
@@ -348,86 +348,15 @@
         Err(YamlError::ParseError("gui details not found".to_string()))
     }
 
-<<<<<<< HEAD
-    pub fn parse_field_presets(
-        documents: Vec<Arc<RwLock<StrictYaml>>>,
-        deployment_key: &str,
-        field_binding: &str,
-    ) -> Result<Option<Vec<GuiPreset>>, YamlError> {
-=======
     pub fn parse_deployment_details(
         documents: Vec<Arc<RwLock<StrictYaml>>>,
     ) -> Result<HashMap<String, NameAndDescription>, YamlError> {
         let mut deployment_details = HashMap::new();
 
->>>>>>> 4e208c3c
         for document in documents {
             let document_read = document.read().map_err(|_| YamlError::ReadLockError)?;
 
             if let Some(gui) = optional_hash(&document_read, "gui") {
-<<<<<<< HEAD
-                if let Some(StrictYaml::Hash(deployments_hash)) =
-                    gui.get(&StrictYaml::String("deployments".to_string()))
-                {
-                    if let Some(StrictYaml::Hash(deployment_hash)) =
-                        deployments_hash.get(&StrictYaml::String(deployment_key.to_string()))
-                    {
-                        if let Some(StrictYaml::Array(fields)) =
-                            deployment_hash.get(&StrictYaml::String("fields".to_string()))
-                        {
-                            for (field_index, field) in fields.iter().enumerate() {
-                                if let StrictYaml::Hash(field_hash) = field {
-                                    if let Some(StrictYaml::String(binding)) =
-                                        field_hash.get(&StrictYaml::String("binding".to_string()))
-                                    {
-                                        if binding == field_binding {
-                                            return match optional_vec(field, "presets") {
-                                                Some(presets) => {
-                                                    let preset_vec = presets.iter().enumerate()
-                                                        .map(|(preset_index, preset_yaml)| {
-                                                            let name = optional_string(preset_yaml, "name");
-                                                            let value = require_string(
-                                                                preset_yaml,
-                                                                Some("value"),
-                                                                Some(format!(
-                                                                    "preset value must be a string for preset index: {preset_index} for field index: {field_index} in gui deployment: {deployment_key}",
-                                                                ))
-                                                            )?;
-
-                                                            Ok(GuiPreset {
-                                                                id: preset_index.to_string(),
-                                                                name,
-                                                                value,
-                                                            })
-                                                        })
-                                                        .collect::<Result<Vec<_>, YamlError>>()?;
-                                                    Ok(Some(preset_vec))
-                                                }
-                                                None => Ok(None),
-                                            };
-                                        }
-                                    } else {
-                                        return Err(YamlError::ParseError(format!(
-                                            "binding string missing for field index: {field_index} in gui deployment: {deployment_key}",
-                                        )));
-                                    }
-                                }
-                            }
-                        } else {
-                            return Err(YamlError::ParseError(format!(
-                                "fields list missing in gui deployment: {deployment_key}"
-                            )));
-                        }
-                    }
-                } else {
-                    return Err(YamlError::ParseError(
-                        "deployments field must be a map in gui".to_string(),
-                    ));
-                }
-            }
-        }
-        Ok(None)
-=======
                 let deployments = gui
                     .get(&StrictYaml::String("deployments".to_string()))
                     .ok_or(YamlError::ParseError(
@@ -464,7 +393,6 @@
         }
 
         Ok(deployment_details)
->>>>>>> 4e208c3c
     }
 }
 
