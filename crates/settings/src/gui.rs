use crate::{
    yaml::{
        context::{Context, GuiContextTrait},
        default_document, get_hash_value, optional_hash, optional_string, optional_vec,
        require_string, require_vec, YamlError, YamlParsableHash, YamlParseableValue,
    },
    Deployment, Token, TokenRef,
};
use alloy::primitives::{ruint::ParseError, utils::UnitsError};
use serde::{Deserialize, Serialize};
use std::{
    collections::HashMap,
    sync::{Arc, RwLock},
};
use strict_yaml_rust::StrictYaml;
use thiserror::Error;
use typeshare::typeshare;

#[cfg(target_family = "wasm")]
use rain_orderbook_bindings::{impl_all_wasm_traits, wasm_traits::prelude::*};

// Config source for Gui
#[typeshare]
#[derive(Debug, PartialEq, Serialize, Deserialize, Clone)]
#[cfg_attr(target_family = "wasm", derive(Tsify))]
#[serde(rename_all = "kebab-case")]
pub struct GuiPresetSource {
    #[serde(skip_serializing_if = "Option::is_none")]
    pub name: Option<String>,
    pub value: String,
}
#[cfg(target_family = "wasm")]
impl_all_wasm_traits!(GuiPresetSource);

#[typeshare]
#[derive(Debug, PartialEq, Serialize, Deserialize, Clone)]
#[serde(rename_all = "kebab-case")]
pub struct GuiDepositSource {
    pub token: TokenRef,
    pub presets: Vec<String>,
}

#[typeshare]
#[derive(Debug, PartialEq, Serialize, Deserialize, Clone)]
#[serde(rename_all = "kebab-case")]
pub struct GuiFieldDefinitionSource {
    pub binding: String,
    pub name: String,
    pub description: Option<String>,
    pub presets: Option<Vec<GuiPresetSource>>,
}

#[typeshare]
#[derive(Debug, PartialEq, Serialize, Deserialize, Clone)]
#[serde(rename_all = "kebab-case")]
pub struct GuiDeploymentSource {
    pub name: String,
    pub description: String,
    pub deposits: Vec<GuiDepositSource>,
    pub fields: Vec<GuiFieldDefinitionSource>,
    #[serde(skip_serializing_if = "Option::is_none")]
    pub select_tokens: Option<Vec<TokenRef>>,
}

#[typeshare]
#[derive(Debug, PartialEq, Serialize, Deserialize, Clone)]
#[serde(rename_all = "kebab-case")]
pub struct GuiConfigSource {
    pub name: String,
    pub description: String,
    pub deployments: HashMap<String, GuiDeploymentSource>,
}
impl GuiConfigSource {
    pub fn try_into_gui(
        self,
        deployments: &HashMap<String, Arc<Deployment>>,
        tokens: &HashMap<String, Arc<Token>>,
    ) -> Result<Gui, ParseGuiConfigSourceError> {
        let gui_deployments = self
            .deployments
            .iter()
            .map(|(deployment_name, deployment_source)| {
                let deployment = deployments
                    .get(deployment_name)
                    .ok_or(ParseGuiConfigSourceError::DeploymentNotFoundError(
                        deployment_name.clone(),
                    ))
                    .map(Arc::clone)?;

                let deposits = deployment_source
                    .deposits
                    .iter()
                    .map(|deposit_source| {
                        let token = tokens
                            .get(&deposit_source.token)
                            .ok_or(ParseGuiConfigSourceError::TokenNotFoundError(
                                deposit_source.token.clone(),
                            ))
                            .map(Arc::clone)?;

                        Ok(GuiDeposit {
                            token: Some(token.clone()),
                            presets: deposit_source.presets.clone(),
                        })
                    })
                    .collect::<Result<Vec<_>, ParseGuiConfigSourceError>>()?;

                let fields = deployment_source
                    .fields
                    .iter()
                    .map(|field_source| {
                        Ok(GuiFieldDefinition {
                            binding: field_source.binding.clone(),
                            name: field_source.name.clone(),
                            description: field_source.description.clone(),
                            presets: field_source
                                .presets
                                .as_ref()
                                .map(|presets| {
                                    presets
                                        .iter()
                                        .enumerate()
                                        .map(|(i, preset)| {
                                            Ok(GuiPreset {
                                                id: i.to_string(),
                                                name: preset.name.clone(),
                                                value: preset.value.clone(),
                                            })
                                        })
                                        .collect::<Result<Vec<_>, ParseGuiConfigSourceError>>()
                                })
                                .transpose()?,
                        })
                    })
                    .collect::<Result<Vec<_>, ParseGuiConfigSourceError>>()?;

                Ok((
                    deployment_name.clone(),
                    GuiDeployment {
                        document: default_document(),
                        key: deployment_name.to_string(),
                        deployment,
                        name: deployment_source.name.clone(),
                        description: deployment_source.description.clone(),
                        deposits,
                        fields,
                        select_tokens: deployment_source.select_tokens.clone(),
                    },
                ))
            })
            .collect::<Result<HashMap<_, _>, ParseGuiConfigSourceError>>()?;

        Ok(Gui {
            name: self.name,
            description: self.description,
            deployments: gui_deployments,
        })
    }
}

#[derive(Error, Debug)]
pub enum ParseGuiConfigSourceError {
    #[error("Deployment not found: {0}")]
    DeploymentNotFoundError(String),
    #[error("Token not found: {0}")]
    TokenNotFoundError(String),
    #[error(transparent)]
    ParseError(#[from] ParseError),
    #[error(transparent)]
    UnitsError(#[from] UnitsError),
}

// Config for Gui

#[typeshare]
#[derive(Debug, PartialEq, Serialize, Deserialize, Clone)]
#[cfg_attr(target_family = "wasm", derive(Tsify))]
pub struct GuiPreset {
    pub id: String,
    #[typeshare(typescript(type = "string"))]
    pub name: Option<String>,
    pub value: String,
}
#[cfg(target_family = "wasm")]
impl_all_wasm_traits!(GuiPreset);

#[typeshare]
#[derive(Debug, PartialEq, Serialize, Deserialize, Clone)]
#[cfg_attr(target_family = "wasm", derive(Tsify))]
pub struct GuiDeposit {
    #[typeshare(typescript(type = "Token | undefined"))]
    pub token: Option<Arc<Token>>,
    #[cfg_attr(target_family = "wasm", tsify(type = "string[]"))]
    pub presets: Vec<String>,
}
#[cfg(target_family = "wasm")]
impl_all_wasm_traits!(GuiDeposit);

#[typeshare]
#[derive(Debug, Serialize, Deserialize, Clone)]
#[cfg_attr(target_family = "wasm", derive(Tsify))]
pub struct GuiDeployment {
    #[serde(skip, default = "default_document")]
    pub document: Arc<RwLock<StrictYaml>>,
    pub key: String,
    #[typeshare(typescript(type = "Deployment"))]
    pub deployment: Arc<Deployment>,
    pub name: String,
    pub description: String,
    pub deposits: Vec<GuiDeposit>,
    pub fields: Vec<GuiFieldDefinition>,
    pub select_tokens: Option<Vec<String>>,
}
#[cfg(target_family = "wasm")]
impl_all_wasm_traits!(GuiDeployment);

impl PartialEq for GuiDeployment {
    fn eq(&self, other: &Self) -> bool {
        self.key == other.key
            && self.deployment == other.deployment
            && self.name == other.name
            && self.description == other.description
            && self.deposits == other.deposits
            && self.fields == other.fields
            && self.select_tokens == other.select_tokens
    }
}

#[typeshare]
#[derive(Debug, PartialEq, Serialize, Deserialize, Clone)]
#[cfg_attr(target_family = "wasm", derive(Tsify))]
pub struct GuiFieldDefinition {
    pub binding: String,
    pub name: String,
    pub description: Option<String>,
    pub presets: Option<Vec<GuiPreset>>,
}
#[cfg(target_family = "wasm")]
impl_all_wasm_traits!(GuiFieldDefinition);

#[typeshare]
#[derive(Debug, PartialEq, Serialize, Deserialize, Clone)]
#[cfg_attr(target_family = "wasm", derive(Tsify))]
pub struct Gui {
    pub name: String,
    pub description: String,
    pub deployments: HashMap<String, GuiDeployment>,
}
#[cfg(target_family = "wasm")]
impl_all_wasm_traits!(Gui);

#[derive(Serialize, Deserialize, Debug, Clone, PartialEq)]
#[cfg_attr(target_family = "wasm", derive(Tsify))]
pub struct NameAndDescription {
    pub name: String,
    pub description: String,
}
#[cfg(target_family = "wasm")]
impl_all_wasm_traits!(NameAndDescription);

impl Gui {
    pub fn parse_deployment_keys(
        documents: Vec<Arc<RwLock<StrictYaml>>>,
    ) -> Result<Vec<String>, YamlError> {
        let mut deployment_keys = Vec::new();

        for document in documents {
            let document_read = document.read().map_err(|_| YamlError::ReadLockError)?;

            if let Some(gui) = optional_hash(&document_read, "gui") {
                let deployments = gui
                    .get(&StrictYaml::String("deployments".to_string()))
                    .ok_or(YamlError::ParseError(
                        "deployments field missing in gui".to_string(),
                    ))?;

                if let StrictYaml::Hash(deployments_hash) = deployments {
                    for (key, _) in deployments_hash {
                        if let StrictYaml::String(key) = key {
                            deployment_keys.push(key.clone());
                        }
                    }
                } else {
                    return Err(YamlError::ParseError(
                        "deployments field must be a map in gui".to_string(),
                    ));
                }
            }
        }

        Ok(deployment_keys)
    }

    pub fn parse_select_tokens(
        documents: Vec<Arc<RwLock<StrictYaml>>>,
        deployment_key: &str,
    ) -> Result<Option<Vec<String>>, YamlError> {
        for document in documents {
            let document_read = document.read().map_err(|_| YamlError::ReadLockError)?;

            if let Some(gui) = optional_hash(&document_read, "gui") {
                if let Some(StrictYaml::Hash(deployments_hash)) =
                    gui.get(&StrictYaml::String("deployments".to_string()))
                {
                    if let Some(StrictYaml::Hash(deployment_hash)) =
                        deployments_hash.get(&StrictYaml::String(deployment_key.to_string()))
                    {
                        if let Some(StrictYaml::Array(tokens)) =
                            deployment_hash.get(&StrictYaml::String("select-tokens".to_string()))
                        {
                            let mut result = Vec::new();
                            for token in tokens {
                                if let StrictYaml::String(token_str) = token {
                                    result.push(token_str.clone());
                                }
                            }
                            return Ok(Some(result));
                        }
                    }
                }
            }
        }
        Ok(None)
    }

    pub fn parse_strategy_details(
        documents: Vec<Arc<RwLock<StrictYaml>>>,
    ) -> Result<NameAndDescription, YamlError> {
        for document in documents {
            let document_read = document.read().map_err(|_| YamlError::ReadLockError)?;

            if let Some(gui) = optional_hash(&document_read, "gui") {
                let name = require_string(
                    get_hash_value(gui, "name", Some("name field missing in gui".to_string()))?,
                    None,
                    Some("name field must be a string in gui".to_string()),
                )?;

                let description = require_string(
                    get_hash_value(
                        gui,
                        "description",
                        Some("description field missing in gui".to_string()),
                    )?,
                    None,
                    Some("description field must be a string in gui".to_string()),
                )?;

                return Ok(NameAndDescription { name, description });
            }
        }
        Err(YamlError::ParseError("gui details not found".to_string()))
    }

    pub fn parse_deployment_details(
        documents: Vec<Arc<RwLock<StrictYaml>>>,
    ) -> Result<HashMap<String, NameAndDescription>, YamlError> {
        let mut deployment_details = HashMap::new();

        for document in documents {
            let document_read = document.read().map_err(|_| YamlError::ReadLockError)?;

            if let Some(gui) = optional_hash(&document_read, "gui") {
                let deployments = gui
                    .get(&StrictYaml::String("deployments".to_string()))
                    .ok_or(YamlError::ParseError(
                        "deployments field missing in gui".to_string(),
                    ))?
                    .as_hash()
                    .ok_or(YamlError::ParseError(
                        "deployments field must be a map in gui".to_string(),
                    ))?;

                for (key_yaml, deployment_yaml) in deployments {
                    let deployment_key = key_yaml.as_str().unwrap_or_default().to_string();

                    let name = require_string(
                        deployment_yaml,
                        Some("name"),
                        Some(format!(
                            "name string missing in gui deployment: {deployment_key}"
                        )),
                    )?;

                    let description = require_string(
                        deployment_yaml,
                        Some("description"),
                        Some(format!(
                            "description string missing in gui deployment: {deployment_key}"
                        )),
                    )?;

                    deployment_details
                        .insert(deployment_key, NameAndDescription { name, description });
                }
            }
        }

        Ok(deployment_details)
    }
<<<<<<< HEAD

    pub fn parse_field_presets(
        documents: Vec<Arc<RwLock<StrictYaml>>>,
        deployment_key: &str,
        field_binding: &str,
    ) -> Result<Option<Vec<GuiPreset>>, YamlError> {
        for document in documents {
            let document_read = document.read().map_err(|_| YamlError::ReadLockError)?;

            if let Some(gui) = optional_hash(&document_read, "gui") {
                if let Some(StrictYaml::Hash(deployments_hash)) =
                    gui.get(&StrictYaml::String("deployments".to_string()))
                {
                    if let Some(StrictYaml::Hash(deployment_hash)) =
                        deployments_hash.get(&StrictYaml::String(deployment_key.to_string()))
                    {
                        if let Some(StrictYaml::Array(fields)) =
                            deployment_hash.get(&StrictYaml::String("fields".to_string()))
                        {
                            for (field_index, field) in fields.iter().enumerate() {
                                if let StrictYaml::Hash(field_hash) = field {
                                    if let Some(StrictYaml::String(binding)) =
                                        field_hash.get(&StrictYaml::String("binding".to_string()))
                                    {
                                        if binding == field_binding {
                                            return match optional_vec(field, "presets") {
                                                Some(presets) => {
                                                    let preset_vec = presets.iter().enumerate()
                                                        .map(|(preset_index, preset_yaml)| {
                                                            let name = optional_string(preset_yaml, "name");
                                                            let value = require_string(
                                                                preset_yaml,
                                                                Some("value"),
                                                                Some(format!(
                                                                    "preset value must be a string for preset index: {preset_index} for field index: {field_index} in gui deployment: {deployment_key}",
                                                                ))
                                                            )?;

                                                            Ok(GuiPreset {
                                                                id: preset_index.to_string(),
                                                                name,
                                                                value,
                                                            })
                                                        })
                                                        .collect::<Result<Vec<_>, YamlError>>()?;
                                                    Ok(Some(preset_vec))
                                                }
                                                None => Ok(None),
                                            };
                                        }
                                    } else {
                                        return Err(YamlError::ParseError(format!(
                                            "binding string missing for field index: {field_index} in gui deployment: {deployment_key}",
                                        )));
                                    }
                                }
                            }
                        } else {
                            return Err(YamlError::ParseError(format!(
                                "fields list missing in gui deployment: {deployment_key}"
                            )));
                        }
                    }
                } else {
                    return Err(YamlError::ParseError(
                        "deployments field must be a map in gui".to_string(),
                    ));
                }
            }
        }
        Ok(None)
    }
=======
>>>>>>> 6faccfe3
}

impl YamlParseableValue for Gui {
    fn parse_from_yaml(
        _: Vec<Arc<RwLock<StrictYaml>>>,
        _: Option<&Context>,
    ) -> Result<Self, YamlError> {
        Err(YamlError::InvalidTraitFunction)
    }

    fn parse_from_yaml_optional(
        documents: Vec<Arc<RwLock<StrictYaml>>>,
        context: Option<&Context>,
    ) -> Result<Option<Self>, YamlError> {
        let mut gui_res: Option<Gui> = None;
        let mut gui_deployments_res: HashMap<String, GuiDeployment> = HashMap::new();

        let tokens = Token::parse_all_from_yaml(documents.clone(), None);

        for document in &documents {
            let document_read = document.read().map_err(|_| YamlError::ReadLockError)?;

            if let Some(gui) = optional_hash(&document_read, "gui") {
                let name = require_string(
                    get_hash_value(gui, "name", Some("name field missing in gui".to_string()))?,
                    None,
                    Some("name field must be a string in gui".to_string()),
                )?;

                let description = require_string(
                    get_hash_value(
                        gui,
                        "description",
                        Some("description field missing in gui".to_string()),
                    )?,
                    None,
                    Some("description field must be a string in gui".to_string()),
                )?;

                if gui_res.is_none() {
                    gui_res = Some(Gui {
                        name,
                        description,
                        deployments: gui_deployments_res.clone(),
                    });
                }

                let deployments = gui
                    .get(&StrictYaml::String("deployments".to_string()))
                    .ok_or(YamlError::ParseError(
                        "deployments field missing in gui".to_string(),
                    ))?
                    .as_hash()
                    .ok_or(YamlError::ParseError(
                        "deployments field must be a map in gui".to_string(),
                    ))?;

                for (deployment_name, deployment_yaml) in deployments {
                    let deployment_name = deployment_name.as_str().unwrap_or_default().to_string();

                    if let Some(context) = context {
                        if let Some(current_deployment) = context.get_current_deployment() {
                            if current_deployment != &deployment_name {
                                continue;
                            }
                        }
                    }

                    let mut context = Context::from_context(context);

                    let select_tokens = match optional_vec(deployment_yaml, "select-tokens") {
                            Some(tokens) => Some(
                                tokens
                                    .iter()
                                    .enumerate()
                                    .map(|(select_token_index, select_token_value)| {
                                        Ok(select_token_value.as_str().ok_or(YamlError::ParseError(format!(
                                            "select-token value must be a string for select-token index: {select_token_index} in gui deployment: {deployment_name}",
                                        )))?.to_string())
                                    })
                                    .collect::<Result<Vec<_>, YamlError>>()?,
                            ),
                            None => None,
                        };
                    if let Some(ref select_tokens) = select_tokens {
                        context.add_select_tokens(select_tokens.clone());
                    }

                    let deployment = Deployment::parse_from_yaml(
                        documents.clone(),
                        &deployment_name,
                        Some(&context),
                    )?;
                    context.add_order(deployment.order.clone());

                    let name = require_string(
                        deployment_yaml,
                        Some("name"),
                        Some(format!(
                            "name string missing in gui deployment: {deployment_name}"
                        )),
                    )?;

                    let description = require_string(
                        deployment_yaml,
                        Some("description"),
                        Some(format!(
                            "description string missing in gui deployment: {deployment_name}"
                        )),
                    )?;

                    let deposits = require_vec(
                        deployment_yaml,
                        "deposits",
                        Some(format!(
                            "deposits list missing in gui deployment: {deployment_name}",
                        )),
                    )?.iter().enumerate().map(|(deposit_index, deposit_value)| {
                        let mut deposit_token = None;

                        if let Ok(tokens) = &tokens {
                            let token = tokens.get(&require_string(
                                deposit_value,
                                Some("token"),
                                Some(format!(
                                    "token string missing for deposit index: {deposit_index} in gui deployment: {deployment_name}",
                                )),
                            )?);

                            deposit_token = token.map(|token| Arc::new(token.clone()));
                        }

                        let presets = require_vec(
                            deposit_value,
                            "presets",
                            Some(format!(
                                "presets list missing for deposit index: {deposit_index} in gui deployment: {deployment_name}",
                            )),
                        )?
                        .iter()
                        .enumerate()
                        .map(|(preset_index, preset_yaml)| {
                            Ok(preset_yaml.as_str().ok_or(YamlError::ParseError(format!(
                                "preset value must be a string for preset list index: {preset_index} for deposit index: {deposit_index} in gui deployment: {deployment_name}",
                            )))?.to_string())
                        })
                        .collect::<Result<Vec<_>, YamlError>>()?;

                        let gui_deposit = GuiDeposit {
                            token: deposit_token,
                            presets,
                        };
                        Ok(gui_deposit)
                    })
                    .collect::<Result<Vec<_>, YamlError>>()?;

                    let fields = require_vec(
                        deployment_yaml,
                        "fields",
                        Some(format!(
                            "fields list missing in gui deployment: {deployment_name}"
                        )),
                    )?.iter().enumerate().map(|(field_index, field_yaml)| {
                        let binding = require_string(
                            field_yaml,
                            Some("binding"),
                            Some(format!(
                                "binding string missing for field index: {field_index} in gui deployment: {deployment_name}",
                            )),
                        )?;

                        let name = require_string(
                            field_yaml,
                            Some("name"),
                            Some(format!(
                                "name string missing for field index: {field_index} in gui deployment: {deployment_name}",
                            )),
                        )?;
                        let interpolated_name = context.interpolate(&name)?;

                        let description = optional_string(field_yaml, "description");
                        let interpolated_description = description.map(|description| context.interpolate(&description)).transpose()?;

                        let presets = match optional_vec(field_yaml, "presets") {
                            Some(p) => Some(p.iter().enumerate().map(|(preset_index, preset_yaml)| {
                                let name = optional_string(preset_yaml, "name");
                                let value = require_string(
                                    preset_yaml,
                                    Some("value"),
                                    Some(format!(
                                        "preset value must be a string for preset index: {preset_index} for field index: {field_index} in gui deployment: {deployment_name}",
                                    ))
                                )?;

                                let gui_preset = GuiPreset {
                                    id: preset_index.to_string(),
                                    name,
                                    value,
                                };
                                Ok(gui_preset)
                            })
                            .collect::<Result<Vec<_>, YamlError>>()?),
                            None => None,
                        };

                        let gui_field_definition = GuiFieldDefinition {
                            binding,
                            name: interpolated_name,
                            description: interpolated_description,
                            presets
                        };
                        Ok(gui_field_definition)
                    })
                    .collect::<Result<Vec<_>, YamlError>>()?;

                    let gui_deployment = GuiDeployment {
                        document: document.clone(),
                        key: deployment_name.clone(),
                        deployment: Arc::new(deployment),
                        name,
                        description,
                        deposits,
                        fields,
                        select_tokens,
                    };

                    if gui_deployments_res.contains_key(&deployment_name) {
                        return Err(YamlError::KeyShadowing(deployment_name));
                    }
                    gui_deployments_res.insert(deployment_name, gui_deployment);
                }
                if let Some(gui) = &mut gui_res {
                    gui.deployments.clone_from(&gui_deployments_res);
                }
            }
        }

        Ok(gui_res)
    }
}

#[cfg(test)]
mod tests {
    use super::*;
    use crate::{
        test::{mock_deployer, mock_network, mock_token},
        yaml::tests::get_document,
        Order, Scenario,
    };
    use alloy::primitives::Address;
    use std::sync::RwLock;
    use strict_yaml_rust::StrictYaml;

    #[test]
    fn test_gui_creation_success() {
        let gui_config_source = GuiConfigSource {
            name: "test-gui".to_string(),
            description: "test-gui-description".to_string(),
            deployments: HashMap::from([(
                "test-deployment".to_string(),
                GuiDeploymentSource {
                    name: "test-deployment".to_string(),
                    description: "test-deployment-description".to_string(),
                    deposits: vec![GuiDepositSource {
                        token: "test-token".to_string(),
                        presets: vec!["1.3".to_string(), "2.7".to_string()],
                    }],
                    fields: vec![
                        GuiFieldDefinitionSource {
                            binding: "test-binding".to_string(),
                            name: "test-name".to_string(),
                            description: Some("test-description".to_string()),
                            presets: Some(vec![
                                GuiPresetSource {
                                    name: Some("test-preset".to_string()),
                                    value: "0.015".to_string(),
                                },
                                GuiPresetSource {
                                    name: Some("test-preset-2".to_string()),
                                    value: "0.3".to_string(),
                                },
                            ]),
                        },
                        GuiFieldDefinitionSource {
                            binding: "test-binding-2".to_string(),
                            name: "test-name-2".to_string(),
                            description: Some("test-description-2".to_string()),
                            presets: Some(vec![
                                GuiPresetSource {
                                    name: None,
                                    value: "3.2".to_string(),
                                },
                                GuiPresetSource {
                                    name: None,
                                    value: "4.8".to_string(),
                                },
                            ]),
                        },
                        GuiFieldDefinitionSource {
                            binding: "test-binding-3".to_string(),
                            name: "test-name-3".to_string(),
                            description: Some("test-description-3".to_string()),
                            presets: Some(vec![
                                GuiPresetSource {
                                    name: None,
                                    value: Address::default().to_string(),
                                },
                                GuiPresetSource {
                                    name: None,
                                    value: "some-value".to_string(),
                                },
                                GuiPresetSource {
                                    name: None,
                                    value: "true".to_string(),
                                },
                            ]),
                        },
                    ],
                    select_tokens: Some(vec!["test-token".to_string()]),
                },
            )]),
        };
        let scenario = Scenario {
            document: Arc::new(RwLock::new(StrictYaml::String("".to_string()))),
            key: "scenario1".into(),
            bindings: HashMap::new(),
            deployer: mock_deployer(),
            runs: None,
            blocks: None,
        };
        let order = Order {
            document: Arc::new(RwLock::new(StrictYaml::String("".to_string()))),
            key: String::new(),
            inputs: vec![],
            outputs: vec![],
            network: mock_network(),
            deployer: None,
            orderbook: None,
        };
        let deployment = Deployment {
            document: Arc::new(RwLock::new(StrictYaml::String("".to_string()))),
            key: "test-deployment".to_string(),
            scenario: Arc::new(scenario),
            order: Arc::new(order),
        };
        let deployments = HashMap::from([("test-deployment".to_string(), Arc::new(deployment))]);
        let tokens = HashMap::from([("test-token".to_string(), mock_token("test-token"))]);

        let gui = gui_config_source
            .try_into_gui(&deployments, &tokens)
            .unwrap();

        assert_eq!(gui.name, "test-gui");
        assert_eq!(gui.description, "test-gui-description");
        assert_eq!(gui.deployments.len(), 1);
        let deployment = &gui.deployments.get("test-deployment").unwrap();
        assert_eq!(deployment.name, "test-deployment");
        assert_eq!(deployment.description, "test-deployment-description");
        assert_eq!(deployment.deposits.len(), 1);
        let deposit = &deployment.deposits[0];
        assert_eq!(
            deposit.token.as_ref().unwrap().label,
            Some("test-token".to_string())
        );
        assert_eq!(deposit.presets.len(), 2);
        assert_eq!(deposit.presets[0], "1.3".to_string());
        assert_eq!(deposit.presets[1], "2.7".to_string());
        assert_eq!(deployment.fields.len(), 3);
        let field1 = &deployment.fields[0];
        assert_eq!(field1.binding, "test-binding");
        assert_eq!(field1.name, "test-name");
        assert_eq!(field1.description, Some("test-description".to_string()));
        let presets = field1.presets.as_ref().unwrap();
        assert_eq!(presets.len(), 2);
        assert_eq!(presets[0].name, Some("test-preset".to_string()));
        assert_eq!(presets[0].value, "0.015".to_string());
        assert_eq!(presets[1].name, Some("test-preset-2".to_string()));
        assert_eq!(presets[1].value, "0.3".to_string());
        let field2 = &deployment.fields[1];
        assert_eq!(field2.binding, "test-binding-2");
        assert_eq!(field2.name, "test-name-2");
        assert_eq!(field2.description, Some("test-description-2".to_string()));
        let presets = field2.presets.as_ref().unwrap();
        assert_eq!(presets.len(), 2);
        assert_eq!(presets[0].name, None);
        assert_eq!(presets[1].name, None);
        assert_eq!(presets[1].value, "4.8".to_string());
        let field3 = &deployment.fields[2];
        assert_eq!(field3.binding, "test-binding-3");
        assert_eq!(field3.name, "test-name-3");
        assert_eq!(field3.description, Some("test-description-3".to_string()));
        let presets = field3.presets.as_ref().unwrap();
        assert_eq!(presets.len(), 3);
        assert_eq!(presets[0].value, Address::default().to_string());
        assert_eq!(presets[1].value, "some-value".to_string());
        assert_eq!(presets[2].value, "true".to_string());
        assert_eq!(
            deployment.select_tokens,
            Some(vec!["test-token".to_string()])
        );
    }

    #[test]
    fn test_parse_gui_from_yaml() {
        let yaml = r#"
networks:
    network1:
        rpc: https://eth.llamarpc.com
        chain-id: 1
tokens:
    token1:
        address: 0x0000000000000000000000000000000000000001
        network: network1
    token2:
        address: 0x0000000000000000000000000000000000000002
        network: network1
gui:
    test: test
"#;
        let error = Gui::parse_from_yaml_optional(vec![get_document(yaml)], None).unwrap_err();
        assert_eq!(
            error,
            YamlError::ParseError("name field missing in gui".to_string())
        );
        let yaml = r#"
networks:
    network1:
        rpc: https://eth.llamarpc.com
        chain-id: 1
tokens:
    token1:
        address: 0x0000000000000000000000000000000000000001
        network: network1
    token2:
        address: 0x0000000000000000000000000000000000000002
        network: network1
gui:
    name:
      - test
"#;
        let error = Gui::parse_from_yaml_optional(vec![get_document(yaml)], None).unwrap_err();
        assert_eq!(
            error,
            YamlError::ParseError("name field must be a string in gui".to_string())
        );
        let yaml = r#"
networks:
    network1:
        rpc: https://eth.llamarpc.com
        chain-id: 1
tokens:
    token1:
        address: 0x0000000000000000000000000000000000000001
        network: network1
    token2:
        address: 0x0000000000000000000000000000000000000002
        network: network1
gui:
    name:
      - test: test
"#;
        let error = Gui::parse_from_yaml_optional(vec![get_document(yaml)], None).unwrap_err();
        assert_eq!(
            error,
            YamlError::ParseError("name field must be a string in gui".to_string())
        );

        let yaml = r#"
networks:
    network1:
        rpc: https://eth.llamarpc.com
        chain-id: 1
tokens:
    token1:
        address: 0x0000000000000000000000000000000000000001
        network: network1
    token2:
        address: 0x0000000000000000000000000000000000000002
        network: network1
gui:
    name: test
"#;
        let error = Gui::parse_from_yaml_optional(vec![get_document(yaml)], None).unwrap_err();
        assert_eq!(
            error,
            YamlError::ParseError("description field missing in gui".to_string())
        );
        let yaml = r#"
networks:
    network1:
        rpc: https://eth.llamarpc.com
        chain-id: 1
tokens:
    token1:
        address: 0x0000000000000000000000000000000000000001
        network: network1
    token2:
        address: 0x0000000000000000000000000000000000000002
        network: network1
gui:
    name: test
    description:
      - test
"#;
        let error = Gui::parse_from_yaml_optional(vec![get_document(yaml)], None).unwrap_err();
        assert_eq!(
            error,
            YamlError::ParseError("description field must be a string in gui".to_string())
        );
        let yaml = r#"
networks:
    network1:
        rpc: https://eth.llamarpc.com
        chain-id: 1
tokens:
    token1:
        address: 0x0000000000000000000000000000000000000001
        network: network1
    token2:
        address: 0x0000000000000000000000000000000000000002
        network: network1
gui:
    name: test
    description:
      - test: test
"#;
        let error = Gui::parse_from_yaml_optional(vec![get_document(yaml)], None).unwrap_err();
        assert_eq!(
            error,
            YamlError::ParseError("description field must be a string in gui".to_string())
        );

        let yaml = r#"
networks:
    network1:
        rpc: https://eth.llamarpc.com
        chain-id: 1
tokens:
    token1:
        address: 0x0000000000000000000000000000000000000001
        network: network1
    token2:
        address: 0x0000000000000000000000000000000000000002
        network: network1
gui:
    name: test
    description: test
"#;
        let error = Gui::parse_from_yaml_optional(vec![get_document(yaml)], None).unwrap_err();
        assert_eq!(
            error,
            YamlError::ParseError("deployments field missing in gui".to_string())
        );
        let yaml = r#"
networks:
    network1:
        rpc: https://eth.llamarpc.com
        chain-id: 1
tokens:
    token1:
        address: 0x0000000000000000000000000000000000000001
        network: network1
    token2:
        address: 0x0000000000000000000000000000000000000002
        network: network1
gui:
    name: test
    description: test
    deployments: test
"#;
        let error = Gui::parse_from_yaml_optional(vec![get_document(yaml)], None).unwrap_err();
        assert_eq!(
            error,
            YamlError::ParseError("deployments field must be a map in gui".to_string())
        );
        let yaml = r#"
networks:
    network1:
        rpc: https://eth.llamarpc.com
        chain-id: 1
tokens:
    token1:
        address: 0x0000000000000000000000000000000000000001
        network: network1
    token2:
        address: 0x0000000000000000000000000000000000000002
        network: network1
gui:
    name: test
    description: test
    deployments:
        - test: test
"#;
        let error = Gui::parse_from_yaml_optional(vec![get_document(yaml)], None).unwrap_err();
        assert_eq!(
            error,
            YamlError::ParseError("deployments field must be a map in gui".to_string())
        );

        let yaml = r#"
networks:
    network1:
        rpc: https://eth.llamarpc.com
        chain-id: 1
deployers:
    deployer1:
        address: 0x0000000000000000000000000000000000000000
        network: network1
scenarios:
    scenario1:
        bindings:
            test: test
        deployer: deployer1
tokens:
    token1:
        address: 0x0000000000000000000000000000000000000001
        network: network1
    token2:
        address: 0x0000000000000000000000000000000000000002
        network: network1
orders:
    order1:
        inputs:
            - token: token1
        outputs:
            - token: token2
        deployer: deployer1
gui:
    name: test
    description: test
    deployments:
        deployment1:
            test: test
"#;
        let error = Gui::parse_from_yaml_optional(vec![get_document(yaml)], None).unwrap_err();
        assert_eq!(
            error,
            YamlError::ParseError("missing field: deployments".to_string())
        );

        let yaml_prefix = r#"
networks:
    network1:
        rpc: https://eth.llamarpc.com
        chain-id: 1
deployers:
    deployer1:
        address: 0x0000000000000000000000000000000000000000
        network: network1
scenarios:
    scenario1:
        bindings:
            test: test
        deployer: deployer1
tokens:
    token1:
        address: 0x0000000000000000000000000000000000000001
        network: network1
    token2:
        address: 0x0000000000000000000000000000000000000002
        network: network1
orders:
    order1:
        inputs:
            - token: token1
        outputs:
            - token: token2
        deployer: deployer1
deployments:
    deployment1:
        scenario: scenario1
        order: order1
"#;

        let yaml = r#"
gui:
    name: test
    description: test
    deployments:
        deployment1:
            test: test
"#;
        let error = Gui::parse_from_yaml_optional(
            vec![get_document(&format!("{yaml_prefix}{yaml}"))],
            None,
        )
        .unwrap_err();
        assert_eq!(
            error,
            YamlError::ParseError("name string missing in gui deployment: deployment1".to_string())
        );

        let yaml = r#"
gui:
    name: test
    description: test
    deployments:
        deployment1:
            name: deployment1
"#;
        let error = Gui::parse_from_yaml_optional(
            vec![get_document(&format!("{yaml_prefix}{yaml}"))],
            None,
        )
        .unwrap_err();
        assert_eq!(
            error,
            YamlError::ParseError(
                "description string missing in gui deployment: deployment1".to_string()
            )
        );

        let yaml = r#"
gui:
    name: test
    description: test
    deployments:
        deployment1:
            name: some name
            description: some description
"#;
        let error = Gui::parse_from_yaml_optional(
            vec![get_document(&format!("{yaml_prefix}{yaml}"))],
            None,
        )
        .unwrap_err();
        assert_eq!(
            error,
            YamlError::ParseError(
                "deposits list missing in gui deployment: deployment1".to_string()
            )
        );

        let yaml = r#"
gui:
    name: test
    description: test
    deployments:
        deployment1:
            name: test
            description: test
            deposits:
                - test: test
"#;
        let error = Gui::parse_from_yaml_optional(
            vec![get_document(&format!("{yaml_prefix}{yaml}"))],
            None,
        )
        .unwrap_err();
        assert_eq!(
            error,
            YamlError::ParseError(
                "token string missing for deposit index: 0 in gui deployment: deployment1"
                    .to_string()
            )
        );

        let yaml = r#"
gui:
    name: test
    description: test
    deployments:
        deployment1:
            name: test
            description: test
            deposits:
                - token: token1
"#;
        let error = Gui::parse_from_yaml_optional(
            vec![get_document(&format!("{yaml_prefix}{yaml}"))],
            None,
        )
        .unwrap_err();
        assert_eq!(
            error,
            YamlError::ParseError(
                "presets list missing for deposit index: 0 in gui deployment: deployment1"
                    .to_string()
            )
        );

        let yaml = r#"
gui:
    name: test
    description: test
    deployments:
        deployment1:
            name: test
            description: test
            deposits:
                - token: token1
                  presets:
                    - test: test
"#;
        let error = Gui::parse_from_yaml_optional(
            vec![get_document(&format!("{yaml_prefix}{yaml}"))],
            None,
        )
        .unwrap_err();
        assert_eq!(
            error,
            YamlError::ParseError(
                "preset value must be a string for preset list index: 0 for deposit index: 0 in gui deployment: deployment1"
                    .to_string()
            )
        );

        let yaml = r#"
gui:
    name: test
    description: test
    deployments:
        deployment1:
            name: test
            description: test
            deposits:
                - token: token1
                  presets:
                    - "1"
"#;
        let error = Gui::parse_from_yaml_optional(
            vec![get_document(&format!("{yaml_prefix}{yaml}"))],
            None,
        )
        .unwrap_err();
        assert_eq!(
            error,
            YamlError::ParseError("fields list missing in gui deployment: deployment1".to_string())
        );

        let yaml = r#"
gui:
    name: test
    description: test
    deployments:
        deployment1:
            name: test
            description: test
            deposits:
                - token: token1
                  presets:
                    - "1"
            fields:
                - test: test
"#;
        let error = Gui::parse_from_yaml_optional(
            vec![get_document(&format!("{yaml_prefix}{yaml}"))],
            None,
        )
        .unwrap_err();
        assert_eq!(
            error,
            YamlError::ParseError(
                "binding string missing for field index: 0 in gui deployment: deployment1"
                    .to_string()
            )
        );

        let yaml = r#"
gui:
    name: test
    description: test
    deployments:
        deployment1:
            name: test
            description: test
            deposits:
                - token: token1
                  presets:
                    - "1"
            fields:
                - binding: test
"#;
        let error = Gui::parse_from_yaml_optional(
            vec![get_document(&format!("{yaml_prefix}{yaml}"))],
            None,
        )
        .unwrap_err();
        assert_eq!(
            error,
            YamlError::ParseError(
                "name string missing for field index: 0 in gui deployment: deployment1".to_string()
            )
        );

        let yaml = r#"
gui:
    name: test
    description: test
    deployments:
        deployment1:
            name: test
            description: test
            deposits:
                - token: token1
                  presets:
                    - "1"
            fields:
                - binding: test
                  name: test
                  presets:
                    - value:
                        - test
"#;
        let error = Gui::parse_from_yaml_optional(
            vec![get_document(&format!("{yaml_prefix}{yaml}"))],
            None,
        )
        .unwrap_err();
        assert_eq!(
            error,
            YamlError::ParseError(
                "preset value must be a string for preset index: 0 for field index: 0 in gui deployment: deployment1"
                    .to_string()
            )
        );

        let yaml = r#"
gui:
    name: test
    description: test
    deployments:
        deployment1:
            name: test
            description: test
            deposits:
                - token: token1
                  presets:
                    - "1"
            fields:
                - binding: test
                  name: test
                  presets:
                    - value: test
            select-tokens:
                - test: test
"#;
        let error = Gui::parse_from_yaml_optional(
            vec![get_document(&format!("{yaml_prefix}{yaml}"))],
            None,
        )
        .unwrap_err();
        assert_eq!(
            error,
            YamlError::ParseError(
                "select-token value must be a string for select-token index: 0 in gui deployment: deployment1"
                    .to_string()
            )
        );
    }

    #[test]
    fn test_parse_gui_from_yaml_multiple_files() {
        let yaml_one = r#"
networks:
    network1:
        rpc: https://eth.llamarpc.com
        chain-id: 1
deployers:
    deployer1:
        address: 0x0000000000000000000000000000000000000000
        network: network1
scenarios:
    scenario1:
        bindings:
            test: test
        deployer: deployer1
tokens:
    token1:
        address: 0x0000000000000000000000000000000000000001
        network: network1
    token2:
        address: 0x0000000000000000000000000000000000000002
        network: network1
orders:
    order1:
        inputs:
            - token: token1
        outputs:
            - token: token2
        deployer: deployer1
deployments:
    deployment1:
        scenario: scenario1
        order: order1
    deployment2:
        scenario: scenario1
        order: order1
gui:
    name: test
    description: test
    deployments:
        deployment1:
            name: test
            description: test
            deposits:
                - token: token1
                  presets:
                    - "1"
            fields:
                - binding: test
                  name: test
                  presets:
                    - value: test
"#;
        let yaml_two = r#"
gui:
    name: test
    description: test
    deployments:
        deployment2:
            name: test another
            description: test another
            deposits:
                - token: token2
                  presets:
                    - "1"
            fields:
                - binding: test
                  name: test
                  presets:
                    - value: test
"#;
        let res = Gui::parse_from_yaml_optional(
            vec![get_document(yaml_one), get_document(yaml_two)],
            None,
        )
        .unwrap();

        let gui = res.unwrap();
        assert_eq!(gui.deployments.len(), 2);

        let deployment = gui.deployments.get("deployment1").unwrap();
        assert_eq!(deployment.name, "test");
        assert_eq!(deployment.description, "test");
        assert_eq!(deployment.deposits[0].token.as_ref().unwrap().key, "token1");

        let deployment = gui.deployments.get("deployment2").unwrap();
        assert_eq!(deployment.name, "test another");
        assert_eq!(deployment.description, "test another");
        assert_eq!(deployment.deposits[0].token.as_ref().unwrap().key, "token2");
    }

    #[test]
    fn test_parse_gui_from_yaml_duplicate_key() {
        let yaml_one = r#"
networks:
    network1:
        rpc: https://eth.llamarpc.com
        chain-id: 1
deployers:
    deployer1:
        address: 0x0000000000000000000000000000000000000000
        network: network1
scenarios:
    scenario1:
        bindings:
            test: test
        deployer: deployer1
tokens:
    token1:
        address: 0x0000000000000000000000000000000000000001
        network: network1
    token2:
        address: 0x0000000000000000000000000000000000000002
        network: network1
orders:
    order1:
        inputs:
            - token: token1
        outputs:
            - token: token2
        deployer: deployer1
deployments:
    deployment1:
        scenario: scenario1
        order: order1
    deployment2:
        scenario: scenario1
        order: order1
gui:
    name: test
    description: test
    deployments:
        deployment1:
            name: test
            description: test
            deposits:
                - token: token1
                  presets:
                    - "1"
            fields:
                - binding: test
                  name: test
                  presets:
                    - value: test
"#;
        let yaml_two = r#"
gui:
    name: test
    description: test
    deployments:
        deployment1:
            name: test
            description: test
            deposits:
                - token: token1
                  presets:
                    - "1"
            fields:
                - binding: test
                  name: test
                  presets:
                    - value: test
"#;
        let error = Gui::parse_from_yaml_optional(
            vec![get_document(yaml_one), get_document(yaml_two)],
            None,
        )
        .unwrap_err();

        assert_eq!(error, YamlError::KeyShadowing("deployment1".to_string()));
    }

    #[test]
    fn test_parse_deployment_keys() {
        let yaml = r#"
networks:
    network1:
        rpc: https://eth.llamarpc.com
        chain-id: 1
tokens:
    token1:
        address: 0x0000000000000000000000000000000000000001
        network: network1
    token2:
        address: 0x0000000000000000000000000000000000000002
        network: network1
gui:
    name: test
    description: test
"#;

        let error = Gui::parse_deployment_keys(vec![get_document(yaml)]).unwrap_err();
        assert_eq!(
            error,
            YamlError::ParseError("deployments field missing in gui".to_string())
        );

        let yaml = r#"
networks:
    network1:
        rpc: https://eth.llamarpc.com
        chain-id: 1
tokens:
    token1:
        address: 0x0000000000000000000000000000000000000001
        network: network1
    token2:
        address: 0x0000000000000000000000000000000000000002
        network: network1
gui:
    name: test
    description: test
    deployments: test
"#;

        let error = Gui::parse_deployment_keys(vec![get_document(yaml)]).unwrap_err();
        assert_eq!(
            error,
            YamlError::ParseError("deployments field must be a map in gui".to_string())
        );

        let yaml = r#"
networks:
    network1:
        rpc: https://eth.llamarpc.com
        chain-id: 1
tokens:
    token1:
        address: 0x0000000000000000000000000000000000000001
        network: network1
    token2:
        address: 0x0000000000000000000000000000000000000002
        network: network1
gui:
    name: test
    description: test
    deployments:
      - test
"#;

        let error = Gui::parse_deployment_keys(vec![get_document(yaml)]).unwrap_err();
        assert_eq!(
            error,
            YamlError::ParseError("deployments field must be a map in gui".to_string())
        );

        let yaml = r#"
networks:
    network1:
        rpc: https://eth.llamarpc.com
        chain-id: 1
tokens:
    token1:
        address: 0x0000000000000000000000000000000000000001
        network: network1
    token2:
        address: 0x0000000000000000000000000000000000000002
        network: network1
gui:
    name: test
    description: test
    deployments:
      - test: test
"#;

        let error = Gui::parse_deployment_keys(vec![get_document(yaml)]).unwrap_err();
        assert_eq!(
            error,
            YamlError::ParseError("deployments field must be a map in gui".to_string())
        );

        let yaml = r#"
networks:
    network1:
        rpc: https://eth.llamarpc.com
        chain-id: 1
tokens:
    token1:
        address: 0x0000000000000000000000000000000000000001
        network: network1
    token2:
        address: 0x0000000000000000000000000000000000000002
        network: network1
gui:
    name: test
    description: test
    deployments:
      test: test
      test2: test2
"#;

        let keys = Gui::parse_deployment_keys(vec![get_document(yaml)]).unwrap();
        assert_eq!(keys, vec!["test".to_string(), "test2".to_string()]);
    }
}<|MERGE_RESOLUTION|>--- conflicted
+++ resolved
@@ -398,7 +398,6 @@
 
         Ok(deployment_details)
     }
-<<<<<<< HEAD
 
     pub fn parse_field_presets(
         documents: Vec<Arc<RwLock<StrictYaml>>>,
@@ -471,8 +470,6 @@
         }
         Ok(None)
     }
-=======
->>>>>>> 6faccfe3
 }
 
 impl YamlParseableValue for Gui {
