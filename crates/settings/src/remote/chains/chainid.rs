use std::sync::{Arc, RwLock};

use crate::{config_source::*, NetworkCfg};
use alloy::primitives::Address;
use serde::{Deserialize, Serialize};
use strict_yaml_rust::StrictYaml;
use thiserror::Error;
use url::Url;

#[derive(Debug, PartialEq, Serialize, Deserialize, Clone)]
#[serde(rename_all = "camelCase")]
pub struct ChainId {
    pub name: String,
    pub chain: String,
    pub icon: Option<String>,
    pub rpc: Vec<Url>,
    pub features: Option<Vec<Features>>,
    pub faucets: Option<Vec<String>>,
    pub native_currency: NativeCurrency,
    #[serde(rename = "infoURL")]
    pub info_url: String,
    pub short_name: String,
    pub chain_id: u32,
    pub network_id: u32,
    pub slip44: Option<u64>,
    pub ens: Option<ENS>,
    pub explorers: Option<Vec<Explorer>>,
    pub red_flags: Option<Vec<String>>,
}

#[derive(Debug, PartialEq, Serialize, Deserialize, Clone)]
#[serde(rename_all = "camelCase")]
pub struct Features {
    pub name: String,
}

#[derive(Debug, PartialEq, Serialize, Deserialize, Clone)]
#[serde(rename_all = "camelCase")]
pub struct NativeCurrency {
    pub name: String,
    pub symbol: String,
    pub decimals: u8,
}

#[derive(Debug, PartialEq, Serialize, Deserialize, Clone)]
#[serde(rename_all = "camelCase")]
pub struct ENS {
    pub registry: Address,
}

#[derive(Debug, PartialEq, Serialize, Deserialize, Clone)]
#[serde(rename_all = "camelCase")]
pub struct Explorer {
    pub name: String,
    pub url: Url,
    pub icon: Option<String>,
    pub standard: String,
}

#[derive(Error, Debug, PartialEq)]
pub enum ChainIdError {
    #[error("provided rpc urls are not supported")]
    UnsupportedRpcUrls,
    #[error("cannot find any rpc urls for this chain")]
    NoRpc,
}

impl TryFrom<ChainId> for NetworkConfigSource {
    type Error = ChainIdError;
    fn try_from(value: ChainId) -> Result<NetworkConfigSource, Self::Error> {
        if value.rpc.is_empty() {
            return Err(ChainIdError::NoRpc);
        }
        for rpc in &value.rpc {
            if !rpc.path().contains("API_KEY") && !rpc.scheme().starts_with("ws") {
                return Ok(NetworkConfigSource {
<<<<<<< HEAD
                    chain_id: value.chain_id as u64,
                    rpc: rpc.clone(),
                    network_id: Some(value.network_id as u64),
=======
                    chain_id: value.chain_id,
                    rpcs: vec![rpc.clone()],
                    network_id: Some(value.network_id),
>>>>>>> be04272b
                    currency: Some(value.native_currency.symbol),
                    label: Some(value.name),
                });
            }
        }
        Err(ChainIdError::UnsupportedRpcUrls)
    }
}

impl ChainId {
    pub fn try_into_network_cfg(
        self,
        document: Arc<RwLock<StrictYaml>>,
    ) -> Result<NetworkCfg, ChainIdError> {
        if self.rpc.is_empty() {
            return Err(ChainIdError::NoRpc);
        }
        for rpc in &self.rpc {
            if !rpc.path().contains("API_KEY") && !rpc.scheme().starts_with("ws") {
                return Ok(NetworkCfg {
                    document: document.clone(),
                    key: self.short_name,
                    rpcs: vec![rpc.clone()],
                    chain_id: self.chain_id,
                    label: Some(self.name),
                    network_id: Some(self.network_id),
                    currency: Some(self.native_currency.symbol),
                });
            }
        }
        Err(ChainIdError::UnsupportedRpcUrls)
    }
}

#[cfg(test)]
mod tests {
    use super::*;

    #[test]
    fn test_try_from_err_no_rpc() {
        let chain_id = mk_chain_id_with_rpc(vec![]);

        let network_cfg_source = NetworkConfigSource::try_from(chain_id.clone());
        assert_eq!(network_cfg_source, Err(ChainIdError::NoRpc));

        let strict_yaml = StrictYaml::String("".to_string());
        let strict_yaml_arc = Arc::new(RwLock::new(strict_yaml));

        let network_cfg = chain_id.try_into_network_cfg(strict_yaml_arc);
        assert_eq!(network_cfg, Err(ChainIdError::NoRpc));
    }

    #[test]
    fn test_try_from_err_unsupported_rpc_urls() {
        let rpc = vec![
            Url::parse("https://abcd.com/v3/${API_KEY}").unwrap(),
            Url::parse("wss://example.net/v3/${API_KEY}").unwrap(),
            Url::parse("wss://api.mycryptoapi.com/eth").unwrap(),
        ];

        let chain_id = mk_chain_id_with_rpc(rpc);

        let network_cfg_source = NetworkConfigSource::try_from(chain_id.clone());
        assert_eq!(network_cfg_source, Err(ChainIdError::UnsupportedRpcUrls));

        let strict_yaml = StrictYaml::String("".to_string());
        let strict_yaml_arc = Arc::new(RwLock::new(strict_yaml));

        let network_cfg = chain_id.try_into_network_cfg(strict_yaml_arc);
        assert_eq!(network_cfg, Err(ChainIdError::UnsupportedRpcUrls));
    }

    #[test]
    fn test_try_from_ok() {
        let rpc = vec![
            Url::parse("https://abcd.com/v3/${API_KEY}").unwrap(),
            Url::parse("wss://api.mycryptoapi.com/eth").unwrap(),
            Url::parse("https://cloudflare-eth.com").unwrap(),
        ];

        let chain_id = mk_chain_id_with_rpc(rpc);

        let network_cfg_source = NetworkConfigSource::try_from(chain_id.clone());
        assert_eq!(
            network_cfg_source,
            Ok(NetworkConfigSource {
                chain_id: 1,
                rpcs: vec![Url::parse("https://cloudflare-eth.com").unwrap()],
                network_id: Some(1),
                currency: Some("ETH".to_string()),
                label: Some("Ethereum Mainnet".to_string()),
            })
        );

        let strict_yaml = StrictYaml::String("".to_string());
        let strict_yaml_arc = Arc::new(RwLock::new(strict_yaml));

        let network_cfg = chain_id.try_into_network_cfg(strict_yaml_arc.clone());
        assert_eq!(
            network_cfg,
            Ok(NetworkCfg {
                document: strict_yaml_arc,
                key: "short_name".to_string(),
                rpcs: vec![Url::parse("https://cloudflare-eth.com").unwrap()],
                chain_id: 1,
                label: Some("Ethereum Mainnet".to_string()),
                network_id: Some(1),
                currency: Some("ETH".to_string()),
            })
        );
    }

    fn mk_chain_id_with_rpc(rpc: Vec<Url>) -> ChainId {
        ChainId {
            name: "Ethereum Mainnet".to_string(),
            chain: "mainnet".to_string(),
            icon: None,
            rpc,
            features: None,
            faucets: None,
            native_currency: NativeCurrency {
                name: "Ethereum".to_string(),
                symbol: "ETH".to_string(),
                decimals: 18,
            },
            info_url: "info_url".to_string(),
            short_name: "short_name".to_string(),
            chain_id: 1,
            network_id: 1,
            slip44: None,
            ens: None,
            explorers: None,
            red_flags: None,
        }
    }
}<|MERGE_RESOLUTION|>--- conflicted
+++ resolved
@@ -74,15 +74,9 @@
         for rpc in &value.rpc {
             if !rpc.path().contains("API_KEY") && !rpc.scheme().starts_with("ws") {
                 return Ok(NetworkConfigSource {
-<<<<<<< HEAD
                     chain_id: value.chain_id as u64,
-                    rpc: rpc.clone(),
+                    rpcs: vec![rpc.clone()],
                     network_id: Some(value.network_id as u64),
-=======
-                    chain_id: value.chain_id,
-                    rpcs: vec![rpc.clone()],
-                    network_id: Some(value.network_id),
->>>>>>> be04272b
                     currency: Some(value.native_currency.symbol),
                     label: Some(value.name),
                 });
