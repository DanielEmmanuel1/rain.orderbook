--- conflicted
+++ resolved
@@ -4,16 +4,11 @@
     vaults::{Vault, VaultsQuery},
 };
 use anyhow::Result;
-<<<<<<< HEAD
-=======
-use cynic::{GraphQlResponse, QueryBuilder};
->>>>>>> cbf54729
 use reqwest::Url;
 
 pub struct OrderbookSubgraphClient {
     url: Url,
 }
-<<<<<<< HEAD
 
 impl CynicClient for OrderbookSubgraphClient {}
 
@@ -24,58 +19,13 @@
 
     pub async fn orders(&self) -> Result<Vec<Order>> {
         let data = self.query::<OrdersQuery, ()>(self.url.clone(), ()).await?;
-=======
-
-impl OrderbookSubgraphClient {
-    pub async fn new(url: Url) -> Self {
-        Self { url }
-    }
-
-    pub async fn orders(&self) -> Result<Vec<Order>> {
-        let request_body = OrdersQuery::build(());
-
-        let response = reqwest::Client::new()
-            .post(self.url.clone())
-            .json(&request_body)
-            .send()
-            .await?;
-
-        let orders_response: GraphQlResponse<OrdersQuery> =
-            response.json::<GraphQlResponse<OrdersQuery>>().await?;
-
-        let orders = if let Some(data) = orders_response.data {
-            data.orders
-        } else {
-            vec![]
-        };
-
-        Ok(orders)
-    }
-
-    pub async fn vaults(&self) -> Result<Vec<Vault>> {
-        let request_body = VaultsQuery::build(());
-
-        let response = reqwest::Client::new()
-            .post(self.url.clone())
-            .json(&request_body)
-            .send()
-            .await?;
->>>>>>> cbf54729
 
         Ok(data.orders)
     }
 
-<<<<<<< HEAD
-    pub async fn vaults(&self) -> Result<Vec<TokenVault>> {
+    pub async fn vaults(&self) -> Result<Vec<Vault>> {
         let data = self.query::<VaultsQuery, ()>(self.url.clone(), ()).await?;
-=======
-        let vaults = if let Some(data) = vaults_response.data {
-            data.vaults
-        } else {
-            vec![]
-        };
->>>>>>> cbf54729
 
-        Ok(data.token_vaults)
+        Ok(data.vaults)
     }
 }