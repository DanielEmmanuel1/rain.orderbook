use crate::schema;
use serde::{Deserialize, Serialize};
use tsify::Tsify;
use typeshare::typeshare;

#[derive(cynic::QueryVariables, Debug, Clone)]
#[typeshare]
pub struct IdQueryVariables<'a> {
    pub id: &'a cynic::Id,
}

#[derive(Debug, Clone, Serialize, Deserialize, Tsify)]
#[serde(rename_all = "camelCase")]
#[typeshare]
#[tsify(into_wasm_abi, from_wasm_abi)]
pub struct OrdersListFilterArgs {
    pub owners: Vec<Bytes>,
    pub active: Option<bool>,
    pub order_hash: Option<Bytes>,
}

#[derive(cynic::QueryVariables, Debug, Clone)]
#[typeshare]
pub struct PaginationQueryVariables {
    pub first: Option<i32>,
    pub skip: Option<i32>,
}

#[derive(cynic::InputObject, Debug, Clone)]
#[cynic(graphql_type = "Order_filter")]
#[typeshare]
pub struct OrdersListQueryFilters {
    #[cynic(rename = "owner_in", skip_serializing_if = "Vec::is_empty")]
    pub owner_in: Vec<Bytes>,
    #[cynic(rename = "active", skip_serializing_if = "Option::is_none")]
    pub active: Option<bool>,
    #[cynic(rename = "orderHash", skip_serializing_if = "Option::is_none")]
    pub order_hash: Option<Bytes>,
}

#[derive(cynic::QueryVariables, Debug, Clone)]
#[typeshare]
pub struct OrdersListQueryVariables {
    pub first: Option<i32>,
    pub skip: Option<i32>,
    #[cynic(rename = "filters")]
    pub filters: Option<OrdersListQueryFilters>,
}

#[derive(cynic::QueryVariables, Debug, Clone)]
#[typeshare]
pub struct PaginationWithIdQueryVariables {
    pub first: Option<i32>,
    pub id: Bytes,
    pub skip: Option<i32>,
}

#[derive(cynic::QueryVariables, Debug, Clone)]
#[typeshare]
pub struct PaginationWithTimestampQueryVariables {
    pub first: Option<i32>,
    pub id: Bytes,
    pub skip: Option<i32>,
    pub timestamp_gte: Option<BigInt>,
    pub timestamp_lte: Option<BigInt>,
}

#[derive(cynic::QueryFragment, Debug, Serialize, Clone, Tsify)]
#[typeshare]
#[tsify(into_wasm_abi, from_wasm_abi)]
pub struct Orderbook {
    pub id: Bytes,
}

#[typeshare]
#[tsify::declare]
pub type RainMetaV1 = Bytes;

#[derive(cynic::QueryFragment, Debug, Serialize, Clone, Tsify)]
#[typeshare]
#[serde(rename_all = "camelCase")]
#[tsify(into_wasm_abi, from_wasm_abi)]
pub struct Order {
    pub id: Bytes,
    pub order_bytes: Bytes,
    pub order_hash: Bytes,
    pub owner: Bytes,
    pub outputs: Vec<Vault>,
    pub inputs: Vec<Vault>,
    pub orderbook: Orderbook,
    pub active: bool,
    #[tsify(type = "SgBigInt")]
    pub timestamp_added: BigInt,
    #[tsify(type = "string | undefined")]
    pub meta: Option<RainMetaV1>,
    pub add_events: Vec<AddOrder>,
    pub trades: Vec<OrderStructPartialTrade>,
}

#[derive(Debug, Serialize, Deserialize, Clone, Tsify)]
#[typeshare]
#[serde(rename_all = "camelCase")]
#[tsify(into_wasm_abi, from_wasm_abi)]
pub struct OrderWithSubgraphName {
    pub order: Order,
    pub subgraph_name: String,
}

#[derive(cynic::QueryFragment, Debug, Serialize, Clone)]
#[cynic(graphql_type = "Order")]
#[serde(rename_all = "camelCase")]
#[typeshare]
pub struct TradeStructPartialOrder {
    pub id: Bytes,
    pub order_hash: Bytes,
}

#[derive(cynic::QueryFragment, Debug, Serialize, Clone, Tsify)]
#[cynic(graphql_type = "Order")]
#[serde(rename_all = "camelCase")]
#[typeshare]
#[tsify(into_wasm_abi, from_wasm_abi)]
pub struct OrderAsIO {
    pub id: Bytes,
    pub order_hash: Bytes,
    pub active: bool,
}

#[derive(Debug, Clone, Serialize, Deserialize, Tsify)]
#[serde(rename_all = "camelCase")]
#[typeshare]
#[tsify(into_wasm_abi, from_wasm_abi)]
pub struct VaultsListFilterArgs {
    pub owners: Vec<Bytes>,
    pub hide_zero_balance: bool,
}

#[derive(cynic::InputObject, Debug, Clone)]
#[cynic(graphql_type = "Vault_filter")]
#[typeshare]
pub struct VaultsListQueryFilters {
    #[cynic(rename = "owner_in", skip_serializing_if = "Vec::is_empty")]
    pub owner_in: Vec<Bytes>,
    #[cynic(rename = "balance_gt", skip_serializing_if = "Option::is_none")]
    pub balance_gt: Option<BigInt>,
}

#[derive(cynic::QueryVariables, Debug, Clone)]
#[typeshare]
pub struct VaultsListQueryVariables {
    pub first: Option<i32>,
    pub skip: Option<i32>,
    #[cynic(rename = "filters")]
    pub filters: Option<VaultsListQueryFilters>,
}

#[derive(cynic::QueryFragment, Debug, Serialize, Clone, Tsify)]
#[typeshare]
#[serde(rename_all = "camelCase")]
#[tsify(into_wasm_abi, from_wasm_abi)]
pub struct Vault {
    pub id: Bytes,
    pub owner: Bytes,
    #[tsify(type = "SgBigInt")]
    pub vault_id: BigInt,
    #[tsify(type = "SgBigInt")]
    pub balance: BigInt,
    pub token: Erc20,
    pub orderbook: Orderbook,
    // latest orders
    #[arguments(orderBy: timestampAdded, orderDirection: desc)]
    pub orders_as_output: Vec<OrderAsIO>,
    // latest orders
    #[arguments(orderBy: timestampAdded, orderDirection: desc)]
    pub orders_as_input: Vec<OrderAsIO>,
    pub balance_changes: Vec<VaultBalanceChange>,
}

#[derive(Debug, Serialize, Deserialize, Clone, Tsify)]
#[typeshare]
#[serde(rename_all = "camelCase")]
#[tsify(into_wasm_abi, from_wasm_abi)]
pub struct VaultWithSubgraphName {
    pub vault: Vault,
    pub subgraph_name: String,
}

#[derive(cynic::QueryFragment, Debug, Clone, Serialize, Tsify)]
#[cynic(graphql_type = "Vault")]
#[typeshare]
#[tsify(into_wasm_abi, from_wasm_abi)]
pub struct VaultBalanceChangeVault {
    pub id: Bytes,
    #[tsify(type = "SgBigInt")]
    pub vault_id: BigInt,
    pub token: Erc20,
}

#[derive(cynic::QueryFragment, Debug, Clone, Serialize)]
#[cynic(graphql_type = "VaultBalanceChange")]
#[typeshare]
#[serde(rename_all = "camelCase")]
pub struct VaultBalanceChangeUnwrapped {
    pub __typename: String,
    pub amount: BigInt,
    pub new_vault_balance: BigInt,
    pub old_vault_balance: BigInt,
    pub vault: VaultBalanceChangeVault,
    pub timestamp: BigInt,
    pub transaction: Transaction,
    pub orderbook: Orderbook,
}

#[derive(cynic::InlineFragments, Debug, Clone, Serialize, Tsify)]
#[serde(tag = "__typename", content = "data")]
#[serde(rename_all = "camelCase")]
#[typeshare]
#[tsify(into_wasm_abi, from_wasm_abi)]
pub enum VaultBalanceChange {
    Withdrawal(Withdrawal),
    TradeVaultBalanceChange(TradeVaultBalanceChange),
    Deposit(Deposit),
    ClearBounty(ClearBounty),
    #[cynic(fallback)]
    Unknown,
}

#[derive(cynic::QueryFragment, Debug, Clone, Serialize, Tsify)]
#[typeshare]
#[serde(rename_all = "camelCase")]
#[tsify(into_wasm_abi, from_wasm_abi)]
pub struct Deposit {
    pub id: Bytes,
    pub __typename: String,
    #[tsify(type = "SgBigInt")]
    pub amount: BigInt,
    #[tsify(type = "SgBigInt")]
    pub new_vault_balance: BigInt,
    #[tsify(type = "SgBigInt")]
    pub old_vault_balance: BigInt,
    pub vault: VaultBalanceChangeVault,
    #[tsify(type = "SgBigInt")]
    pub timestamp: BigInt,
    pub transaction: Transaction,
    pub orderbook: Orderbook,
}

#[derive(cynic::QueryFragment, Debug, Clone, Serialize, Tsify)]
#[typeshare]
#[serde(rename_all = "camelCase")]
#[tsify(into_wasm_abi, from_wasm_abi)]
pub struct Withdrawal {
    pub id: Bytes,
    pub __typename: String,
    #[tsify(type = "SgBigInt")]
    pub amount: BigInt,
    #[tsify(type = "SgBigInt")]
    pub new_vault_balance: BigInt,
    #[tsify(type = "SgBigInt")]
    pub old_vault_balance: BigInt,
    pub vault: VaultBalanceChangeVault,
    #[tsify(type = "SgBigInt")]
    pub timestamp: BigInt,
    pub transaction: Transaction,
    pub orderbook: Orderbook,
}

#[derive(cynic::QueryFragment, Debug, Clone, Serialize, Tsify)]
#[typeshare]
#[serde(rename_all = "camelCase")]
#[tsify(into_wasm_abi, from_wasm_abi)]
pub struct TradeVaultBalanceChange {
    pub id: Bytes,
    pub __typename: String,
    #[tsify(type = "SgBigInt")]
    pub amount: BigInt,
    #[tsify(type = "SgBigInt")]
    pub new_vault_balance: BigInt,
    #[tsify(type = "SgBigInt")]
    pub old_vault_balance: BigInt,
    pub vault: VaultBalanceChangeVault,
    #[tsify(type = "SgBigInt")]
    pub timestamp: BigInt,
    pub transaction: Transaction,
    pub orderbook: Orderbook,
}

#[derive(cynic::QueryFragment, Debug, Clone, Serialize, Tsify)]
#[typeshare]
#[serde(rename_all = "camelCase")]
#[tsify(into_wasm_abi, from_wasm_abi)]
pub struct ClearBounty {
    pub id: Bytes,
    pub __typename: String,
    #[tsify(type = "SgBigInt")]
    pub amount: BigInt,
    #[tsify(type = "SgBigInt")]
    pub new_vault_balance: BigInt,
    #[tsify(type = "SgBigInt")]
    pub old_vault_balance: BigInt,
    pub vault: VaultBalanceChangeVault,
    #[tsify(type = "SgBigInt")]
    pub timestamp: BigInt,
    pub transaction: Transaction,
    pub orderbook: Orderbook,
    pub sender: Bytes,
}

#[derive(cynic::QueryFragment, Debug, Clone, Serialize)]
#[typeshare]
pub struct TradeEvent {
    pub transaction: Transaction,
    pub sender: Bytes,
}

#[derive(cynic::QueryFragment, Debug, Clone, Serialize)]
#[typeshare]
#[serde(rename_all = "camelCase")]
pub struct Trade {
    pub id: Bytes,
    pub trade_event: TradeEvent,
    pub output_vault_balance_change: TradeVaultBalanceChange,
    pub order: TradeStructPartialOrder,
    pub input_vault_balance_change: TradeVaultBalanceChange,
    pub timestamp: BigInt,
    pub orderbook: Orderbook,
}

#[derive(cynic::QueryFragment, Debug, Clone, Serialize, Tsify)]
#[cynic(graphql_type = "Trade")]
#[typeshare]
#[tsify(into_wasm_abi, from_wasm_abi)]
pub struct OrderStructPartialTrade {
    pub id: Bytes,
}

<<<<<<< HEAD
#[derive(cynic::QueryFragment, Debug, Serialize, Clone, PartialEq, Eq, Hash)]
=======
#[derive(cynic::QueryFragment, Debug, Serialize, Clone, PartialEq, Tsify)]
>>>>>>> 142d4f6e
#[cynic(graphql_type = "ERC20")]
#[typeshare]
#[tsify(into_wasm_abi, from_wasm_abi)]
pub struct Erc20 {
    pub id: Bytes,
    pub address: Bytes,
    pub name: Option<String>,
    pub symbol: Option<String>,
    #[tsify(type = "SgBigInt")]
    pub decimals: Option<BigInt>,
}

#[derive(cynic::QueryFragment, Debug, Serialize, Clone, Tsify)]
#[typeshare]
#[serde(rename_all = "camelCase")]
#[tsify(into_wasm_abi, from_wasm_abi)]
pub struct Transaction {
    pub id: Bytes,
    pub from: Bytes,
    #[tsify(type = "SgBigInt")]
    pub block_number: BigInt,
    #[tsify(type = "SgBigInt")]
    pub timestamp: BigInt,
}

#[derive(cynic::QueryFragment, Debug, Serialize, Clone, Tsify)]
#[typeshare]
#[tsify(into_wasm_abi, from_wasm_abi)]
pub struct AddOrder {
    pub transaction: Transaction,
}

<<<<<<< HEAD
#[derive(cynic::Scalar, Debug, Clone, PartialEq, Eq, Hash)]
=======
#[derive(cynic::Scalar, Debug, Clone, PartialEq, Tsify)]
>>>>>>> 142d4f6e
#[typeshare]
#[tsify(into_wasm_abi, from_wasm_abi)]
#[serde(rename = "SgBigInt")]
pub struct BigInt(pub String);

<<<<<<< HEAD
#[derive(cynic::Scalar, Debug, Clone, PartialEq, Eq, Hash)]
=======
#[derive(cynic::Scalar, Debug, Clone, PartialEq, Tsify)]
>>>>>>> 142d4f6e
#[typeshare]
#[tsify(into_wasm_abi, from_wasm_abi)]
pub struct Bytes(pub String);

#[derive(cynic::Enum, Clone, Copy, Debug)]
#[typeshare]
pub enum OrderDirection {
    #[cynic(rename = "asc")]
    Asc,
    #[cynic(rename = "desc")]
    Desc,
}

#[derive(cynic::Enum, Clone, Copy, Debug)]
#[cynic(graphql_type = "Order_orderBy")]
#[typeshare]
pub enum OrderOrderBy {
    #[cynic(rename = "id")]
    Id,
    #[cynic(rename = "orderbook")]
    Orderbook,
    #[cynic(rename = "orderbook__id")]
    OrderbookId,
    #[cynic(rename = "active")]
    Active,
    #[cynic(rename = "orderHash")]
    OrderHash,
    #[cynic(rename = "owner")]
    Owner,
    #[cynic(rename = "inputs")]
    Inputs,
    #[cynic(rename = "outputs")]
    Outputs,
    #[cynic(rename = "nonce")]
    Nonce,
    #[cynic(rename = "orderBytes")]
    OrderBytes,
    #[cynic(rename = "addEvents")]
    AddEvents,
    #[cynic(rename = "removeEvents")]
    RemoveEvents,
    #[cynic(rename = "trades")]
    Trades,
    #[cynic(rename = "meta")]
    Meta,
    #[cynic(rename = "timestampAdded")]
    TimestampAdded,
}

#[derive(cynic::Enum, Clone, Copy, Debug)]
#[cynic(graphql_type = "AddOrder_orderBy")]
#[typeshare]
pub enum AddOrderOrderBy {
    #[cynic(rename = "id")]
    Id,
    #[cynic(rename = "order")]
    Order,
    #[cynic(rename = "order__id")]
    OrderId,
    #[cynic(rename = "order__active")]
    OrderActive,
    #[cynic(rename = "order__orderHash")]
    OrderOrderHash,
    #[cynic(rename = "order__owner")]
    OrderOwner,
    #[cynic(rename = "order__nonce")]
    OrderNonce,
    #[cynic(rename = "order__orderBytes")]
    OrderOrderBytes,
    #[cynic(rename = "order__meta")]
    OrderMeta,
    #[cynic(rename = "order__timestampAdded")]
    OrderTimestampAdded,
    #[cynic(rename = "orderbook")]
    Orderbook,
    #[cynic(rename = "orderbook__id")]
    OrderbookId,
    #[cynic(rename = "transaction")]
    Transaction,
    #[cynic(rename = "transaction__id")]
    TransactionId,
    #[cynic(rename = "transaction__timestamp")]
    TransactionTimestamp,
    #[cynic(rename = "transaction__blockNumber")]
    TransactionBlockNumber,
    #[cynic(rename = "transaction__from")]
    TransactionFrom,
    #[cynic(rename = "sender")]
    Sender,
}

#[derive(cynic::Enum, Clone, Copy, Debug)]
#[cynic(graphql_type = "Trade_orderBy")]
#[typeshare]
pub enum TradeOrderBy {
    #[cynic(rename = "id")]
    Id,
    #[cynic(rename = "orderbook")]
    Orderbook,
    #[cynic(rename = "orderbook__id")]
    OrderbookId,
    #[cynic(rename = "order")]
    Order,
    #[cynic(rename = "order__id")]
    OrderId,
    #[cynic(rename = "order__active")]
    OrderActive,
    #[cynic(rename = "order__orderHash")]
    OrderOrderHash,
    #[cynic(rename = "order__owner")]
    OrderOwner,
    #[cynic(rename = "order__nonce")]
    OrderNonce,
    #[cynic(rename = "order__orderBytes")]
    OrderOrderBytes,
    #[cynic(rename = "order__meta")]
    OrderMeta,
    #[cynic(rename = "order__timestampAdded")]
    OrderTimestampAdded,
    #[cynic(rename = "inputVaultBalanceChange")]
    InputVaultBalanceChange,
    #[cynic(rename = "inputVaultBalanceChange__id")]
    InputVaultBalanceChangeId,
    #[cynic(rename = "inputVaultBalanceChange__amount")]
    InputVaultBalanceChangeAmount,
    #[cynic(rename = "inputVaultBalanceChange__oldVaultBalance")]
    InputVaultBalanceChangeOldVaultBalance,
    #[cynic(rename = "inputVaultBalanceChange__newVaultBalance")]
    InputVaultBalanceChangeNewVaultBalance,
    #[cynic(rename = "inputVaultBalanceChange__timestamp")]
    InputVaultBalanceChangeTimestamp,
    #[cynic(rename = "outputVaultBalanceChange")]
    OutputVaultBalanceChange,
    #[cynic(rename = "outputVaultBalanceChange__id")]
    OutputVaultBalanceChangeId,
    #[cynic(rename = "outputVaultBalanceChange__amount")]
    OutputVaultBalanceChangeAmount,
    #[cynic(rename = "outputVaultBalanceChange__oldVaultBalance")]
    OutputVaultBalanceChangeOldVaultBalance,
    #[cynic(rename = "outputVaultBalanceChange__newVaultBalance")]
    OutputVaultBalanceChangeNewVaultBalance,
    #[cynic(rename = "outputVaultBalanceChange__timestamp")]
    OutputVaultBalanceChangeTimestamp,
    #[cynic(rename = "tradeEvent")]
    TradeEvent,
    #[cynic(rename = "tradeEvent__id")]
    TradeEventId,
    #[cynic(rename = "tradeEvent__sender")]
    TradeEventSender,
    #[cynic(rename = "timestamp")]
    Timestamp,
}

#[derive(cynic::Enum, Clone, Copy, Debug)]
#[cynic(graphql_type = "Vault_orderBy")]
#[typeshare]
pub enum VaultOrderBy {
    #[cynic(rename = "id")]
    Id,
    #[cynic(rename = "orderbook")]
    Orderbook,
    #[cynic(rename = "orderbook__id")]
    OrderbookId,
    #[cynic(rename = "token")]
    Token,
    #[cynic(rename = "token__id")]
    TokenId,
    #[cynic(rename = "token__address")]
    TokenAddress,
    #[cynic(rename = "token__name")]
    TokenName,
    #[cynic(rename = "token__symbol")]
    TokenSymbol,
    #[cynic(rename = "token__decimals")]
    TokenDecimals,
    #[cynic(rename = "owner")]
    Owner,
    #[cynic(rename = "vaultId")]
    VaultId,
    #[cynic(rename = "ordersAsInput")]
    OrdersAsInput,
    #[cynic(rename = "ordersAsOutput")]
    OrdersAsOutput,
    #[cynic(rename = "balance")]
    Balance,
    #[cynic(rename = "balanceChanges")]
    BalanceChanges,
}<|MERGE_RESOLUTION|>--- conflicted
+++ resolved
@@ -334,11 +334,7 @@
     pub id: Bytes,
 }
 
-<<<<<<< HEAD
-#[derive(cynic::QueryFragment, Debug, Serialize, Clone, PartialEq, Eq, Hash)]
-=======
-#[derive(cynic::QueryFragment, Debug, Serialize, Clone, PartialEq, Tsify)]
->>>>>>> 142d4f6e
+#[derive(cynic::QueryFragment, Debug, Serialize, Clone, PartialEq, Tsify, Eq, Hash)]
 #[cynic(graphql_type = "ERC20")]
 #[typeshare]
 #[tsify(into_wasm_abi, from_wasm_abi)]
@@ -371,21 +367,13 @@
     pub transaction: Transaction,
 }
 
-<<<<<<< HEAD
-#[derive(cynic::Scalar, Debug, Clone, PartialEq, Eq, Hash)]
-=======
-#[derive(cynic::Scalar, Debug, Clone, PartialEq, Tsify)]
->>>>>>> 142d4f6e
+#[derive(cynic::Scalar, Debug, Clone, PartialEq, Tsify, Eq, Hash)]
 #[typeshare]
 #[tsify(into_wasm_abi, from_wasm_abi)]
 #[serde(rename = "SgBigInt")]
 pub struct BigInt(pub String);
 
-<<<<<<< HEAD
-#[derive(cynic::Scalar, Debug, Clone, PartialEq, Eq, Hash)]
-=======
-#[derive(cynic::Scalar, Debug, Clone, PartialEq, Tsify)]
->>>>>>> 142d4f6e
+#[derive(cynic::Scalar, Debug, Clone, PartialEq, Tsify, Eq, Hash)]
 #[typeshare]
 #[tsify(into_wasm_abi, from_wasm_abi)]
 pub struct Bytes(pub String);
