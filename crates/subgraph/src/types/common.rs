use crate::schema;
use serde::{Deserialize, Serialize};
#[cfg(target_family = "wasm")]
use wasm_bindgen_utils::{impl_wasm_traits, prelude::*};

#[derive(cynic::QueryVariables, Debug, Clone)]
#[cfg_attr(target_family = "wasm", derive(Tsify))]
pub struct SgIdQueryVariables<'a> {
    #[cfg_attr(target_family = "wasm", tsify(type = "string"))]
    pub id: &'a cynic::Id,
}

#[derive(Debug, Clone, Serialize, Deserialize)]
#[cfg_attr(target_family = "wasm", derive(Tsify))]
#[serde(rename_all = "camelCase")]
pub struct SgOrdersListFilterArgs {
    pub owners: Vec<SgBytes>,
    #[cfg_attr(target_family = "wasm", tsify(optional))]
    pub active: Option<bool>,
    #[cfg_attr(target_family = "wasm", tsify(optional))]
    pub order_hash: Option<SgBytes>,
}

#[derive(cynic::QueryVariables, Debug, Clone)]
#[cfg_attr(target_family = "wasm", derive(Tsify))]
pub struct SgPaginationQueryVariables {
    #[cfg_attr(target_family = "wasm", tsify(optional))]
    pub first: Option<i32>,
    #[cfg_attr(target_family = "wasm", tsify(optional))]
    pub skip: Option<i32>,
}

#[derive(cynic::InputObject, Debug, Clone)]
#[cynic(graphql_type = "Order_filter")]
#[cfg_attr(target_family = "wasm", derive(Tsify))]
pub struct SgOrdersListQueryFilters {
    #[cynic(rename = "owner_in", skip_serializing_if = "Vec::is_empty")]
    pub owner_in: Vec<SgBytes>,
    #[cynic(rename = "active", skip_serializing_if = "Option::is_none")]
    pub active: Option<bool>,
    #[cynic(rename = "orderHash", skip_serializing_if = "Option::is_none")]
    pub order_hash: Option<SgBytes>,
}

#[derive(cynic::QueryVariables, Debug, Clone)]
#[cfg_attr(target_family = "wasm", derive(Tsify))]
pub struct SgOrdersListQueryVariables {
    #[cfg_attr(target_family = "wasm", tsify(optional))]
    pub first: Option<i32>,
    #[cfg_attr(target_family = "wasm", tsify(optional))]
    pub skip: Option<i32>,
    #[cynic(rename = "filters")]
    #[cfg_attr(target_family = "wasm", tsify(optional))]
    pub filters: Option<SgOrdersListQueryFilters>,
}

#[derive(cynic::QueryVariables, Debug, Clone)]
#[cfg_attr(target_family = "wasm", derive(Tsify))]
pub struct SgPaginationWithIdQueryVariables {
    #[cfg_attr(target_family = "wasm", tsify(optional))]
    pub first: Option<i32>,
    pub id: SgBytes,
    #[cfg_attr(target_family = "wasm", tsify(optional))]
    pub skip: Option<i32>,
}

#[derive(cynic::QueryVariables, Debug, Clone)]
#[cfg_attr(target_family = "wasm", derive(Tsify))]
pub struct SgPaginationWithTimestampQueryVariables {
    #[cfg_attr(target_family = "wasm", tsify(optional))]
    pub first: Option<i32>,
    pub id: SgBytes,
    #[cfg_attr(target_family = "wasm", tsify(optional))]
    pub skip: Option<i32>,
    #[cfg_attr(target_family = "wasm", tsify(optional))]
    pub timestamp_gte: Option<SgBigInt>,
    #[cfg_attr(target_family = "wasm", tsify(optional))]
    pub timestamp_lte: Option<SgBigInt>,
}

#[derive(cynic::QueryFragment, Debug, Serialize, Clone)]
#[cfg_attr(target_family = "wasm", derive(Tsify))]
#[cynic(graphql_type = "Orderbook")]
pub struct SgOrderbook {
    pub id: SgBytes,
}

#[cfg_attr(target_family = "wasm", tsify::declare)]
pub type SgRainMetaV1 = SgBytes;

#[derive(cynic::QueryFragment, Debug, Serialize, Clone)]
#[cfg_attr(target_family = "wasm", derive(Tsify))]
#[serde(rename_all = "camelCase")]
#[cynic(graphql_type = "Order")]
pub struct SgOrder {
    pub id: SgBytes,
    pub order_bytes: SgBytes,
    pub order_hash: SgBytes,
    pub owner: SgBytes,
    pub outputs: Vec<SgVault>,
    pub inputs: Vec<SgVault>,
    pub orderbook: SgOrderbook,
    pub active: bool,
<<<<<<< HEAD
    pub timestamp_added: SgBigInt,
    #[cfg_attr(target_family = "wasm", tsify(optional))]
    pub meta: Option<SgRainMetaV1>,
    pub add_events: Vec<SgAddOrder>,
    pub trades: Vec<SgOrderStructPartialTrade>,
=======
    #[cfg_attr(target_family = "wasm", tsify(type = "SgBigInt"))]
    pub timestamp_added: BigInt,
    #[cfg_attr(target_family = "wasm", tsify(type = "string | undefined | null"))]
    pub meta: Option<RainMetaV1>,
    pub add_events: Vec<AddOrder>,
    pub trades: Vec<OrderStructPartialTrade>,
    pub remove_events: Vec<RemoveOrder>,
>>>>>>> c89463bd
}

#[derive(Debug, Serialize, Deserialize, Clone)]
#[cfg_attr(target_family = "wasm", derive(Tsify))]
#[serde(rename_all = "camelCase")]
pub struct SgOrderWithSubgraphName {
    pub order: SgOrder,
    pub subgraph_name: String,
}

#[derive(cynic::QueryFragment, Debug, Serialize, Clone)]
#[cfg_attr(target_family = "wasm", derive(Tsify))]
#[cynic(graphql_type = "Order")]
#[serde(rename_all = "camelCase")]
pub struct SgTradeStructPartialOrder {
    pub id: SgBytes,
    pub order_hash: SgBytes,
}

#[derive(cynic::QueryFragment, Debug, Serialize, Clone)]
#[cfg_attr(target_family = "wasm", derive(Tsify))]
#[cynic(graphql_type = "Order")]
#[serde(rename_all = "camelCase")]
pub struct SgOrderAsIO {
    pub id: SgBytes,
    pub order_hash: SgBytes,
    pub active: bool,
}

#[derive(Debug, Clone, Serialize, Deserialize)]
#[cfg_attr(target_family = "wasm", derive(Tsify))]
#[serde(rename_all = "camelCase")]
pub struct SgVaultsListFilterArgs {
    pub owners: Vec<SgBytes>,
    pub hide_zero_balance: bool,
}

#[derive(cynic::InputObject, Debug, Clone)]
#[cynic(graphql_type = "Vault_filter")]
#[cfg_attr(target_family = "wasm", derive(Tsify))]
pub struct SgVaultsListQueryFilters {
    #[cynic(rename = "owner_in", skip_serializing_if = "Vec::is_empty")]
    pub owner_in: Vec<SgBytes>,
    #[cynic(rename = "balance_gt", skip_serializing_if = "Option::is_none")]
    #[cfg_attr(target_family = "wasm", tsify(optional))]
    pub balance_gt: Option<SgBigInt>,
}

#[derive(cynic::QueryVariables, Debug, Clone)]
#[cfg_attr(target_family = "wasm", derive(Tsify))]
pub struct SgVaultsListQueryVariables {
    #[cfg_attr(target_family = "wasm", tsify(optional))]
    pub first: Option<i32>,
    #[cfg_attr(target_family = "wasm", tsify(optional))]
    pub skip: Option<i32>,
    #[cynic(rename = "filters")]
    #[cfg_attr(target_family = "wasm", tsify(optional))]
    pub filters: Option<SgVaultsListQueryFilters>,
}

#[derive(cynic::QueryFragment, Debug, Serialize, Clone)]
#[cfg_attr(target_family = "wasm", derive(Tsify))]
#[serde(rename_all = "camelCase")]
#[cynic(graphql_type = "Vault")]
pub struct SgVault {
    pub id: SgBytes,
    pub owner: SgBytes,
    pub vault_id: SgBigInt,
    pub balance: SgBigInt,
    pub token: SgErc20,
    pub orderbook: SgOrderbook,
    // latest orders
    #[arguments(orderBy: timestampAdded, orderDirection: desc)]
    pub orders_as_output: Vec<SgOrderAsIO>,
    // latest orders
    #[arguments(orderBy: timestampAdded, orderDirection: desc)]
    pub orders_as_input: Vec<SgOrderAsIO>,
    pub balance_changes: Vec<SgVaultBalanceChangeType>,
}

#[derive(Debug, Serialize, Deserialize, Clone)]
#[cfg_attr(target_family = "wasm", derive(Tsify))]
#[serde(rename_all = "camelCase")]
pub struct SgVaultWithSubgraphName {
    pub vault: SgVault,
    pub subgraph_name: String,
}

#[derive(cynic::QueryFragment, Debug, Clone, Serialize)]
#[cfg_attr(target_family = "wasm", derive(Tsify))]
#[cynic(graphql_type = "Vault")]
#[serde(rename_all = "camelCase")]
pub struct SgVaultBalanceChangeVault {
    pub id: SgBytes,
    pub vault_id: SgBigInt,
    pub token: SgErc20,
}

#[derive(cynic::QueryFragment, Debug, Clone, Serialize)]
#[cynic(graphql_type = "VaultBalanceChange")]
#[serde(rename_all = "camelCase")]
#[cfg_attr(target_family = "wasm", derive(Tsify))]
pub struct SgVaultBalanceChangeUnwrapped {
    #[serde(rename = "__typename")]
    pub __typename: String,
    pub amount: SgBigInt,
    pub new_vault_balance: SgBigInt,
    pub old_vault_balance: SgBigInt,
    pub vault: SgVaultBalanceChangeVault,
    pub timestamp: SgBigInt,
    pub transaction: SgTransaction,
    pub orderbook: SgOrderbook,
}

#[derive(cynic::InlineFragments, Debug, Clone, Serialize)]
#[cfg_attr(target_family = "wasm", derive(Tsify))]
#[serde(tag = "__typename", content = "data")]
#[serde(rename_all = "camelCase")]
#[cynic(graphql_type = "VaultBalanceChange")]
pub enum SgVaultBalanceChangeType {
    Withdrawal(SgWithdrawal),
    TradeVaultBalanceChange(SgTradeVaultBalanceChange),
    Deposit(SgDeposit),
    ClearBounty(SgClearBounty),
    #[cynic(fallback)]
    Unknown,
}

#[derive(cynic::QueryFragment, Debug, Clone, Serialize)]
#[cfg_attr(target_family = "wasm", derive(Tsify))]
#[serde(rename_all = "camelCase")]
#[cynic(graphql_type = "Deposit")]
pub struct SgDeposit {
    pub id: SgBytes,
    #[serde(rename = "__typename")]
    pub __typename: String,
    pub amount: SgBigInt,
    pub new_vault_balance: SgBigInt,
    pub old_vault_balance: SgBigInt,
    pub vault: SgVaultBalanceChangeVault,
    pub timestamp: SgBigInt,
    pub transaction: SgTransaction,
    pub orderbook: SgOrderbook,
}

#[derive(cynic::QueryFragment, Debug, Clone, Serialize)]
#[cfg_attr(target_family = "wasm", derive(Tsify))]
#[serde(rename_all = "camelCase")]
#[cynic(graphql_type = "Withdrawal")]
pub struct SgWithdrawal {
    pub id: SgBytes,
    #[serde(rename = "__typename")]
    pub __typename: String,
    pub amount: SgBigInt,
    pub new_vault_balance: SgBigInt,
    pub old_vault_balance: SgBigInt,
    pub vault: SgVaultBalanceChangeVault,
    pub timestamp: SgBigInt,
    pub transaction: SgTransaction,
    pub orderbook: SgOrderbook,
}

#[derive(cynic::QueryFragment, Debug, Clone, Serialize)]
#[cfg_attr(target_family = "wasm", derive(Tsify))]
#[serde(rename_all = "camelCase")]
#[cynic(graphql_type = "TradeVaultBalanceChange")]
pub struct SgTradeVaultBalanceChange {
    pub id: SgBytes,
    #[serde(rename = "__typename")]
    pub __typename: String,
    pub amount: SgBigInt,
    pub new_vault_balance: SgBigInt,
    pub old_vault_balance: SgBigInt,
    pub vault: SgVaultBalanceChangeVault,
    pub timestamp: SgBigInt,
    pub transaction: SgTransaction,
    pub orderbook: SgOrderbook,
}

#[derive(cynic::QueryFragment, Debug, Clone, Serialize)]
#[cfg_attr(target_family = "wasm", derive(Tsify))]
#[serde(rename_all = "camelCase")]
#[cynic(graphql_type = "ClearBounty")]
pub struct SgClearBounty {
    pub id: SgBytes,
    #[serde(rename = "__typename")]
    pub __typename: String,
    pub amount: SgBigInt,
    pub new_vault_balance: SgBigInt,
    pub old_vault_balance: SgBigInt,
    pub vault: SgVaultBalanceChangeVault,
    pub timestamp: SgBigInt,
    pub transaction: SgTransaction,
    pub orderbook: SgOrderbook,
    pub sender: SgBytes,
}

#[derive(cynic::QueryFragment, Debug, Clone, Serialize)]
#[cfg_attr(target_family = "wasm", derive(Tsify))]
#[cynic(graphql_type = "TradeEvent")]
pub struct SgTradeEvent {
    pub transaction: SgTransaction,
    pub sender: SgBytes,
}

#[derive(cynic::QueryFragment, Debug, Clone, Serialize)]
#[cfg_attr(target_family = "wasm", derive(Tsify))]
#[serde(rename_all = "camelCase")]
#[cynic(graphql_type = "Trade")]
pub struct SgTrade {
    pub id: SgBytes,
    pub trade_event: SgTradeEvent,
    pub output_vault_balance_change: SgTradeVaultBalanceChange,
    pub order: SgTradeStructPartialOrder,
    pub input_vault_balance_change: SgTradeVaultBalanceChange,
    pub timestamp: SgBigInt,
    pub orderbook: SgOrderbook,
}

#[derive(cynic::QueryFragment, Debug, Clone, Serialize)]
#[cfg_attr(target_family = "wasm", derive(Tsify))]
#[cynic(graphql_type = "Trade")]
pub struct SgOrderStructPartialTrade {
    pub id: SgBytes,
}

#[derive(cynic::QueryFragment, Debug, Serialize, Clone, PartialEq, Eq, Hash)]
#[cfg_attr(target_family = "wasm", derive(Tsify))]
#[cynic(graphql_type = "ERC20")]
pub struct SgErc20 {
    pub id: SgBytes,
    pub address: SgBytes,
    #[cfg_attr(target_family = "wasm", tsify(optional))]
    pub name: Option<String>,
    #[cfg_attr(target_family = "wasm", tsify(optional))]
    pub symbol: Option<String>,
    #[cfg_attr(target_family = "wasm", tsify(optional))]
    pub decimals: Option<SgBigInt>,
}

#[derive(cynic::QueryFragment, Debug, Serialize, Clone)]
#[cfg_attr(target_family = "wasm", derive(Tsify))]
#[serde(rename_all = "camelCase")]
#[cynic(graphql_type = "Transaction")]
pub struct SgTransaction {
    pub id: SgBytes,
    pub from: SgBytes,
    pub block_number: SgBigInt,
    pub timestamp: SgBigInt,
}

#[derive(cynic::QueryFragment, Debug, Serialize, Clone)]
#[cfg_attr(target_family = "wasm", derive(Tsify))]
#[cynic(graphql_type = "AddOrder")]
pub struct SgAddOrder {
    pub transaction: SgTransaction,
}
#[derive(cynic::QueryFragment, Debug, Serialize, Clone)]
#[cfg_attr(target_family = "wasm", derive(Tsify))]
#[typeshare]
pub struct RemoveOrder {
    pub transaction: Transaction,
}

#[derive(cynic::QueryFragment, Debug, Serialize, Clone)]
#[cfg_attr(target_family = "wasm", derive(Tsify))]
#[cynic(graphql_type = "AddOrder")]
pub struct SgAddOrderWithOrder {
    pub transaction: SgTransaction,
    pub order: SgOrder,
}

#[derive(cynic::QueryFragment, Debug, Serialize, Clone)]
#[cfg_attr(target_family = "wasm", derive(Tsify))]
#[cynic(graphql_type = "RemoveOrder")]
pub struct RemoveOrderWithOrder {
    pub transaction: Transaction,
    #[cfg_attr(target_family = "wasm", tsify(type = "OrderSubgraph"))]
    pub order: Order,
}

#[derive(cynic::Scalar, Debug, Clone, PartialEq, Eq, Hash)]
#[cfg_attr(target_family = "wasm", derive(Tsify))]
#[cynic(graphql_type = "BigInt")]
pub struct SgBigInt(pub String);

#[derive(cynic::Scalar, Debug, Clone, PartialEq, Eq, Hash)]
#[cfg_attr(target_family = "wasm", derive(Tsify))]
#[cynic(graphql_type = "Bytes")]
pub struct SgBytes(pub String);

#[derive(cynic::Enum, Clone, Copy, Debug)]
#[cfg_attr(target_family = "wasm", derive(Tsify), tsify(namespace))]
#[cynic(graphql_type = "OrderDirection")]
pub enum SgOrderDirection {
    #[cynic(rename = "asc")]
    #[cfg_attr(target_family = "wasm", serde(rename = "asc"))]
    Asc,
    #[cynic(rename = "desc")]
    #[cfg_attr(target_family = "wasm", serde(rename = "desc"))]
    Desc,
}

#[derive(cynic::Enum, Clone, Copy, Debug)]
#[cynic(graphql_type = "Order_orderBy")]
#[cfg_attr(target_family = "wasm", derive(Tsify), tsify(namespace))]
pub enum SgOrderOrderBy {
    #[cynic(rename = "id")]
    #[cfg_attr(target_family = "wasm", serde(rename = "id"))]
    Id,
    #[cynic(rename = "orderbook")]
    #[cfg_attr(target_family = "wasm", serde(rename = "orderbook"))]
    Orderbook,
    #[cynic(rename = "orderbook__id")]
    #[cfg_attr(target_family = "wasm", serde(rename = "orderbook__id"))]
    OrderbookId,
    #[cynic(rename = "active")]
    #[cfg_attr(target_family = "wasm", serde(rename = "active"))]
    Active,
    #[cynic(rename = "orderHash")]
    #[cfg_attr(target_family = "wasm", serde(rename = "orderHash"))]
    OrderHash,
    #[cynic(rename = "owner")]
    #[cfg_attr(target_family = "wasm", serde(rename = "owner"))]
    Owner,
    #[cynic(rename = "inputs")]
    #[cfg_attr(target_family = "wasm", serde(rename = "inputs"))]
    Inputs,
    #[cynic(rename = "outputs")]
    #[cfg_attr(target_family = "wasm", serde(rename = "outputs"))]
    Outputs,
    #[cynic(rename = "nonce")]
    #[cfg_attr(target_family = "wasm", serde(rename = "nonce"))]
    Nonce,
    #[cynic(rename = "orderBytes")]
    #[cfg_attr(target_family = "wasm", serde(rename = "orderBytes"))]
    OrderBytes,
    #[cynic(rename = "addEvents")]
    #[cfg_attr(target_family = "wasm", serde(rename = "addEvents"))]
    AddEvents,
    #[cynic(rename = "removeEvents")]
    #[cfg_attr(target_family = "wasm", serde(rename = "removeEvents"))]
    RemoveEvents,
    #[cynic(rename = "trades")]
    #[cfg_attr(target_family = "wasm", serde(rename = "trades"))]
    Trades,
    #[cynic(rename = "meta")]
    #[cfg_attr(target_family = "wasm", serde(rename = "meta"))]
    Meta,
    #[cynic(rename = "timestampAdded")]
    #[cfg_attr(target_family = "wasm", serde(rename = "timestampAdded"))]
    TimestampAdded,
}

#[derive(cynic::Enum, Clone, Copy, Debug)]
#[cynic(graphql_type = "AddOrder_orderBy")]
#[cfg_attr(target_family = "wasm", derive(Tsify), tsify(namespace))]
pub enum SgAddOrderOrderBy {
    #[cynic(rename = "id")]
    #[cfg_attr(target_family = "wasm", serde(rename = "id"))]
    Id,
    #[cynic(rename = "order")]
    #[cfg_attr(target_family = "wasm", serde(rename = "order"))]
    Order,
    #[cynic(rename = "order__id")]
    #[cfg_attr(target_family = "wasm", serde(rename = "order__id"))]
    OrderId,
    #[cynic(rename = "order__active")]
    #[cfg_attr(target_family = "wasm", serde(rename = "order__active"))]
    OrderActive,
    #[cynic(rename = "order__orderHash")]
    #[cfg_attr(target_family = "wasm", serde(rename = "order__orderHash"))]
    OrderOrderHash,
    #[cynic(rename = "order__owner")]
    #[cfg_attr(target_family = "wasm", serde(rename = "order__owner"))]
    OrderOwner,
    #[cynic(rename = "order__nonce")]
    #[cfg_attr(target_family = "wasm", serde(rename = "order__nonce"))]
    OrderNonce,
    #[cynic(rename = "order__orderBytes")]
    #[cfg_attr(target_family = "wasm", serde(rename = "order__orderBytes"))]
    OrderOrderBytes,
    #[cynic(rename = "order__meta")]
    #[cfg_attr(target_family = "wasm", serde(rename = "order__meta"))]
    OrderMeta,
    #[cynic(rename = "order__timestampAdded")]
    #[cfg_attr(target_family = "wasm", serde(rename = "order__timestampAdded"))]
    OrderTimestampAdded,
    #[cynic(rename = "orderbook")]
    #[cfg_attr(target_family = "wasm", serde(rename = "orderbook"))]
    Orderbook,
    #[cynic(rename = "orderbook__id")]
    #[cfg_attr(target_family = "wasm", serde(rename = "orderbook__id"))]
    OrderbookId,
    #[cynic(rename = "transaction")]
    #[cfg_attr(target_family = "wasm", serde(rename = "transaction"))]
    Transaction,
    #[cynic(rename = "transaction__id")]
    #[cfg_attr(target_family = "wasm", serde(rename = "transaction__id"))]
    TransactionId,
    #[cynic(rename = "transaction__timestamp")]
    #[cfg_attr(target_family = "wasm", serde(rename = "transaction__timestamp"))]
    TransactionTimestamp,
    #[cynic(rename = "transaction__blockNumber")]
    #[cfg_attr(target_family = "wasm", serde(rename = "transaction__blockNumber"))]
    TransactionBlockNumber,
    #[cynic(rename = "transaction__from")]
    #[cfg_attr(target_family = "wasm", serde(rename = "transaction__from"))]
    TransactionFrom,
    #[cynic(rename = "sender")]
    #[cfg_attr(target_family = "wasm", serde(rename = "sender"))]
    Sender,
}

#[derive(cynic::Enum, Clone, Copy, Debug)]
#[cynic(graphql_type = "Trade_orderBy")]
#[cfg_attr(target_family = "wasm", derive(Tsify), tsify(namespace))]
pub enum SgTradeOrderBy {
    #[cynic(rename = "id")]
    #[cfg_attr(target_family = "wasm", serde(rename = "id"))]
    Id,
    #[cynic(rename = "orderbook")]
    #[cfg_attr(target_family = "wasm", serde(rename = "orderbook"))]
    Orderbook,
    #[cynic(rename = "orderbook__id")]
    #[cfg_attr(target_family = "wasm", serde(rename = "orderbook__id"))]
    OrderbookId,
    #[cynic(rename = "order")]
    #[cfg_attr(target_family = "wasm", serde(rename = "order"))]
    Order,
    #[cynic(rename = "order__id")]
    #[cfg_attr(target_family = "wasm", serde(rename = "order__id"))]
    OrderId,
    #[cynic(rename = "order__active")]
    #[cfg_attr(target_family = "wasm", serde(rename = "order__active"))]
    OrderActive,
    #[cynic(rename = "order__orderHash")]
    #[cfg_attr(target_family = "wasm", serde(rename = "order__orderHash"))]
    OrderOrderHash,
    #[cynic(rename = "order__owner")]
    #[cfg_attr(target_family = "wasm", serde(rename = "order__owner"))]
    OrderOwner,
    #[cynic(rename = "order__nonce")]
    #[cfg_attr(target_family = "wasm", serde(rename = "order__nonce"))]
    OrderNonce,
    #[cynic(rename = "order__orderBytes")]
    #[cfg_attr(target_family = "wasm", serde(rename = "order__orderBytes"))]
    OrderOrderBytes,
    #[cynic(rename = "order__meta")]
    #[cfg_attr(target_family = "wasm", serde(rename = "order__meta"))]
    OrderMeta,
    #[cynic(rename = "order__timestampAdded")]
    #[cfg_attr(target_family = "wasm", serde(rename = "order__timestampAdded"))]
    OrderTimestampAdded,
    #[cynic(rename = "inputVaultBalanceChange")]
    #[cfg_attr(target_family = "wasm", serde(rename = "inputVaultBalanceChange"))]
    InputVaultBalanceChange,
    #[cynic(rename = "inputVaultBalanceChange__id")]
    #[cfg_attr(target_family = "wasm", serde(rename = "inputVaultBalanceChange__id"))]
    InputVaultBalanceChangeId,
    #[cynic(rename = "inputVaultBalanceChange__amount")]
    #[cfg_attr(
        target_family = "wasm",
        serde(rename = "inputVaultBalanceChange__amount")
    )]
    InputVaultBalanceChangeAmount,
    #[cynic(rename = "inputVaultBalanceChange__oldVaultBalance")]
    #[cfg_attr(
        target_family = "wasm",
        serde(rename = "inputVaultBalanceChange__oldVaultBalance")
    )]
    InputVaultBalanceChangeOldVaultBalance,
    #[cynic(rename = "inputVaultBalanceChange__newVaultBalance")]
    #[cfg_attr(
        target_family = "wasm",
        serde(rename = "inputVaultBalanceChange__newVaultBalance")
    )]
    InputVaultBalanceChangeNewVaultBalance,
    #[cynic(rename = "inputVaultBalanceChange__timestamp")]
    #[cfg_attr(
        target_family = "wasm",
        serde(rename = "inputVaultBalanceChange__timestamp")
    )]
    InputVaultBalanceChangeTimestamp,
    #[cynic(rename = "outputVaultBalanceChange")]
    #[cfg_attr(target_family = "wasm", serde(rename = "outputVaultBalanceChange"))]
    OutputVaultBalanceChange,
    #[cynic(rename = "outputVaultBalanceChange__id")]
    #[cfg_attr(target_family = "wasm", serde(rename = "outputVaultBalanceChange__id"))]
    OutputVaultBalanceChangeId,
    #[cynic(rename = "outputVaultBalanceChange__amount")]
    #[cfg_attr(
        target_family = "wasm",
        serde(rename = "outputVaultBalanceChange__amount")
    )]
    OutputVaultBalanceChangeAmount,
    #[cynic(rename = "outputVaultBalanceChange__oldVaultBalance")]
    #[cfg_attr(
        target_family = "wasm",
        serde(rename = "outputVaultBalanceChange__oldVaultBalance")
    )]
    OutputVaultBalanceChangeOldVaultBalance,
    #[cynic(rename = "outputVaultBalanceChange__newVaultBalance")]
    #[cfg_attr(
        target_family = "wasm",
        serde(rename = "outputVaultBalanceChange__newVaultBalance")
    )]
    OutputVaultBalanceChangeNewVaultBalance,
    #[cynic(rename = "outputVaultBalanceChange__timestamp")]
    #[cfg_attr(
        target_family = "wasm",
        serde(rename = "outputVaultBalanceChange__timestamp")
    )]
    OutputVaultBalanceChangeTimestamp,
    #[cynic(rename = "tradeEvent")]
    #[cfg_attr(target_family = "wasm", serde(rename = "tradeEvent"))]
    TradeEvent,
    #[cynic(rename = "tradeEvent__id")]
    #[cfg_attr(target_family = "wasm", serde(rename = "tradeEvent__id"))]
    TradeEventId,
    #[cynic(rename = "tradeEvent__sender")]
    #[cfg_attr(target_family = "wasm", serde(rename = "tradeEvent__sender"))]
    TradeEventSender,
    #[cynic(rename = "timestamp")]
    #[cfg_attr(target_family = "wasm", serde(rename = "timestamp"))]
    Timestamp,
}

#[derive(cynic::Enum, Clone, Copy, Debug)]
#[cynic(graphql_type = "Vault_orderBy")]
#[cfg_attr(target_family = "wasm", derive(Tsify), tsify(namespace))]
pub enum SgVaultOrderBy {
    #[cynic(rename = "id")]
    #[cfg_attr(target_family = "wasm", serde(rename = "id"))]
    Id,
    #[cynic(rename = "orderbook")]
    #[cfg_attr(target_family = "wasm", serde(rename = "orderbook"))]
    Orderbook,
    #[cynic(rename = "orderbook__id")]
    #[cfg_attr(target_family = "wasm", serde(rename = "orderbook__id"))]
    OrderbookId,
    #[cynic(rename = "token")]
    #[cfg_attr(target_family = "wasm", serde(rename = "token"))]
    Token,
    #[cynic(rename = "token__id")]
    #[cfg_attr(target_family = "wasm", serde(rename = "token__id"))]
    TokenId,
    #[cynic(rename = "token__address")]
    #[cfg_attr(target_family = "wasm", serde(rename = "token__address"))]
    TokenAddress,
    #[cynic(rename = "token__name")]
    #[cfg_attr(target_family = "wasm", serde(rename = "token__name"))]
    TokenName,
    #[cynic(rename = "token__symbol")]
    #[cfg_attr(target_family = "wasm", serde(rename = "token__symbol"))]
    TokenSymbol,
    #[cynic(rename = "token__decimals")]
    #[cfg_attr(target_family = "wasm", serde(rename = "token__decimals"))]
    TokenDecimals,
    #[cynic(rename = "owner")]
    #[cfg_attr(target_family = "wasm", serde(rename = "owner"))]
    Owner,
    #[cynic(rename = "vaultId")]
    #[cfg_attr(target_family = "wasm", serde(rename = "vaultId"))]
    VaultId,
    #[cynic(rename = "ordersAsInput")]
    #[cfg_attr(target_family = "wasm", serde(rename = "ordersAsInput"))]
    OrdersAsInput,
    #[cynic(rename = "ordersAsOutput")]
    #[cfg_attr(target_family = "wasm", serde(rename = "ordersAsOutput"))]
    OrdersAsOutput,
    #[cynic(rename = "balance")]
    #[cfg_attr(target_family = "wasm", serde(rename = "balance"))]
    Balance,
    #[cynic(rename = "balanceChanges")]
    #[cfg_attr(target_family = "wasm", serde(rename = "balanceChanges"))]
    BalanceChanges,
}

#[cfg(target_family = "wasm")]
mod impls {
    use super::*;

    impl_wasm_traits!(SgOrder);
    impl_wasm_traits!(SgVault);
    impl_wasm_traits!(SgAddOrder);
    impl_wasm_traits!(SgOrderAsIO);
    impl_wasm_traits!(SgVaultBalanceChangeVault);
    impl_wasm_traits!(SgVaultBalanceChangeType);
    impl_wasm_traits!(SgWithdrawal);
    impl_wasm_traits!(SgTradeVaultBalanceChange);
    impl_wasm_traits!(SgDeposit);
    impl_wasm_traits!(SgClearBounty);
    impl_wasm_traits!(SgOrderStructPartialTrade);
    impl_wasm_traits!(SgErc20);
    impl_wasm_traits!(SgTransaction);
    impl_wasm_traits!(SgBigInt);
    impl_wasm_traits!(SgBytes);
    impl_wasm_traits!(SgOrdersListFilterArgs);
    impl_wasm_traits!(SgVaultsListFilterArgs);
    impl_wasm_traits!(SgTrade);
    impl_wasm_traits!(SgTradeStructPartialOrder);
    impl_wasm_traits!(SgTradeEvent);
    impl_wasm_traits!(SgAddOrderWithOrder);
}<|MERGE_RESOLUTION|>--- conflicted
+++ resolved
@@ -101,21 +101,12 @@
     pub inputs: Vec<SgVault>,
     pub orderbook: SgOrderbook,
     pub active: bool,
-<<<<<<< HEAD
     pub timestamp_added: SgBigInt,
     #[cfg_attr(target_family = "wasm", tsify(optional))]
     pub meta: Option<SgRainMetaV1>,
     pub add_events: Vec<SgAddOrder>,
     pub trades: Vec<SgOrderStructPartialTrade>,
-=======
-    #[cfg_attr(target_family = "wasm", tsify(type = "SgBigInt"))]
-    pub timestamp_added: BigInt,
-    #[cfg_attr(target_family = "wasm", tsify(type = "string | undefined | null"))]
-    pub meta: Option<RainMetaV1>,
-    pub add_events: Vec<AddOrder>,
-    pub trades: Vec<OrderStructPartialTrade>,
     pub remove_events: Vec<RemoveOrder>,
->>>>>>> c89463bd
 }
 
 #[derive(Debug, Serialize, Deserialize, Clone)]
