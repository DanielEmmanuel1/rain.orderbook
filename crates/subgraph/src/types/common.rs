--- conflicted
+++ resolved
@@ -662,10 +662,6 @@
 mod impls {
     use super::*;
 
-<<<<<<< HEAD
-    impl_wasm_traits!(SgAddOrder);
-=======
->>>>>>> f2b21dce
     impl_wasm_traits!(SgOrderAsIO);
     impl_wasm_traits!(SgVaultBalanceChangeVault);
     impl_wasm_traits!(SgVaultBalanceChangeType);
