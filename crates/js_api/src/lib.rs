#[cfg(target_family = "wasm")]
pub mod gui;
#[cfg(target_family = "wasm")]
pub mod subgraph;
<<<<<<< HEAD

// re-export other crates to include their wasm bindings as single export point
#[cfg(target_family = "wasm")]
pub use rain_orderbook_app_settings;
#[cfg(target_family = "wasm")]
pub use rain_orderbook_common;
#[cfg(target_family = "wasm")]
pub use rain_orderbook_quote;
#[cfg(target_family = "wasm")]
pub use rain_orderbook_subgraph_client;
=======
#[cfg(target_family = "wasm")]
pub mod yaml;
>>>>>>> ea4f99db
<|MERGE_RESOLUTION|>--- conflicted
+++ resolved
@@ -2,7 +2,8 @@
 pub mod gui;
 #[cfg(target_family = "wasm")]
 pub mod subgraph;
-<<<<<<< HEAD
+#[cfg(target_family = "wasm")]
+pub mod yaml;
 
 // re-export other crates to include their wasm bindings as single export point
 #[cfg(target_family = "wasm")]
@@ -12,8 +13,4 @@
 #[cfg(target_family = "wasm")]
 pub use rain_orderbook_quote;
 #[cfg(target_family = "wasm")]
-pub use rain_orderbook_subgraph_client;
-=======
-#[cfg(target_family = "wasm")]
-pub mod yaml;
->>>>>>> ea4f99db
+pub use rain_orderbook_subgraph_client;