#[cfg(target_family = "wasm")]
pub mod bindings;
#[cfg(target_family = "wasm")]
<<<<<<< HEAD
pub mod config;
#[cfg(any(test, target_family = "wasm"))]
=======
>>>>>>> 25a12512
pub mod gui;
#[cfg(any(test, target_family = "wasm"))]
pub mod registry;
#[cfg(target_family = "wasm")]
pub mod yaml;

// re-export other crates to include their wasm bindings as single export point
#[cfg(target_family = "wasm")]
pub use rain_orderbook_app_settings;
#[cfg(target_family = "wasm")]
pub use rain_orderbook_common;
#[cfg(target_family = "wasm")]
pub use rain_orderbook_subgraph_client;

use wasm_bindgen_utils::prelude::wasm_bindgen;
#[wasm_bindgen(typescript_custom_section)]
const TS_APPEND_CONTENT: &'static str = r#"
export type Address = `0x${string}`;
export type Hex = `0x${string}`;
"#;<|MERGE_RESOLUTION|>--- conflicted
+++ resolved
@@ -1,11 +1,6 @@
 #[cfg(target_family = "wasm")]
 pub mod bindings;
 #[cfg(target_family = "wasm")]
-<<<<<<< HEAD
-pub mod config;
-#[cfg(any(test, target_family = "wasm"))]
-=======
->>>>>>> 25a12512
 pub mod gui;
 #[cfg(any(test, target_family = "wasm"))]
 pub mod registry;
