use std::str::FromStr;

use alloy::{hex::FromHexError, primitives::Address};
use rain_orderbook_app_settings::{
    orderbook::OrderbookCfg,
    yaml::{orderbook::OrderbookYaml as OrderbookYamlCfg, YamlError, YamlParsable},
};
use serde::{Deserialize, Serialize};
use thiserror::Error;
use wasm_bindgen_utils::prelude::*;

#[derive(Serialize, Deserialize, Debug, Clone)]
#[wasm_bindgen]
pub struct OrderbookYaml {
    yaml: OrderbookYamlCfg,
}

#[wasm_export]
impl OrderbookYaml {
    #[wasm_export(js_name = "new", preserve_js_class)]
    pub fn new(
        sources: Vec<String>,
        validate: Option<bool>,
    ) -> Result<OrderbookYaml, OrderbookYamlError> {
        let yaml = OrderbookYamlCfg::new(sources, validate.unwrap_or(false))?;
        Ok(Self { yaml })
    }

<<<<<<< HEAD
#[wasm_export]
impl OrderbookYaml {
    /// Retrieves orderbook configuration by its contract address from a parsed YAML configuration.
    ///
    /// This function looks up a specific orderbook configuration within a YAML configuration file
    /// using the orderbook's blockchain address. It's essential for accessing orderbook metadata
    /// including network configuration, subgraph endpoints, and other deployment details.
    ///
    /// # Parameters
    ///
    /// * `orderbook_address` - The hexadecimal address of the orderbook contract
    ///
    /// # Returns
    ///
    /// * `Ok(OrderbookCfg)` - Complete orderbook configuration
    /// * `Err(OrderbookYamlError)` - Error parsing the YAML configuration
    ///
    /// # Examples
    ///
    /// ```javascript
    /// // Basic usage
    /// const result = await orderbookYaml.getOrderbookByAddress("0x1234567890abcdef1234567890abcdef12345678");
    /// if (result.error) {
    ///   console.error("Error:", result.error.readableMsg);
    ///   return;
    /// }
    /// const orderbook = result.value;
    /// // Do something with the orderbook
    /// ```
=======
>>>>>>> 3b19c6cb
    #[wasm_export(
        js_name = "getOrderbookByAddress",
        unchecked_return_type = "OrderbookCfg"
    )]
    pub fn get_orderbook_by_address(
        &self,
        orderbook_address: &str,
    ) -> Result<OrderbookCfg, OrderbookYamlError> {
        let address =
            Address::from_str(orderbook_address).map_err(OrderbookYamlError::FromHexError)?;
        Ok(self.yaml.get_orderbook_by_address(address)?)
    }
}

#[derive(Error, Debug)]
pub enum OrderbookYamlError {
    #[error("Orderbook yaml error: {0}")]
    YamlError(#[from] YamlError),
    #[error("Invalid address: {0}")]
    FromHexError(#[from] FromHexError),
}

impl OrderbookYamlError {
    pub fn to_readable_msg(&self) -> String {
        match self {
            OrderbookYamlError::YamlError(err) =>
                format!("There was an error processing the YAML configuration. Please check the YAML file for any issues. Error: \"{}\"", err),
            OrderbookYamlError::FromHexError(err) =>
                format!("The provided address is invalid. Please ensure the address is in the correct hexadecimal format. Error: \"{}\"", err),
        }
    }
}

impl From<OrderbookYamlError> for JsValue {
    fn from(value: OrderbookYamlError) -> Self {
        JsError::new(&value.to_string()).into()
    }
}
impl From<OrderbookYamlError> for WasmEncodedError {
    fn from(value: OrderbookYamlError) -> Self {
        WasmEncodedError {
            msg: value.to_string(),
            readable_msg: value.to_readable_msg(),
        }
    }
}

#[cfg(test)]
mod tests {
    use super::*;
    use rain_orderbook_app_settings::spec_version::SpecVersion;
    use wasm_bindgen_test::wasm_bindgen_test;

    pub fn get_yaml() -> String {
        format!(
            r#"
    version: {spec_version}
    networks:
        mainnet:
            rpc: https://mainnet.infura.io
            chain-id: 1
            label: Ethereum Mainnet
            network-id: 1
            currency: ETH
    subgraphs:
        mainnet: https://api.thegraph.com/subgraphs/name/xyz
        secondary: https://api.thegraph.com/subgraphs/name/abc
    metaboards:
        board1: https://meta.example.com/board1
        board2: https://meta.example.com/board2
    orderbooks:
        orderbook1:
            address: 0x0000000000000000000000000000000000000002
            network: mainnet
            subgraph: mainnet
            label: Primary Orderbook
    tokens:
        token1:
            network: mainnet
            address: 0xf39Fd6e51aad88F6F4ce6aB8827279cffFb92266
            decimals: 18
            label: Wrapped Ether
            symbol: WETH
    deployers:
        deployer1:
            address: 0x0000000000000000000000000000000000000002
            network: mainnet
    accounts:
        admin: 0x4567890123abcdef
        user: 0x5678901234abcdef
    sentry: true
    "#,
            spec_version = SpecVersion::current()
        )
    }

    #[wasm_bindgen_test]
    fn test_orderbook_yaml() {
        let orderbook_yaml = OrderbookYaml::new(vec![get_yaml()], None).unwrap();
        let orderbook = orderbook_yaml
            .get_orderbook_by_address("0x0000000000000000000000000000000000000002")
            .unwrap();

        assert_eq!(
            orderbook.address,
            Address::from_str("0x0000000000000000000000000000000000000002").unwrap()
        );
        assert_eq!(orderbook.key, "orderbook1");
        assert_eq!(orderbook.network.key, "mainnet");
        assert_eq!(orderbook.subgraph.key, "mainnet");
        assert_eq!(orderbook.label, Some("Primary Orderbook".to_string()));
    }

    #[wasm_bindgen_test]
    fn test_orderbook_yaml_error() {
        let orderbook_yaml = OrderbookYaml::new(vec![get_yaml()], None).unwrap();
        let orderbook = orderbook_yaml.get_orderbook_by_address("invalid-address");

        assert_eq!(orderbook.is_err(), true);
        assert_eq!(
            orderbook.as_ref().err().unwrap().to_string(),
            "Invalid address: Odd number of digits"
        );
        assert_eq!(
            orderbook.as_ref().err().unwrap().to_readable_msg(),
            "The provided address is invalid. Please ensure the address is in the correct hexadecimal format. Error: \"Odd number of digits\""
        );

        let orderbook =
            orderbook_yaml.get_orderbook_by_address("0x0000000000000000000000000000000000000000");
        assert_eq!(orderbook.is_err(), true);
        assert_eq!(
            orderbook.as_ref().err().unwrap().to_string(),
            "Orderbook yaml error: Key '0x0000000000000000000000000000000000000000' not found"
        );
        assert_eq!(
            orderbook.as_ref().err().unwrap().to_readable_msg(),
            "There was an error processing the YAML configuration. Please check the YAML file for any issues. Error: \"Key '0x0000000000000000000000000000000000000000' not found\""
        );
    }

    pub fn get_invalid_yaml() -> String {
        format!(
            r#"
    version: {spec_version}
    networks:
        mainnet:
            rpc: https://mainnet.infura.io
            chain-id: 1
            label: Ethereum Mainnet
            network-id: 1
            currency: ETH
    orderbooks:
        orderbook1:
            address: 0x0000000000000000000000000000000000000002
            network: nonexistent-network
            subgraph: nonexistent-subgraph
            label: Primary Orderbook
    "#,
            spec_version = SpecVersion::current()
        )
    }

    #[wasm_bindgen_test]
    fn test_orderbook_yaml_invalid_with_validation_enabled() {
        let result = OrderbookYaml::new(vec![get_invalid_yaml()], Some(true));
        match result {
            Ok(_) => panic!("Expected validation error with invalid YAML"),
            Err(err) => {
                assert!(err.to_string().contains("Orderbook yaml error"));
                assert!(err
                    .to_readable_msg()
                    .contains("There was an error processing the YAML configuration"));
            }
        }
    }
}<|MERGE_RESOLUTION|>--- conflicted
+++ resolved
@@ -17,6 +17,48 @@
 
 #[wasm_export]
 impl OrderbookYaml {
+    /// Creates a new OrderbookYaml instance from YAML configuration sources.
+    ///
+    /// This constructor parses one or more YAML configuration strings to create an OrderbookYaml
+    /// instance that provides access to orderbook configurations, network settings, tokens, and
+    /// other deployment metadata. The YAML sources are merged and validated according to the
+    /// orderbook specification.
+    ///
+    /// # Parameters
+    ///
+    /// * `sources` - Vector of YAML configuration strings to parse and merge
+    /// * `validate` - Optional boolean to enable strict validation (defaults to false)
+    ///
+    /// # Returns
+    ///
+    /// * `Ok(OrderbookYaml)` - Successfully parsed and configured instance
+    /// * `Err(OrderbookYamlError)` - Error parsing or validating the YAML configuration
+    ///
+    /// # Examples
+    ///
+    /// ```javascript
+    /// // Basic usage with single YAML source
+    /// const yamlConfig = `
+    /// version: "4"
+    /// networks:
+    ///   mainnet:
+    ///     rpc: https://mainnet.infura.io
+    ///     chain-id: 1
+    /// orderbooks:
+    ///   my-orderbook:
+    ///     address: 0x1234567890abcdef1234567890abcdef12345678
+    ///     network: mainnet
+    /// ...
+    /// `;
+    ///
+    /// const result = OrderbookYaml.new([yamlConfig], false);
+    /// if (result.error) {
+    ///   console.error("Configuration error:", result.error.readableMsg);
+    ///   return;
+    /// }
+    /// const orderbookYaml = result.value;
+    /// // Do something with the orderbookYaml
+    /// ```
     #[wasm_export(js_name = "new", preserve_js_class)]
     pub fn new(
         sources: Vec<String>,
@@ -26,9 +68,6 @@
         Ok(Self { yaml })
     }
 
-<<<<<<< HEAD
-#[wasm_export]
-impl OrderbookYaml {
     /// Retrieves orderbook configuration by its contract address from a parsed YAML configuration.
     ///
     /// This function looks up a specific orderbook configuration within a YAML configuration file
@@ -56,8 +95,6 @@
     /// const orderbook = result.value;
     /// // Do something with the orderbook
     /// ```
-=======
->>>>>>> 3b19c6cb
     #[wasm_export(
         js_name = "getOrderbookByAddress",
         unchecked_return_type = "OrderbookCfg"
