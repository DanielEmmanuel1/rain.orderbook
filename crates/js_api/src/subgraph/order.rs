use cynic::Id;
use rain_orderbook_bindings::wasm_traits::prelude::*;
use rain_orderbook_subgraph_client::{
    types::common::OrdersListFilterArgs, MultiOrderbookSubgraphClient, MultiSubgraphArgs,
    OrderbookSubgraphClient, OrderbookSubgraphClientError, PaginationArgs,
};
use reqwest::Url;

/// Fetch all orders from multiple subgraphs
/// Returns a list of OrderWithSubgraphName structs
#[wasm_bindgen(js_name = "getOrders")]
pub async fn get_orders(
    subgraphs: Vec<MultiSubgraphArgs>,
    filter_args: OrdersListFilterArgs,
    pagination_args: PaginationArgs,
) -> Result<JsValue, OrderbookSubgraphClientError> {
    let client = MultiOrderbookSubgraphClient::new(subgraphs);
    let orders = client.orders_list(filter_args, pagination_args).await?;
    Ok(to_value(&orders)?)
}

/// Fetch a single order
/// Returns the Order struct
#[wasm_bindgen(js_name = "getOrder")]
pub async fn get_order(url: &str, id: &str) -> Result<JsValue, OrderbookSubgraphClientError> {
    let client = OrderbookSubgraphClient::new(Url::parse(url)?);
    let order = client.order_detail(Id::new(id)).await?;
    Ok(to_value(&order)?)
}

/// Fetch trades for a specific order
/// Returns a list of Trade structs
#[wasm_bindgen(js_name = "getOrderTradesList")]
pub async fn get_order_trades_list(
    url: &str,
    order_id: &str,
    pagination_args: PaginationArgs,
    start_timestamp: Option<u64>,
    end_timestamp: Option<u64>,
) -> Result<JsValue, OrderbookSubgraphClientError> {
    let client = OrderbookSubgraphClient::new(Url::parse(url)?);
    let trades = client
        .order_trades_list(
            Id::new(order_id),
            pagination_args,
            start_timestamp,
            end_timestamp,
        )
        .await?;
    Ok(to_value(&trades)?)
}

/// Get details for a specific trade
/// Returns a Trade struct
#[wasm_bindgen(js_name = "getOrderTradeDetail")]
pub async fn get_order_trade_detail(
    url: &str,
    trade_id: &str,
) -> Result<JsValue, OrderbookSubgraphClientError> {
    let client = OrderbookSubgraphClient::new(Url::parse(url)?);
    let trade = client.order_trade_detail(Id::new(trade_id)).await?;
    Ok(to_value(&trade)?)
}

/// Fetch the count of trades for a specific order
/// Returns the count as a JavaScript-compatible number
#[wasm_bindgen(js_name = "getOrderTradesCount")]
pub async fn get_order_trades_count(
    url: &str,
    order_id: &str,
    start_timestamp: Option<u64>,
    end_timestamp: Option<u64>,
) -> Result<JsValue, OrderbookSubgraphClientError> {
    // Create the subgraph client using the provided URL
    let client = OrderbookSubgraphClient::new(Url::parse(url)?);

    // Fetch all trades for the specific order and calculate the count
    let trades_count = client
        .order_trades_list_all(Id::new(order_id), start_timestamp, end_timestamp)
        .await?
        .len();

    // Convert the count to a JavaScript-compatible value and return
    Ok(to_value(&trades_count)?)
<<<<<<< HEAD
}
=======
}
>>>>>>> 556b016c
<|MERGE_RESOLUTION|>--- conflicted
+++ resolved
@@ -82,8 +82,4 @@
 
     // Convert the count to a JavaScript-compatible value and return
     Ok(to_value(&trades_count)?)
-<<<<<<< HEAD
-}
-=======
-}
->>>>>>> 556b016c
+}