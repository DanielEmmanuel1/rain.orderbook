use std::collections::{HashMap, HashSet};

use cynic::Id;
<<<<<<< HEAD
use rain_orderbook_common::types::OrderDetailExtended;
use rain_orderbook_subgraph_client::{
    types::common::{SgOrder, SgOrdersListFilterArgs},
=======
use rain_orderbook_bindings::{impl_all_wasm_traits, wasm_traits::prelude::*};
use rain_orderbook_common::types::OrderDetailExtended;
use rain_orderbook_subgraph_client::{
    types::common::{Order, OrdersListFilterArgs, Vault},
>>>>>>> a39712a5
    MultiOrderbookSubgraphClient, MultiSubgraphArgs, OrderbookSubgraphClient,
    OrderbookSubgraphClientError, SgPaginationArgs,
};
use reqwest::Url;
<<<<<<< HEAD
use wasm_bindgen_utils::prelude::*;
=======
use serde::{Deserialize, Serialize};

#[derive(Serialize, Deserialize, Clone, Tsify)]
pub struct OrderWithSortedVaults {
    #[tsify(type = "OrderSubgraph")]
    pub order: Order,
    pub vaults: HashMap<String, Vec<Vault>>,
}
impl_all_wasm_traits!(OrderWithSortedVaults);
>>>>>>> a39712a5

/// Internal function to fetch a single order
/// Returns the SgOrder struct
pub async fn get_sg_order(url: &str, id: &str) -> Result<SgOrder, OrderbookSubgraphClientError> {
    let client = OrderbookSubgraphClient::new(Url::parse(url)?);
    let order = client.order_detail(Id::new(id)).await?;
    Ok(order)
}

/// Fetch all orders from multiple subgraphs
/// Returns a list of OrderWithSubgraphName structs
#[wasm_bindgen(js_name = "getOrders")]
pub async fn get_orders(
    subgraphs: Vec<MultiSubgraphArgs>,
    filter_args: SgOrdersListFilterArgs,
    pagination_args: SgPaginationArgs,
) -> Result<JsValue, OrderbookSubgraphClientError> {
    let client = MultiOrderbookSubgraphClient::new(subgraphs);
    let orders = client.orders_list(filter_args, pagination_args).await?;
    Ok(to_js_value(&orders)?)
}

fn sort_vaults(order: &Order) -> HashMap<String, Vec<Vault>> {
    let mut sorted_vaults: HashMap<String, Vec<Vault>> = HashMap::new();

    let input_ids: HashSet<_> = order.inputs.iter().map(|v| &v.id).collect();
    let output_ids: HashSet<_> = order.outputs.iter().map(|v| &v.id).collect();

    sorted_vaults.insert("inputs".to_string(), Vec::new());
    sorted_vaults.insert("outputs".to_string(), Vec::new());
    sorted_vaults.insert("inputs_outputs".to_string(), Vec::new());

    for vault in &order.inputs {
        if output_ids.contains(&vault.id) {
            sorted_vaults
                .get_mut("inputs_outputs")
                .unwrap()
                .push(vault.clone());
        } else {
            sorted_vaults.get_mut("inputs").unwrap().push(vault.clone());
        }
    }

    for vault in &order.outputs {
        if !input_ids.contains(&vault.id) {
            sorted_vaults
                .get_mut("outputs")
                .unwrap()
                .push(vault.clone());
        }
    }

    sorted_vaults
}

/// Fetch a single order
<<<<<<< HEAD
/// Returns the SgOrder struct
#[wasm_bindgen(js_name = "getOrder")]
pub async fn get_order(url: &str, id: &str) -> Result<JsValue, OrderbookSubgraphClientError> {
    let order = get_sg_order(url, id).await?;
    Ok(to_js_value(&order)?)
=======
/// Returns the Order struct with sorted vaults
#[wasm_bindgen(js_name = "getOrder")]
pub async fn get_order(url: &str, id: &str) -> Result<JsValue, OrderbookSubgraphClientError> {
    let order = get_sg_order(url, id).await?;
    Ok(to_value(&OrderWithSortedVaults {
        order: order.clone(),
        vaults: sort_vaults(&order),
    })?)
>>>>>>> a39712a5
}

/// Extend an order to include Rainlang string
/// Returns an OrderDetailExtended struct
#[wasm_bindgen(js_name = "extendOrder")]
pub fn order_detail_extended(order: SgOrder) -> Result<JsValue, OrderbookSubgraphClientError> {
    let order_extended: OrderDetailExtended = order
        .try_into()
        .map_err(|_| OrderbookSubgraphClientError::OrderDetailExtendError)?;
    Ok(to_js_value(&order_extended)?)
}

/// Fetch trades for a specific order
/// Returns a list of Trade structs
#[wasm_bindgen(js_name = "getOrderTradesList")]
pub async fn get_order_trades_list(
    url: &str,
    order_id: &str,
    pagination_args: SgPaginationArgs,
    start_timestamp: Option<u64>,
    end_timestamp: Option<u64>,
) -> Result<JsValue, OrderbookSubgraphClientError> {
    let client = OrderbookSubgraphClient::new(Url::parse(url)?);
    let trades = client
        .order_trades_list(
            Id::new(order_id),
            pagination_args,
            start_timestamp,
            end_timestamp,
        )
        .await?;
    Ok(to_js_value(&trades)?)
}

/// Get details for a specific trade
/// Returns a Trade struct
#[wasm_bindgen(js_name = "getOrderTradeDetail")]
pub async fn get_order_trade_detail(
    url: &str,
    trade_id: &str,
) -> Result<JsValue, OrderbookSubgraphClientError> {
    let client = OrderbookSubgraphClient::new(Url::parse(url)?);
    let trade = client.order_trade_detail(Id::new(trade_id)).await?;
    Ok(to_js_value(&trade)?)
}

/// Fetch the count of trades for a specific order
/// Returns the count as a JavaScript-compatible number
#[wasm_bindgen(js_name = "getOrderTradesCount")]
pub async fn get_order_trades_count(
    url: &str,
    order_id: &str,
    start_timestamp: Option<u64>,
    end_timestamp: Option<u64>,
) -> Result<JsValue, OrderbookSubgraphClientError> {
    // Create the subgraph client using the provided URL
    let client = OrderbookSubgraphClient::new(Url::parse(url)?);

    // Fetch all trades for the specific order and calculate the count
    let trades_count = client
        .order_trades_list_all(Id::new(order_id), start_timestamp, end_timestamp)
        .await?
        .len();

    // Convert the count to a JavaScript-compatible value and return
    Ok(to_js_value(&trades_count)?)
}

/// Fetch volume information for vaults associated with an order
#[wasm_bindgen(js_name = "getOrderVaultsVolume")]
pub async fn order_vaults_volume(
    url: &str,
    order_id: &str,
    start_timestamp: Option<u64>,
    end_timestamp: Option<u64>,
) -> Result<JsValue, OrderbookSubgraphClientError> {
    let client = OrderbookSubgraphClient::new(Url::parse(url)?);
    let volumes = client
        .order_vaults_volume(Id::new(order_id), start_timestamp, end_timestamp)
        .await?;
    Ok(to_js_value(&volumes)?)
}

/// Measures an order's performance (including vaults apy and vol and total apy and vol)
#[wasm_bindgen(js_name = "getOrderPerformance")]
pub async fn order_performance(
    url: &str,
    order_id: &str,
    start_timestamp: Option<u64>,
    end_timestamp: Option<u64>,
) -> Result<JsValue, OrderbookSubgraphClientError> {
    let client = OrderbookSubgraphClient::new(Url::parse(url)?);
    let performance = client
        .order_performance(Id::new(order_id), start_timestamp, end_timestamp)
        .await?;
    Ok(to_js_value(&performance)?)
}<|MERGE_RESOLUTION|>--- conflicted
+++ resolved
@@ -1,33 +1,23 @@
 use std::collections::{HashMap, HashSet};
 
 use cynic::Id;
-<<<<<<< HEAD
 use rain_orderbook_common::types::OrderDetailExtended;
 use rain_orderbook_subgraph_client::{
-    types::common::{SgOrder, SgOrdersListFilterArgs},
-=======
-use rain_orderbook_bindings::{impl_all_wasm_traits, wasm_traits::prelude::*};
-use rain_orderbook_common::types::OrderDetailExtended;
-use rain_orderbook_subgraph_client::{
-    types::common::{Order, OrdersListFilterArgs, Vault},
->>>>>>> a39712a5
+    types::common::{SgOrder, SgOrdersListFilterArgs, SgVault},
     MultiOrderbookSubgraphClient, MultiSubgraphArgs, OrderbookSubgraphClient,
     OrderbookSubgraphClientError, SgPaginationArgs,
 };
 use reqwest::Url;
-<<<<<<< HEAD
-use wasm_bindgen_utils::prelude::*;
-=======
+use wasm_bindgen_utils::{prelude::*, impl_wasm_traits};
+
 use serde::{Deserialize, Serialize};
 
 #[derive(Serialize, Deserialize, Clone, Tsify)]
 pub struct OrderWithSortedVaults {
-    #[tsify(type = "OrderSubgraph")]
-    pub order: Order,
-    pub vaults: HashMap<String, Vec<Vault>>,
+    pub order: SgOrder,
+    pub vaults: HashMap<String, Vec<SgVault>>,
 }
-impl_all_wasm_traits!(OrderWithSortedVaults);
->>>>>>> a39712a5
+impl_wasm_traits!(OrderWithSortedVaults);
 
 /// Internal function to fetch a single order
 /// Returns the SgOrder struct
@@ -50,8 +40,8 @@
     Ok(to_js_value(&orders)?)
 }
 
-fn sort_vaults(order: &Order) -> HashMap<String, Vec<Vault>> {
-    let mut sorted_vaults: HashMap<String, Vec<Vault>> = HashMap::new();
+fn sort_vaults(order: &Order) -> HashMap<String, Vec<SgVault>> {
+    let mut sorted_vaults: HashMap<String, Vec<SgVault>> = HashMap::new();
 
     let input_ids: HashSet<_> = order.inputs.iter().map(|v| &v.id).collect();
     let output_ids: HashSet<_> = order.outputs.iter().map(|v| &v.id).collect();
@@ -84,22 +74,14 @@
 }
 
 /// Fetch a single order
-<<<<<<< HEAD
-/// Returns the SgOrder struct
-#[wasm_bindgen(js_name = "getOrder")]
-pub async fn get_order(url: &str, id: &str) -> Result<JsValue, OrderbookSubgraphClientError> {
-    let order = get_sg_order(url, id).await?;
-    Ok(to_js_value(&order)?)
-=======
 /// Returns the Order struct with sorted vaults
 #[wasm_bindgen(js_name = "getOrder")]
 pub async fn get_order(url: &str, id: &str) -> Result<JsValue, OrderbookSubgraphClientError> {
     let order = get_sg_order(url, id).await?;
-    Ok(to_value(&OrderWithSortedVaults {
+    Ok(to_js_value(&OrderWithSortedVaults {
         order: order.clone(),
         vaults: sort_vaults(&order),
     })?)
->>>>>>> a39712a5
 }
 
 /// Extend an order to include Rainlang string
