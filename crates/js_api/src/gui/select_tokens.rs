use super::*;
use futures::StreamExt;
use rain_orderbook_app_settings::{
    deployment::DeploymentCfg, gui::GuiSelectTokensCfg, network::NetworkCfg, order::OrderCfg,
    token::TokenCfg, yaml::YamlParsableHash,
};
use std::str::FromStr;

const MAX_CONCURRENT_FETCHES: usize = 5;

#[wasm_export]
impl DotrainOrderGui {
    /// Gets tokens that need user selection for the current deployment.
    ///
    /// Returns tokens defined in the select-tokens section that require user input
    /// to specify contract addresses. This enables generic strategies that work
    /// with user-chosen tokens.
    ///
    /// ## Examples
    ///
    /// ```javascript
    /// const result = gui.getSelectTokens();
    /// if (result.error) {
    ///   console.error("Error:", result.error.readableMsg);
    ///   return;
    /// }
    ///
    /// const selectableTokens = result.value;
    /// // Do something with the selectable tokens
    /// ```
    #[wasm_export(
        js_name = "getSelectTokens",
        unchecked_return_type = "GuiSelectTokensCfg[]",
        return_description = "Array of selectable token configurations"
    )]
    pub fn get_select_tokens(&self) -> Result<Vec<GuiSelectTokensCfg>, GuiError> {
        let select_tokens = GuiCfg::parse_select_tokens(
            self.dotrain_order.dotrain_yaml().documents,
            &self.selected_deployment,
        )?;
        Ok(select_tokens.unwrap_or(vec![]))
    }

    /// Checks if a selectable token has been configured with an address.
    ///
    /// Use this to determine if a user has provided an address for a select-token,
    /// enabling progressive UI updates and validation.
    ///
    /// ## Examples
    ///
    /// ```javascript
    /// const result = gui.isSelectTokenSet("stable-token");
    /// if (result.error) {
    ///   console.error("Error:", result.error.readableMsg);
    ///   return;
    /// }
    ///
    /// const isSelectTokenSet = result.value;
    /// // Do something
    /// ```
    #[wasm_export(
        js_name = "isSelectTokenSet",
        unchecked_return_type = "boolean",
        return_description = "True if token address has been set"
    )]
    pub fn is_select_token_set(
        &self,
        #[wasm_export(param_description = "Token key from select-tokens configuration")]
        key: String,
    ) -> Result<bool, GuiError> {
        Ok(self.dotrain_order.orderbook_yaml().get_token(&key).is_ok())
    }

    /// Validates that all required tokens have been selected.
    ///
    /// Checks if all tokens in the select-tokens configuration have been given
    /// addresses. Use this before generating transactions to ensure completeness.
    ///
    /// ## Examples
    ///
    /// ```javascript
    /// const result = gui.checkSelectTokens();
    /// if (result.error) {
    ///   console.error("Selection incomplete:", result.error.readableMsg);
    ///   return;
    /// // Do something
    /// ```
    #[wasm_export(
        js_name = "checkSelectTokens",
        unchecked_return_type = "void",
        return_description = "All required tokens are configured"
    )]
    pub fn check_select_tokens(&self) -> Result<(), GuiError> {
        let select_tokens = GuiCfg::parse_select_tokens(
            self.dotrain_order.dotrain_yaml().documents,
            &self.selected_deployment,
        )?;

        if let Some(select_tokens) = select_tokens {
            for select_token in select_tokens {
                if self
                    .dotrain_order
                    .orderbook_yaml()
                    .get_token(&select_token.key)
                    .is_err()
                {
                    return Err(GuiError::TokenMustBeSelected(select_token.key.clone()));
                }
            }
        }

        Ok(())
    }

    /// Sets a custom token address to be used in the order.
    ///
    /// Takes a token address provided by the user and queries the blockchain to get
    /// the token's name, symbol, and decimals. This information is then cached for efficient access.
    ///
    /// # Network Usage
    ///
    /// The function uses the deployment's network configuration to determine the
    /// RPC endpoint for querying token information.
    ///
    /// ## Examples
    ///
    /// ```javascript
    /// // User selects token
    /// const result = await gui.setSelectToken(
    ///   "stable-token",
    ///   "0xA0b86991c6218b36c1d19D4a2e9Eb0cE3606eB48"
    /// );
    ///
    /// if (result.error) {
    ///   console.error("Selection failed:", result.error.readableMsg);
    ///   return;
    /// }
    /// // Do something with the token
    /// ```
    #[wasm_export(js_name = "setSelectToken", unchecked_return_type = "void")]
    pub async fn set_select_token(
        &mut self,
        #[wasm_export(param_description = "Token key from select-tokens configuration")]
        key: String,
        #[wasm_export(param_description = "Token contract address provided by user")]
        address: String,
    ) -> Result<(), GuiError> {
        let select_tokens = GuiCfg::parse_select_tokens(
            self.dotrain_order.dotrain_yaml().documents,
            &self.selected_deployment,
        )?
        .ok_or(GuiError::SelectTokensNotSet)?;
        if !select_tokens.iter().any(|token| token.key == key) {
            return Err(GuiError::TokenNotFound(key.clone()));
        }

        if TokenCfg::parse_from_yaml(self.dotrain_order.dotrain_yaml().documents, &key, None)
            .is_ok()
        {
            TokenCfg::remove_record_from_yaml(self.dotrain_order.orderbook_yaml().documents, &key)?;
        }

        let address = Address::from_str(&address)?;

        let order_key = DeploymentCfg::parse_order_key(
            self.dotrain_order.dotrain_yaml().documents,
            &self.selected_deployment,
        )?;
        let network_key =
            OrderCfg::parse_network_key(self.dotrain_order.dotrain_yaml().documents, &order_key)?;
        let rpcs =
            NetworkCfg::parse_rpcs(self.dotrain_order.dotrain_yaml().documents, &network_key)?;

        let erc20 = ERC20::new(rpcs, address);
        let token_info = erc20.token_info(None).await?;

        TokenCfg::add_record_to_yaml(
            self.dotrain_order.orderbook_yaml().documents,
            &key,
            &network_key,
            &address.to_string(),
            Some(&token_info.decimals.to_string()),
            Some(&token_info.name),
            Some(&token_info.symbol),
        )?;

        self.execute_state_update_callback()?;
        Ok(())
    }

    /// Removes a previously selected token configuration.
    ///
    /// Clears the address and cached information for a select-token, returning it
    /// to an unselected state.
    ///
    /// ## Examples
    ///
    /// ```javascript
    /// // Remove token selection
    /// const result = gui.unsetSelectToken("stable-token");
    /// if (result.error) {
    ///   console.error("Remove failed:", result.error.readableMsg);
    ///   return;
    /// }
    /// ```
    #[wasm_export(js_name = "unsetSelectToken", unchecked_return_type = "void")]
    pub fn unset_select_token(
        &mut self,
        #[wasm_export(param_description = "Token key to clear")] key: String,
    ) -> Result<(), GuiError> {
        let select_tokens = GuiCfg::parse_select_tokens(
            self.dotrain_order.dotrain_yaml().documents,
            &self.selected_deployment,
        )?
        .ok_or(GuiError::SelectTokensNotSet)?;
        if !select_tokens.iter().any(|token| token.key == key) {
            return Err(GuiError::TokenNotFound(key.clone()));
        }

        TokenCfg::remove_record_from_yaml(self.dotrain_order.orderbook_yaml().documents, &key)?;

        self.execute_state_update_callback()?;
        Ok(())
    }

    /// Checks if all required tokens have been selected and configured.
    ///
    /// Validates that every token in the select-tokens configuration has been
    /// given an address. Use this for overall validation and progress tracking.
    ///
    /// ## Examples
    ///
    /// ```javascript
    /// const result = gui.areAllTokensSelected();
    /// if (result.error) {
    ///   console.error("Error:", result.error.readableMsg);
    ///   return;
    /// }
    ///
    /// const allSelected = result.value;
    /// // Do something
    /// ```
    #[wasm_export(
        js_name = "areAllTokensSelected",
        unchecked_return_type = "boolean",
        return_description = "True if all tokens are configured"
    )]
    pub fn are_all_tokens_selected(&self) -> Result<bool, GuiError> {
        let select_tokens = self.get_select_tokens()?;
        for token in select_tokens {
            if !self.is_select_token_set(token.key)? {
                return Ok(false);
            }
        }
        Ok(true)
    }

    #[wasm_export(js_name = "getAllTokens", unchecked_return_type = "TokenInfo[]")]
    pub async fn get_all_tokens(&self) -> Result<Vec<TokenInfo>, GuiError> {
        let order_key = DeploymentCfg::parse_order_key(
            self.dotrain_order.dotrain_yaml().documents,
            &self.selected_deployment,
        )?;
        let network_key =
            OrderCfg::parse_network_key(self.dotrain_order.dotrain_yaml().documents, &order_key)?;
        let tokens = self.dotrain_order.orderbook_yaml().get_tokens()?;
        let network = self
            .dotrain_order
            .orderbook_yaml()
            .get_network(&network_key)?;

        let mut fetch_futures = Vec::new();
        let mut results = Vec::new();

        for (_, token) in tokens
            .into_iter()
            .filter(|(_, token)| token.network.key == network_key)
        {
            if token.decimals.is_none() || token.label.is_none() || token.symbol.is_none() {
                let erc20 = ERC20::new(network.rpcs.clone(), token.address);
                fetch_futures.push(async move {
                    let token_info = erc20.token_info(None).await?;
                    Ok::<TokenInfo, GuiError>(TokenInfo {
                        address: token.address,
                        decimals: token_info.decimals,
                        name: token_info.name,
                        symbol: token_info.symbol,
                    })
                });
            } else {
                results.push(TokenInfo {
                    address: token.address,
                    decimals: token.decimals.unwrap(),
                    name: token.label.unwrap(),
                    symbol: token.symbol.unwrap(),
                });
            }
        }

        let fetched_results: Vec<TokenInfo> = futures::stream::iter(fetch_futures)
            .buffer_unordered(MAX_CONCURRENT_FETCHES)
            .filter_map(|res| async {
                match res {
                    Ok(info) => Some(info),
                    Err(_) => None,
                }
            })
            .collect()
            .await;
        results.extend(fetched_results);
        results.sort_by(|a, b| {
            let na = a.name.to_lowercase();
            let nb = b.name.to_lowercase();
            na.cmp(&nb).then_with(|| a.address.cmp(&b.address))
        });

        Ok(results)
    }
}

#[cfg(test)]
impl DotrainOrderGui {
    pub fn add_record_to_yaml(
        &self,
        key: String,
        network_key: String,
        address: String,
        decimals: String,
        label: String,
        symbol: String,
    ) {
        TokenCfg::add_record_to_yaml(
            self.dotrain_order.orderbook_yaml().documents,
            &key,
            &network_key,
            &address,
            Some(&decimals),
            Some(&label),
            Some(&symbol),
        )
        .unwrap();
    }

    pub fn remove_record_from_yaml(&self, key: String) {
        TokenCfg::remove_record_from_yaml(self.dotrain_order.orderbook_yaml().documents, &key)
            .unwrap();
    }
}

#[cfg(test)]
mod tests {
    #[cfg(target_family = "wasm")]
    mod wasm_tests {
        use crate::gui::{
            tests::{initialize_gui, initialize_gui_with_select_tokens},
            GuiError,
        };
        use wasm_bindgen_test::wasm_bindgen_test;

        #[wasm_bindgen_test]
        async fn test_get_select_tokens() {
            let gui = initialize_gui_with_select_tokens().await;
            let select_tokens = gui.get_select_tokens().unwrap();
            assert_eq!(select_tokens.len(), 2);
            assert_eq!(select_tokens[0].key, "token3");
            assert_eq!(select_tokens[1].key, "token4");

            let gui = initialize_gui(None).await;
            let select_tokens = gui.get_select_tokens().unwrap();
            assert_eq!(select_tokens.len(), 0);
        }

        #[wasm_bindgen_test]
        async fn test_is_select_token_set() {
            let gui = initialize_gui_with_select_tokens().await;
            let is_select_token_set = gui.is_select_token_set("token3".to_string()).unwrap();
            assert!(!is_select_token_set);

            gui.add_record_to_yaml(
                "token3".to_string(),
                "some-network".to_string(),
                "0x0000000000000000000000000000000000000001".to_string(),
                "18".to_string(),
                "Token 3".to_string(),
                "T3".to_string(),
            );

            let is_select_token_set = gui.is_select_token_set("token3".to_string()).unwrap();
            assert!(is_select_token_set);
        }

        #[wasm_bindgen_test]
        async fn test_check_select_tokens() {
            let gui = initialize_gui_with_select_tokens().await;

            let err = gui.check_select_tokens().unwrap_err();
            assert_eq!(
                err.to_string(),
                GuiError::TokenMustBeSelected("token3".to_string()).to_string()
            );
            assert_eq!(
                err.to_readable_msg(),
                "The token 'token3' must be selected to proceed."
            );

            gui.add_record_to_yaml(
                "token3".to_string(),
                "some-network".to_string(),
                "0x0000000000000000000000000000000000000001".to_string(),
                "18".to_string(),
                "Token 3".to_string(),
                "T3".to_string(),
            );

            let err = gui.check_select_tokens().unwrap_err();
            assert_eq!(
                err.to_string(),
                GuiError::TokenMustBeSelected("token4".to_string()).to_string()
            );
            assert_eq!(
                err.to_readable_msg(),
                "The token 'token4' must be selected to proceed."
            );

            gui.add_record_to_yaml(
                "token4".to_string(),
                "some-network".to_string(),
                "0x0000000000000000000000000000000000000002".to_string(),
                "18".to_string(),
                "Token 4".to_string(),
                "T4".to_string(),
            );

            assert!(gui.check_select_tokens().is_ok());
        }

        #[wasm_bindgen_test]
<<<<<<< HEAD
        async fn test_get_network_key() {
            let gui = initialize_gui_with_select_tokens().await;
            let network_key = gui.get_network_key().unwrap();
            assert_eq!(network_key, "some-network");
        }

        #[wasm_bindgen_test]
        async fn test_set_select_token() {
=======
        async fn test_save_select_token() {
>>>>>>> 978c1197
            let mut gui = initialize_gui_with_select_tokens().await;
            let err = gui
                .set_select_token(
                    "token5".to_string(),
                    "0x0000000000000000000000000000000000000001".to_string(),
                )
                .await
                .unwrap_err();
            assert_eq!(
                err.to_string(),
                GuiError::TokenNotFound("token5".to_string()).to_string()
            );
            assert_eq!(
                err.to_readable_msg(),
                "The token 'token5' could not be found in the YAML configuration."
            );
        }

        #[wasm_bindgen_test]
        async fn test_remove_select_token() {
            let mut gui = initialize_gui_with_select_tokens().await;
            gui.add_record_to_yaml(
                "token3".to_string(),
                "some-network".to_string(),
                "0x0000000000000000000000000000000000000001".to_string(),
                "18".to_string(),
                "Token 3".to_string(),
                "T3".to_string(),
            );

            let err = gui.unset_select_token("token5".to_string()).unwrap_err();
            assert_eq!(
                err.to_string(),
                GuiError::TokenNotFound("token5".to_string()).to_string()
            );
            assert_eq!(
                err.to_readable_msg(),
                "The token 'token5' could not be found in the YAML configuration."
            );

            assert!(gui.unset_select_token("token3".to_string()).is_ok());
            assert!(!gui.is_select_token_set("token3".to_string()).unwrap());

            let mut gui = initialize_gui(None).await;
            let err = gui.unset_select_token("token3".to_string()).unwrap_err();
            assert_eq!(err.to_string(), GuiError::SelectTokensNotSet.to_string());
            assert_eq!(
                err.to_readable_msg(),
                "No tokens have been configured for selection. Please check your YAML configuration."
            );
        }

        #[wasm_bindgen_test]
        async fn test_are_all_tokens_selected() {
            let gui = initialize_gui_with_select_tokens().await;

            let are_all_tokens_selected = gui.are_all_tokens_selected().unwrap();
            assert!(!are_all_tokens_selected);

            gui.add_record_to_yaml(
                "token3".to_string(),
                "some-network".to_string(),
                "0x0000000000000000000000000000000000000001".to_string(),
                "18".to_string(),
                "Token 3".to_string(),
                "T3".to_string(),
            );

            let are_all_tokens_selected = gui.are_all_tokens_selected().unwrap();
            assert!(!are_all_tokens_selected);

            gui.add_record_to_yaml(
                "token4".to_string(),
                "some-network".to_string(),
                "0x0000000000000000000000000000000000000002".to_string(),
                "18".to_string(),
                "Token 4".to_string(),
                "T4".to_string(),
            );

            let are_all_tokens_selected = gui.are_all_tokens_selected().unwrap();
            assert!(are_all_tokens_selected);
        }

        #[wasm_bindgen_test]
        async fn test_get_all_tokens() {
            let gui = initialize_gui_with_select_tokens().await;

            gui.add_record_to_yaml(
                "token3".to_string(),
                "some-network".to_string(),
                "0x0000000000000000000000000000000000000001".to_string(),
                "18".to_string(),
                "Token 3".to_string(),
                "T3".to_string(),
            );
            gui.add_record_to_yaml(
                "token4".to_string(),
                "some-network".to_string(),
                "0x0000000000000000000000000000000000000002".to_string(),
                "6".to_string(),
                "Token 4".to_string(),
                "T4".to_string(),
            );
            gui.add_record_to_yaml(
                "token-other".to_string(),
                "other-network".to_string(),
                "0x0000000000000000000000000000000000000003".to_string(),
                "8".to_string(),
                "Token Other".to_string(),
                "TO".to_string(),
            );

            let tokens = gui.get_all_tokens().await.unwrap();
            assert_eq!(tokens.len(), 4);
            assert_eq!(
                tokens[0].address.to_string(),
                "0xc2132D05D31c914a87C6611C10748AEb04B58e8F"
            );
            assert_eq!(
                tokens[1].address.to_string(),
                "0x8f3Cf7ad23Cd3CaDbD9735AFf958023239c6A063"
            );
            assert_eq!(
                tokens[2].address.to_string(),
                "0x0000000000000000000000000000000000000001"
            );
            assert_eq!(tokens[2].decimals, 18);
            assert_eq!(tokens[2].name, "Token 3");
            assert_eq!(tokens[2].symbol, "T3");
            assert_eq!(
                tokens[3].address.to_string(),
                "0x0000000000000000000000000000000000000002"
            );
            assert_eq!(tokens[3].decimals, 6);
            assert_eq!(tokens[3].name, "Token 4");
            assert_eq!(tokens[3].symbol, "T4");
        }
    }

    #[cfg(not(target_family = "wasm"))]
    mod non_wasm_tests {
        use crate::gui::{DotrainOrderGui, GuiError};
        use alloy::primitives::Address;
        use alloy_ethers_typecast::rpc::Response;
        use httpmock::MockServer;
        use std::str::FromStr;

        #[tokio::test]
        async fn test_set_select_token() {
            let server = MockServer::start_async().await;
            let yaml = format!(
                r#"
gui:
  name: Fixed limit
  description: Fixed limit order strategy
  short-description: Buy WETH with USDC on Base.
  deployments:
    some-deployment:
      name: Select token deployment
      description: Select token deployment description
      deposits:
        - token: token3
          min: 0
          presets:
            - "0"
      fields:
        - binding: binding-1
          name: Field 1 name
          description: Field 1 description
          presets:
            - name: Preset 1
              value: "0"
        - binding: binding-2
          name: Field 2 name
          description: Field 2 description
          min: 100
          presets:
            - value: "0"
      select-tokens:
        - key: token3
          name: Token 3
          description: Token 3 description
    normal-deployment:
      name: Normal deployment
      description: Normal deployment description
      deposits:
        - token: token3
      fields:
        - binding: binding-1
          name: Field 1 name
          default: 10
networks:
  some-network:
    rpc: {rpc_url}
    chain-id: 123
    network-id: 123
    currency: ETH
subgraphs:
  some-sg: https://www.some-sg.com
metaboards:
  test: https://metaboard.com
deployers:
  some-deployer:
    network: some-network
    address: 0xF14E09601A47552De6aBd3A0B165607FaFd2B5Ba
orderbooks:
  some-orderbook:
    address: 0xc95A5f8eFe14d7a20BD2E5BAFEC4E71f8Ce0B9A6
    network: some-network
    subgraph: some-sg
scenarios:
  some-scenario:
    deployer: some-deployer
    bindings:
      test-binding: 5
    scenarios:
      sub-scenario:
        bindings:
          another-binding: 300
orders:
  some-order:
    deployer: some-deployer
    inputs:
      - token: token3
    outputs:
      - token: token3
deployments:
  some-deployment:
    scenario: some-scenario
    order: some-order
  normal-deployment:
    scenario: some-scenario
    order: some-order
---
#test-binding !
#another-binding !
#calculate-io
_ _: 0 0;
#handle-io
:;
#handle-add-order
:;
"#,
                rpc_url = server.url("/rpc")
            );

            server.mock(|when, then| {
            when.method("POST").path("/rpc").body_contains("0x82ad56cb");
            then.body(Response::new_success(1, "0x00000000000000000000000000000000000000000000000000000000000000200000000000000000000000000000000000000000000000000000000000000003000000000000000000000000000000000000000000000000000000000000006000000000000000000000000000000000000000000000000000000000000000e000000000000000000000000000000000000000000000000000000000000001a0000000000000000000000000000000000000000000000000000000000000000100000000000000000000000000000000000000000000000000000000000000400000000000000000000000000000000000000000000000000000000000000020000000000000000000000000000000000000000000000000000000000000000600000000000000000000000000000000000000000000000000000000000000010000000000000000000000000000000000000000000000000000000000000040000000000000000000000000000000000000000000000000000000000000006000000000000000000000000000000000000000000000000000000000000000200000000000000000000000000000000000000000000000000000000000000007546f6b656e203100000000000000000000000000000000000000000000000000000000000000000000000000000000000000000000000000000000000000000100000000000000000000000000000000000000000000000000000000000000400000000000000000000000000000000000000000000000000000000000000060000000000000000000000000000000000000000000000000000000000000002000000000000000000000000000000000000000000000000000000000000000025431000000000000000000000000000000000000000000000000000000000000").to_json_string().unwrap());
        });

            let gui = DotrainOrderGui::new_with_deployment(
                yaml.to_string(),
                "some-deployment".to_string(),
                None,
            )
            .await
            .unwrap();

            let deployment = gui.get_current_deployment().unwrap();
            assert_eq!(deployment.deployment.order.inputs[0].token, None);
            assert_eq!(deployment.deployment.order.outputs[0].token, None);

            gui.set_select_token(
                "token3".to_string(),
                "0x0000000000000000000000000000000000000001".to_string(),
            )
            .await
            .unwrap();
            assert!(gui.is_select_token_set("token3".to_string()).unwrap());

            let deployment = gui.get_current_deployment().unwrap();
            let token = deployment.deployment.order.inputs[0]
                .token
                .as_ref()
                .unwrap();
            assert_eq!(
                token.address,
                Address::from_str("0x0000000000000000000000000000000000000001").unwrap()
            );
            assert_eq!(token.decimals, Some(6));
            assert_eq!(token.label, Some("Token 1".to_string()));
            assert_eq!(token.symbol, Some("T1".to_string()));

            let err = gui
                .set_select_token(
                    "token4".to_string(),
                    "0x0000000000000000000000000000000000000002".to_string(),
                )
                .await
                .unwrap_err();
            assert_eq!(
                err.to_string(),
                GuiError::TokenNotFound("token4".to_string()).to_string()
            );
            assert_eq!(
                err.to_readable_msg(),
                "The token 'token4' could not be found in the YAML configuration."
            );

            let mut gui = DotrainOrderGui::new_with_deployment(
                yaml.to_string(),
                "normal-deployment".to_string(),
                None,
            )
            .await
            .unwrap();

            let err = gui
                .set_select_token(
                    "token3".to_string(),
                    "0x0000000000000000000000000000000000000002".to_string(),
                )
                .await
                .unwrap_err();
            assert_eq!(err.to_string(), GuiError::SelectTokensNotSet.to_string());
            assert_eq!(
            err.to_readable_msg(),
            "No tokens have been configured for selection. Please check your YAML configuration."
        );
        }
    }
}<|MERGE_RESOLUTION|>--- conflicted
+++ resolved
@@ -435,18 +435,7 @@
         }
 
         #[wasm_bindgen_test]
-<<<<<<< HEAD
-        async fn test_get_network_key() {
-            let gui = initialize_gui_with_select_tokens().await;
-            let network_key = gui.get_network_key().unwrap();
-            assert_eq!(network_key, "some-network");
-        }
-
-        #[wasm_bindgen_test]
         async fn test_set_select_token() {
-=======
-        async fn test_save_select_token() {
->>>>>>> 978c1197
             let mut gui = initialize_gui_with_select_tokens().await;
             let err = gui
                 .set_select_token(
