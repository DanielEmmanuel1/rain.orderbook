--- conflicted
+++ resolved
@@ -22,12 +22,8 @@
     prelude::*,
 };
 
-<<<<<<< HEAD
 mod order_operations;
-use order_operations::check_allowances;
-=======
 mod state_management;
->>>>>>> 80a8c16a
 
 #[derive(Serialize, Deserialize, Debug, Clone, PartialEq, Tsify)]
 #[tsify(into_wasm_abi, from_wasm_abi)]
@@ -171,54 +167,6 @@
     pub fn get_all_field_definitions(&self) -> Vec<GuiFieldDefinition> {
         self.deployment.fields.clone()
     }
-<<<<<<< HEAD
-
-    #[wasm_bindgen(js_name = "serializeState")]
-    pub fn serialize(&self) -> Result<String, GuiError> {
-        let state = SerializedGuiState {
-            field_values: self.field_values.clone(),
-            deposits: self.deposits.clone(),
-        };
-        let json = serde_json::to_string(&state)?;
-
-        let mut encoder = GzEncoder::new(Vec::new(), Compression::default());
-        encoder.write_all(json.as_bytes())?;
-        let compressed = encoder.finish()?;
-
-        Ok(URL_SAFE.encode(compressed))
-    }
-
-    #[wasm_bindgen(js_name = "deserializeState")]
-    pub fn deserialize_state(&mut self, serialized: String) -> Result<(), GuiError> {
-        let compressed = URL_SAFE.decode(serialized)?;
-
-        let mut decoder = GzDecoder::new(&compressed[..]);
-        let mut json = String::new();
-        decoder.read_to_string(&mut json)?;
-
-        let state: SerializedGuiState = serde_json::from_str(&json)?;
-        self.field_values = state.field_values;
-        self.deposits = state.deposits;
-
-        Ok(())
-    }
-
-    #[wasm_bindgen(js_name = "clearState")]
-    pub fn clear_state(&mut self) {
-        self.field_values.clear();
-        self.deposits.clear();
-    }
-
-    #[wasm_bindgen(js_name = "checkAllowances")]
-    pub async fn check_allowances(
-        &self,
-        rpc_url: String,
-        owner: String,
-    ) -> Result<JsValue, GuiError> {
-        check_allowances(self, rpc_url, owner).await
-    }
-=======
->>>>>>> 80a8c16a
 }
 
 #[derive(Error, Debug)]
@@ -231,13 +179,10 @@
     FieldBindingNotFound(String),
     #[error("Deposit token not found in gui config: {0}")]
     DepositTokenNotFound(String),
-<<<<<<< HEAD
     #[error("Orderbook not found")]
     OrderbookNotFound,
-=======
     #[error("Deserialized config mismatch")]
     DeserializedConfigMismatch,
->>>>>>> 80a8c16a
     #[error(transparent)]
     DotrainOrderError(#[from] DotrainOrderError),
     #[error(transparent)]
