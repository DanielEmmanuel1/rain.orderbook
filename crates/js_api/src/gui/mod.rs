--- conflicted
+++ resolved
@@ -691,13 +691,10 @@
     #[error(transparent)]
     YamlError(#[from] YamlError),
     #[error(transparent)]
-<<<<<<< HEAD
     ValidationError(#[from] validation::GuiValidationError),
-=======
     UrlParseError(#[from] url::ParseError),
     #[error(transparent)]
     AmountFormatterError(#[from] AmountFormatterError),
->>>>>>> 25a12512
 }
 
 impl GuiError {
@@ -778,13 +775,10 @@
             GuiError::SerdeWasmBindgenError(err) =>
                 format!("Data serialization error: {}", err),
             GuiError::YamlError(err) => format!("YAML configuration error: {}", err),
-<<<<<<< HEAD
             GuiError::ValidationError(err) => format!("Validation error: {}", err),
-=======
             GuiError::UrlParseError(err) => format!("URL parsing error: {err}"),
             GuiError::AmountFormatterError(err) =>
                 format!("There was a problem formatting the amount: {err}"),
->>>>>>> 25a12512
         }
     }
 }
