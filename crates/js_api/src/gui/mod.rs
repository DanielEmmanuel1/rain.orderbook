--- conflicted
+++ resolved
@@ -566,16 +566,7 @@
     ///
     /// Updates the internal scenario bindings before composition.
     ///
-<<<<<<< HEAD
-    /// # Returns
-    ///
-    /// - `Ok(String)` - Composed Rainlang code with comments for each entrypoint
-    /// - `Err(GuiError)` - If composition fails
-    ///
-    /// # Examples
-=======
     /// ## Examples
->>>>>>> be04272b
     ///
     /// ```javascript
     /// const result = await gui.getComposedRainlang();
