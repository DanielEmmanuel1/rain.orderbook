--- conflicted
+++ resolved
@@ -26,19 +26,8 @@
 mod state_management;
 
 #[derive(Serialize, Deserialize, Debug, Clone, PartialEq, Tsify)]
-<<<<<<< HEAD
-pub struct SomeDeposits(
-    #[tsify(type = "Map<string, any>")] BTreeMap<String, field_values::PairValue>,
-);
-impl_all_wasm_traits!(SomeDeposits);
-
-#[derive(Serialize, Deserialize, Debug, Clone, PartialEq, Tsify)]
-pub struct AvailableDeployments(Vec<GuiDeployment>);
-impl_all_wasm_traits!(AvailableDeployments);
-=======
 pub struct DeploymentKeys(Vec<String>);
 impl_all_wasm_traits!(DeploymentKeys);
->>>>>>> 60f6a456
 
 #[derive(Serialize, Deserialize, Debug, Clone, PartialEq, Tsify)]
 pub struct TokenInfo {
@@ -93,31 +82,6 @@
         })
     }
 
-<<<<<<< HEAD
-    fn refresh_gui_deployment(&mut self) -> Result<(), GuiError> {
-        let config = self.dotrain_order.config();
-        let gui_config = config.gui.clone().ok_or(GuiError::GuiConfigNotFound)?;
-        let (_, gui_deployment) = gui_config
-            .deployments
-            .into_iter()
-            .find(|(name, _)| name == &self.deployment.key)
-            .ok_or(GuiError::DeploymentNotFound(self.deployment.key.clone()))?;
-        self.deployment = gui_deployment.clone();
-        Ok(())
-    }
-
-    #[wasm_bindgen(js_name = "getDotrainConfig")]
-    pub fn get_dotrain_config(&self) -> Config {
-        self.dotrain_order.config().clone()
-    }
-
-    #[wasm_bindgen(js_name = "getSomeDeposits")]
-    pub fn get_some_deposits(&self) -> SomeDeposits {
-        SomeDeposits(self.deposits.clone())
-    }
-
-=======
->>>>>>> 60f6a456
     #[wasm_bindgen(js_name = "getGuiConfig")]
     pub fn get_gui_config(&self) -> Result<Gui, GuiError> {
         let gui = self
