use super::*;
use rain_orderbook_app_settings::gui::GuiDepositCfg;

#[derive(Serialize, Deserialize, Debug, Clone, PartialEq, Tsify)]
pub struct TokenDeposit {
    pub token: String,
    pub amount: String,
    #[tsify(type = "string")]
    pub address: Address,
}

impl DotrainOrderGui {
    pub fn check_deposits(&self) -> Result<(), GuiError> {
        let deployment = self.get_current_deployment()?;

        for deposit in deployment.deposits.iter() {
            if deposit.token.is_none() {
                return Err(GuiError::MissingDepositToken(deployment.key.clone()));
            }

            let token = deposit.token.as_ref().unwrap();
            if !self.deposits.contains_key(&token.key) {
                return Err(GuiError::DepositNotSet(
                    token
                        .symbol
                        .clone()
                        .unwrap_or(token.label.clone().unwrap_or(token.key.clone())),
                ));
            }
        }
        Ok(())
    }
}

#[wasm_export]
impl DotrainOrderGui {
    fn get_gui_deposit(&self, key: &str) -> Result<GuiDepositCfg, GuiError> {
        let deployment = self.get_current_deployment()?;
        let gui_deposit = deployment
            .deposits
            .iter()
            .find(|dg| dg.token.as_ref().map_or(false, |t| t.key == *key))
            .ok_or(GuiError::DepositTokenNotFound(key.to_string()))?;
        Ok(gui_deposit.clone())
    }

    /// Gets all configured deposit amounts with token information.
    ///
    /// Returns deposits as token deposits with human-readable amounts and addresses.
    /// This combines the stored deposit amounts with token metadata for display and
    /// transaction preparation.
    ///
    /// ## Examples
    ///
    /// ```javascript
    /// const result = gui.getDeposits();
    /// if (result.error) {
    ///   console.error("Error:", result.error.readableMsg);
    ///   return;
    /// }
    /// const [deposit1, deposit2, ...] = result.value;
    /// const {
    ///   // token is the token address
    ///   token,
    ///   // amount is the deposit amount
    ///   amount,
    ///   // address is the token address
    /// } = deposit1;
    /// ```
    #[wasm_export(
        js_name = "getDeposits",
        unchecked_return_type = "TokenDeposit[]",
        return_description = "Array of deposits with token details and amounts"
    )]
    pub fn get_deposits(&self) -> Result<Vec<TokenDeposit>, GuiError> {
        self.deposits
            .iter()
            .map(|(key, value)| {
                let gui_deposit = self.get_gui_deposit(key)?;
                let amount: String = if value.is_preset {
                    let index = value
                        .value
                        .parse::<usize>()
                        .map_err(|_| GuiError::InvalidPreset)?;
                    gui_deposit
                        .presets
                        .as_ref()
                        .ok_or(GuiError::PresetsNotSet)?
                        .get(index)
                        .ok_or(GuiError::InvalidPreset)?
                        .clone()
                } else {
                    value.value.clone()
                };

                if gui_deposit.token.is_none() {
                    return Err(GuiError::TokenMustBeSelected(key.clone()));
                }
                let token = gui_deposit.token.as_ref().unwrap();

                Ok(TokenDeposit {
                    token: token.key.clone(),
                    amount,
                    address: token.address,
                })
            })
            .collect::<Result<Vec<TokenDeposit>, GuiError>>()
    }

    /// Sets a deposit amount for a specific token.
    ///
    /// Sets the deposit amount for a token, automatically detecting if the amount
    /// matches a preset value.
    ///
    /// ## Preset Detection
    ///
    /// If the amount matches a preset value from the configuration, it's stored
    /// as a preset reference for efficiency and consistency.
    ///
    /// ## Examples
    ///
    /// ```javascript
<<<<<<< HEAD
    /// // Save a custom deposit amount
    /// const result = await gui.saveDeposit("usdc", "1000.50");
=======
    /// // Set a custom deposit amount
    /// const result = gui.setDeposit("usdc", "1000.50");
>>>>>>> 4b3fb657
    /// if (result.error) {
    ///   console.error("Deposit error:", result.error.readableMsg);
    ///   return;
    /// }
    /// ```
<<<<<<< HEAD
    #[wasm_export(js_name = "saveDeposit", unchecked_return_type = "void")]
    pub async fn save_deposit(
=======
    #[wasm_export(js_name = "setDeposit", unchecked_return_type = "void")]
    pub fn set_deposit(
>>>>>>> 4b3fb657
        &mut self,
        #[wasm_export(param_description = "Token key from the deposits configuration")]
        token: String,
        #[wasm_export(
            param_description = "Human-readable amount (e.g., '100.5') or empty string to remove"
        )]
        amount: String,
    ) -> Result<(), GuiError> {
        let gui_deposit = self.get_gui_deposit(&token)?;

        if amount.is_empty() {
            return Err(GuiError::DepositAmountCannotBeEmpty);
        }

        if let Some(validation) = &gui_deposit.validation {
            let token_info = self.get_token_info(token.clone()).await?;
            validation::validate_deposit_amount(
                &token_info.name,
                &amount,
                validation,
                token_info.decimals,
            )?;
        }

        let value = match gui_deposit.presets.as_ref() {
            Some(presets) => match presets.iter().position(|p| **p == amount) {
                Some(index) => field_values::PairValue {
                    is_preset: true,
                    value: index.to_string(),
                },
                None => field_values::PairValue {
                    is_preset: false,
                    value: amount,
                },
            },
            None => field_values::PairValue {
                is_preset: false,
                value: amount,
            },
        };

        self.deposits.insert(token, value);

        self.execute_state_update_callback()?;
        Ok(())
    }

    /// Unsets the deposit amount for a specific token.
    ///
    /// Use this to clear a deposit that's no longer needed.
    ///
    /// ## Examples
    ///
    /// ```javascript
    /// // Unset a specific token deposit
    /// const result = gui.unsetDeposit("usdc");
    /// if (result.error) {
    ///   console.error("Unset failed:", result.error.readableMsg);
    ///   return;
    /// }
    /// ```
    #[wasm_export(js_name = "unsetDeposit", unchecked_return_type = "void")]
    pub fn unset_deposit(
        &mut self,
        #[wasm_export(param_description = "Token key to remove deposit for")] token: String,
    ) -> Result<(), GuiError> {
        self.deposits.remove(&token);
        self.execute_state_update_callback()?;
        Ok(())
    }

    /// Gets preset amounts available for a specific deposit token.
    ///
    /// Returns the preset values configured for this token in the deployment,
    /// useful for building quick-select interfaces.
    ///
    /// ## Examples
    ///
    /// ```javascript
    /// const result = gui.getDepositPresets("usdc");
    /// if (result.error) {
    ///   console.error("Error:", result.error.readableMsg);
    ///   return;
    /// }
    /// // items are preset amounts
    /// const [preset1, preset2, ...] = result.value;
    /// ```
    #[wasm_export(
        js_name = "getDepositPresets",
        unchecked_return_type = "string[]",
        return_description = "Array of preset amounts, or empty if no presets"
    )]
    pub fn get_deposit_presets(
        &self,
        #[wasm_export(param_description = "Token key from deposits configuration")] key: String,
    ) -> Result<Vec<String>, GuiError> {
        let gui_deposit = self.get_gui_deposit(&key)?;
        Ok(gui_deposit.presets.clone().unwrap_or(vec![]))
    }

    /// Lists tokens that require deposits but haven't been configured.
    ///
    /// Returns token keys for deposits that are required by the deployment
    /// but haven't been set yet. Use this for validation and user guidance.
    ///
    /// ## Examples
    ///
    /// ```javascript
    /// const result = gui.getMissingDeposits();
    /// if (result.error) {
    ///   console.error("Error:", result.error.readableMsg);
    ///   return;
    /// }
    /// // items are token keys
    /// const [missing1, missing2, ...] = result.value;
    /// if (missing.length > 0) {
    ///   // Do something with the missing tokens
    /// }
    /// ```
    #[wasm_export(
        js_name = "getMissingDeposits",
        unchecked_return_type = "string[]",
        return_description = "Array of token keys needing deposits"
    )]
    pub fn get_missing_deposits(&self) -> Result<Vec<String>, GuiError> {
        let deployment = self.get_current_deployment()?;
        let mut missing_deposits = Vec::new();

        for deposit in deployment.deposits.iter() {
            if let Some(token) = &deposit.token {
                if !self.deposits.contains_key(&token.key) {
                    missing_deposits.push(token.key.clone());
                }
            }
        }
        Ok(missing_deposits)
    }

    /// Checks if any deposits have been configured.
    ///
    /// Quick check to determine if the user has started configuring deposits.
    /// Useful for showing different UI states or progress indicators.
    ///
    /// ## Examples
    ///
    /// ```javascript
    /// const result = gui.hasAnyDeposit();
    /// if (result.error) {
    ///   console.error("Error:", result.error.readableMsg);
    ///   return;
    /// }
    /// const hasDeposits = result.value;
    /// if (!hasDeposits) {
    ///   // Do something
    /// }
    /// ```
    #[wasm_export(
        js_name = "hasAnyDeposit",
        unchecked_return_type = "boolean",
        return_description = "True if at least one deposit exists"
    )]
    pub fn has_any_deposit(&self) -> Result<bool, GuiError> {
        Ok(!self.deposits.is_empty())
    }
}

#[cfg(test)]
mod tests {
    use super::*;
    use crate::gui::tests::{
        initialize_gui, initialize_gui_with_select_tokens, initialize_validation_gui,
    };
    use crate::gui::validation;
    use std::str::FromStr;
    use wasm_bindgen_test::wasm_bindgen_test;

    #[wasm_bindgen_test]
    async fn test_get_gui_deposit() {
        let gui = initialize_gui(None).await;

        let deposit = gui.get_gui_deposit("token1").unwrap();
        assert_eq!(deposit.token.unwrap().key, "token1");
        assert_eq!(
            deposit.presets,
            Some(vec![
                "0".to_string(),
                "10".to_string(),
                "100".to_string(),
                "1000".to_string(),
                "10000".to_string()
            ])
        );

        let err = gui.get_gui_deposit("token2").unwrap_err();
        assert_eq!(
            err.to_string(),
            GuiError::DepositTokenNotFound("token2".to_string()).to_string()
        );
        assert_eq!(
            err.to_readable_msg(),
            "The deposit token 'token2' was not found in the YAML configuration."
        );

        let gui = initialize_gui_with_select_tokens().await;
        let err = gui.get_gui_deposit("token3").unwrap_err();
        assert_eq!(
            err.to_string(),
            GuiError::DepositTokenNotFound("token3".to_string()).to_string()
        );
        assert_eq!(
            err.to_readable_msg(),
            "The deposit token 'token3' was not found in the YAML configuration."
        );
    }

    #[wasm_bindgen_test]
    async fn test_get_deposits() {
        let mut gui = initialize_gui(None).await;

<<<<<<< HEAD
        gui.save_deposit("token1".to_string(), "999".to_string())
            .await
=======
        gui.set_deposit("token1".to_string(), "999".to_string())
>>>>>>> 4b3fb657
            .unwrap();

        let deposit = gui.get_deposits().unwrap();
        assert_eq!(deposit.len(), 1);
        assert_eq!(deposit[0].token, "token1");
        assert_eq!(deposit[0].amount, "999");
        assert_eq!(
            deposit[0].address,
            Address::from_str("0xc2132d05d31c914a87c6611c10748aeb04b58e8f").unwrap()
        );
    }

    #[wasm_bindgen_test]
    async fn test_set_deposit() {
        let mut gui = initialize_gui(None).await;

<<<<<<< HEAD
        gui.save_deposit("token1".to_string(), "999".to_string())
            .await
=======
        gui.set_deposit("token1".to_string(), "999".to_string())
>>>>>>> 4b3fb657
            .unwrap();

        let deposit = gui.get_deposits().unwrap();
        assert_eq!(deposit.len(), 1);
        assert_eq!(deposit[0].token, "token1");
        assert_eq!(deposit[0].amount, "999");
        assert_eq!(
            deposit[0].address,
            Address::from_str("0xc2132d05d31c914a87c6611c10748aeb04b58e8f").unwrap()
        );

<<<<<<< HEAD
        gui.save_deposit("token1".to_string(), "".to_string())
            .await
            .unwrap();
        let deposit = gui.get_deposits().unwrap();
        assert_eq!(deposit.len(), 0);

        let mut gui = initialize_gui_with_select_tokens().await;
        let err = gui
            .save_deposit("token3".to_string(), "999".to_string())
            .await
=======
        let err = gui
            .set_deposit("token1".to_string(), "".to_string())
            .unwrap_err();
        assert_eq!(
            err.to_string(),
            GuiError::DepositAmountCannotBeEmpty.to_string()
        );
        assert_eq!(
            err.to_readable_msg(),
            "The deposit amount cannot be an empty string. Please set a valid amount."
        );

        let mut gui = initialize_gui_with_select_tokens().await;
        let err = gui
            .set_deposit("token3".to_string(), "999".to_string())
>>>>>>> 4b3fb657
            .unwrap_err();
        assert_eq!(
            err.to_string(),
            GuiError::DepositTokenNotFound("token3".to_string()).to_string()
        );
        assert_eq!(
            err.to_readable_msg(),
            "The deposit token 'token3' was not found in the YAML configuration."
        );
    }

    #[wasm_bindgen_test]
    async fn test_unset_deposit() {
        let mut gui = initialize_gui(None).await;

<<<<<<< HEAD
        gui.save_deposit("token1".to_string(), "999".to_string())
            .await
=======
        gui.set_deposit("token1".to_string(), "999".to_string())
>>>>>>> 4b3fb657
            .unwrap();
        let deposit = gui.get_deposits().unwrap();
        assert_eq!(deposit.len(), 1);

        gui.unset_deposit("token1".to_string()).unwrap();
        assert_eq!(gui.get_deposits().unwrap().len(), 0);
    }

    #[wasm_bindgen_test]
    async fn test_get_deposit_presets() {
        let gui = initialize_gui(None).await;

        let presets = gui.get_deposit_presets("token1".to_string()).unwrap();
        assert_eq!(
            presets,
            vec![
                "0".to_string(),
                "10".to_string(),
                "100".to_string(),
                "1000".to_string(),
                "10000".to_string()
            ]
        );
    }
    #[wasm_bindgen_test]
    async fn test_get_missing_deposits() {
        let gui = initialize_gui(None).await;

        let missing_deposits = gui.get_missing_deposits().unwrap();
        assert_eq!(missing_deposits, vec!["token1".to_string()]);
    }

    #[wasm_bindgen_test]
    async fn test_has_any_deposit() {
        let mut gui = initialize_gui(None).await;

        let has_any_deposit = gui.has_any_deposit().unwrap();
        assert!(!has_any_deposit);

<<<<<<< HEAD
        gui.save_deposit("token1".to_string(), "999".to_string())
            .await
=======
        gui.set_deposit("token1".to_string(), "999".to_string())
>>>>>>> 4b3fb657
            .unwrap();
        let has_any_deposit = gui.has_any_deposit().unwrap();
        assert!(has_any_deposit);
    }

    #[wasm_bindgen_test]
    async fn test_check_deposits() {
        let mut gui = initialize_gui(None).await;

<<<<<<< HEAD
        gui.save_deposit("token1".to_string(), "999".to_string())
            .await
=======
        gui.set_deposit("token1".to_string(), "999".to_string())
>>>>>>> 4b3fb657
            .unwrap();
        gui.check_deposits().unwrap();
        gui.unset_deposit("token1".to_string()).unwrap();

        let err = gui.check_deposits().unwrap_err();
        assert_eq!(
            err.to_string(),
            GuiError::DepositNotSet("T1".to_string()).to_string()
        );
        assert_eq!(
            err.to_readable_msg(),
            "A deposit for token 'T1' is required but has not been set."
        );

        let gui = initialize_gui_with_select_tokens().await;
        let err = gui.check_deposits().unwrap_err();
        assert_eq!(
            err.to_string(),
            GuiError::MissingDepositToken("select-token-deployment".to_string()).to_string()
        );
        assert_eq!(
            err.to_readable_msg(),
            "A deposit for token is required but has not been set for deployment 'select-token-deployment'."
        );
    }

    #[wasm_bindgen_test]
    async fn test_save_deposit_minimum_validation() {
        let mut gui = initialize_validation_gui().await;
        let result = gui
            .save_deposit("token1".to_string(), "50".to_string())
            .await;
        match result {
            Err(GuiError::ValidationError(validation::GuiValidationError::BelowMinimum {
                name,
                value,
                minimum,
            })) => {
                assert_eq!(name, "Token 1");
                assert_eq!(value, "50");
                assert_eq!(minimum, "100");
            }
            _ => panic!("Expected BelowMinimum error"),
        }
        let result = gui
            .save_deposit("token1".to_string(), "100".to_string())
            .await;
        assert!(result.is_ok());
        let result = gui
            .save_deposit("token1".to_string(), "500".to_string())
            .await;
        assert!(result.is_ok());
    }

    #[wasm_bindgen_test]
    async fn test_save_deposit_maximum_validation() {
        let mut gui = initialize_validation_gui().await;
        let result = gui
            .save_deposit("token2".to_string(), "5000".to_string())
            .await;
        assert!(result.is_ok());
        let result = gui
            .save_deposit("token2".to_string(), "10000".to_string())
            .await;
        assert!(result.is_ok());
        let result = gui
            .save_deposit("token2".to_string(), "15000".to_string())
            .await;
        match result {
            Err(GuiError::ValidationError(validation::GuiValidationError::AboveMaximum {
                name,
                value,
                maximum,
            })) => {
                assert_eq!(name, "Token 2");
                assert_eq!(value, "15000");
                assert_eq!(maximum, "10000");
            }
            _ => panic!("Expected AboveMaximum error"),
        }
    }

    #[wasm_bindgen_test]
    async fn test_save_deposit_exclusive_bounds() {
        let mut gui = initialize_validation_gui().await;
        let result = gui
            .save_deposit("token3".to_string(), "0".to_string())
            .await;
        match result {
            Err(GuiError::ValidationError(
                validation::GuiValidationError::BelowExclusiveMinimum {
                    name,
                    value,
                    exclusive_minimum,
                },
            )) => {
                assert_eq!(name, "Token 3");
                assert_eq!(value, "0");
                assert_eq!(exclusive_minimum, "0");
            }
            _ => panic!("Expected BelowExclusiveMinimum error"),
        }
        let result = gui
            .save_deposit("token3".to_string(), "0.001".to_string())
            .await;
        assert!(result.is_ok());
        let result = gui
            .save_deposit("token3".to_string(), "49999.999".to_string())
            .await;
        assert!(result.is_ok());
        let result = gui
            .save_deposit("token3".to_string(), "50000".to_string())
            .await;
        match result {
            Err(GuiError::ValidationError(
                validation::GuiValidationError::AboveExclusiveMaximum {
                    name,
                    value,
                    exclusive_maximum,
                },
            )) => {
                assert_eq!(name, "Token 3");
                assert_eq!(value, "50000");
                assert_eq!(exclusive_maximum, "50000");
            }
            _ => panic!("Expected AboveExclusiveMaximum error"),
        }
    }

    #[wasm_bindgen_test]
    async fn test_save_deposit_multiple_constraints() {
        let mut gui = initialize_validation_gui().await;
        let result = gui
            .save_deposit("token4".to_string(), "50".to_string())
            .await;
        assert!(result.is_ok());
        let result = gui
            .save_deposit("token4".to_string(), "53".to_string())
            .await;
        match result {
            Err(GuiError::ValidationError(validation::GuiValidationError::NotMultipleOf {
                name,
                value,
                multiple_of,
            })) => {
                assert_eq!(name, "Token 4");
                assert_eq!(value, "53");
                assert_eq!(multiple_of, "5");
            }
            _ => panic!("Expected NotMultipleOf error"),
        }
        let result = gui
            .save_deposit("token4".to_string(), "5".to_string())
            .await;
        assert!(matches!(
            result,
            Err(GuiError::ValidationError(
                validation::GuiValidationError::BelowMinimum { .. }
            ))
        ));
        let result = gui
            .save_deposit("token4".to_string(), "1005".to_string())
            .await;
        assert!(matches!(
            result,
            Err(GuiError::ValidationError(
                validation::GuiValidationError::AboveMaximum { .. }
            ))
        ));
        let result = gui
            .save_deposit("token4".to_string(), "10".to_string())
            .await;
        assert!(result.is_ok());

        let result = gui
            .save_deposit("token4".to_string(), "1000".to_string())
            .await;
        assert!(result.is_ok());
    }

    #[wasm_bindgen_test]
    async fn test_save_deposit_multiple_of_only() {
        let mut gui = initialize_validation_gui().await;
        let result = gui
            .save_deposit("token5".to_string(), "123.4".to_string())
            .await;
        assert!(result.is_ok());
        let result = gui
            .save_deposit("token5".to_string(), "123.45".to_string())
            .await;
        match result {
            Err(GuiError::ValidationError(validation::GuiValidationError::NotMultipleOf {
                name,
                value,
                multiple_of,
            })) => {
                assert_eq!(name, "Token 5");
                assert_eq!(value, "123.45");
                assert_eq!(multiple_of, "0.1");
            }
            _ => panic!("Expected NotMultipleOf error"),
        }
        let result = gui
            .save_deposit("token5".to_string(), "0".to_string())
            .await;
        assert!(result.is_ok());

        let result = gui
            .save_deposit("token5".to_string(), "0.1".to_string())
            .await;
        assert!(result.is_ok());

        let result = gui
            .save_deposit("token5".to_string(), "999999.9".to_string())
            .await;
        assert!(result.is_ok());
    }

    #[wasm_bindgen_test]
    async fn test_save_deposit_no_validation() {
        let mut gui = initialize_validation_gui().await;
        let result = gui
            .save_deposit("token6".to_string(), "0".to_string())
            .await;
        assert!(result.is_ok());

        let result = gui
            .save_deposit("token6".to_string(), "123456789.123456789".to_string())
            .await;
        assert!(result.is_ok());

        let result = gui
            .save_deposit("token6".to_string(), "0.00000001".to_string())
            .await;
        assert!(result.is_ok());
    }

    #[wasm_bindgen_test]
    async fn test_save_deposit_invalid_formats() {
        let mut gui = initialize_validation_gui().await;
        let result = gui.save_deposit("token1".to_string(), "".to_string()).await;
        assert!(result.is_ok());
        assert_eq!(gui.get_deposits().unwrap().len(), 0);
        let result = gui
            .save_deposit("token1".to_string(), "abc".to_string())
            .await;
        assert!(matches!(
            result,
            Err(GuiError::ValidationError(
                validation::GuiValidationError::InvalidNumber { .. }
            ))
        ));

        let result = gui
            .save_deposit("token1".to_string(), "12.34.56".to_string())
            .await;
        assert!(matches!(
            result,
            Err(GuiError::ValidationError(
                validation::GuiValidationError::InvalidNumber { .. }
            ))
        ));

        let result = gui
            .save_deposit("token1".to_string(), "1e10".to_string())
            .await;
        assert!(matches!(
            result,
            Err(GuiError::ValidationError(
                validation::GuiValidationError::InvalidNumber { .. }
            ))
        ));

        let result = gui
            .save_deposit("token1".to_string(), "12,345".to_string())
            .await;
        assert!(matches!(
            result,
            Err(GuiError::ValidationError(
                validation::GuiValidationError::InvalidNumber { .. }
            ))
        ));
    }

    #[wasm_bindgen_test]
    async fn test_save_deposit_edge_cases() {
        let mut gui = initialize_validation_gui().await;
        let result = gui
            .save_deposit("token3".to_string(), "0.001".to_string())
            .await;
        assert!(result.is_ok());
        let result = gui
            .save_deposit("token2".to_string(), "9999.999999999".to_string())
            .await;
        assert!(result.is_ok());
        let result = gui
            .save_deposit("token1".to_string(), "100.00000".to_string())
            .await;
        assert!(result.is_ok());
        let result = gui
            .save_deposit("token1".to_string(), "00100".to_string())
            .await;
        assert!(result.is_ok());
    }

    #[wasm_bindgen_test]
    async fn test_save_deposit_with_presets_and_validation() {
        let mut gui = initialize_validation_gui().await;
        let result = gui
            .save_deposit("token1".to_string(), "200".to_string())
            .await;
        assert!(result.is_ok());
        let deposits = gui.get_deposits().unwrap();
        assert_eq!(deposits.len(), 1);
        assert_eq!(deposits[0].token, "token1");
        assert_eq!(deposits[0].amount, "200");
    }
}<|MERGE_RESOLUTION|>--- conflicted
+++ resolved
@@ -120,25 +120,15 @@
     /// ## Examples
     ///
     /// ```javascript
-<<<<<<< HEAD
-    /// // Save a custom deposit amount
-    /// const result = await gui.saveDeposit("usdc", "1000.50");
-=======
     /// // Set a custom deposit amount
-    /// const result = gui.setDeposit("usdc", "1000.50");
->>>>>>> 4b3fb657
+    /// const result = await gui.setDeposit("usdc", "1000.50");
     /// if (result.error) {
     ///   console.error("Deposit error:", result.error.readableMsg);
     ///   return;
     /// }
     /// ```
-<<<<<<< HEAD
-    #[wasm_export(js_name = "saveDeposit", unchecked_return_type = "void")]
-    pub async fn save_deposit(
-=======
     #[wasm_export(js_name = "setDeposit", unchecked_return_type = "void")]
-    pub fn set_deposit(
->>>>>>> 4b3fb657
+    pub async fn set_deposit(
         &mut self,
         #[wasm_export(param_description = "Token key from the deposits configuration")]
         token: String,
@@ -358,12 +348,8 @@
     async fn test_get_deposits() {
         let mut gui = initialize_gui(None).await;
 
-<<<<<<< HEAD
-        gui.save_deposit("token1".to_string(), "999".to_string())
+        gui.set_deposit("token1".to_string(), "999".to_string())
             .await
-=======
-        gui.set_deposit("token1".to_string(), "999".to_string())
->>>>>>> 4b3fb657
             .unwrap();
 
         let deposit = gui.get_deposits().unwrap();
@@ -380,12 +366,8 @@
     async fn test_set_deposit() {
         let mut gui = initialize_gui(None).await;
 
-<<<<<<< HEAD
-        gui.save_deposit("token1".to_string(), "999".to_string())
+        gui.set_deposit("token1".to_string(), "999".to_string())
             .await
-=======
-        gui.set_deposit("token1".to_string(), "999".to_string())
->>>>>>> 4b3fb657
             .unwrap();
 
         let deposit = gui.get_deposits().unwrap();
@@ -397,20 +379,9 @@
             Address::from_str("0xc2132d05d31c914a87c6611c10748aeb04b58e8f").unwrap()
         );
 
-<<<<<<< HEAD
-        gui.save_deposit("token1".to_string(), "".to_string())
-            .await
-            .unwrap();
-        let deposit = gui.get_deposits().unwrap();
-        assert_eq!(deposit.len(), 0);
-
-        let mut gui = initialize_gui_with_select_tokens().await;
-        let err = gui
-            .save_deposit("token3".to_string(), "999".to_string())
-            .await
-=======
         let err = gui
             .set_deposit("token1".to_string(), "".to_string())
+            .await
             .unwrap_err();
         assert_eq!(
             err.to_string(),
@@ -424,7 +395,7 @@
         let mut gui = initialize_gui_with_select_tokens().await;
         let err = gui
             .set_deposit("token3".to_string(), "999".to_string())
->>>>>>> 4b3fb657
+            .await
             .unwrap_err();
         assert_eq!(
             err.to_string(),
@@ -440,12 +411,8 @@
     async fn test_unset_deposit() {
         let mut gui = initialize_gui(None).await;
 
-<<<<<<< HEAD
-        gui.save_deposit("token1".to_string(), "999".to_string())
+        gui.set_deposit("token1".to_string(), "999".to_string())
             .await
-=======
-        gui.set_deposit("token1".to_string(), "999".to_string())
->>>>>>> 4b3fb657
             .unwrap();
         let deposit = gui.get_deposits().unwrap();
         assert_eq!(deposit.len(), 1);
@@ -485,12 +452,8 @@
         let has_any_deposit = gui.has_any_deposit().unwrap();
         assert!(!has_any_deposit);
 
-<<<<<<< HEAD
-        gui.save_deposit("token1".to_string(), "999".to_string())
+        gui.set_deposit("token1".to_string(), "999".to_string())
             .await
-=======
-        gui.set_deposit("token1".to_string(), "999".to_string())
->>>>>>> 4b3fb657
             .unwrap();
         let has_any_deposit = gui.has_any_deposit().unwrap();
         assert!(has_any_deposit);
@@ -500,12 +463,8 @@
     async fn test_check_deposits() {
         let mut gui = initialize_gui(None).await;
 
-<<<<<<< HEAD
-        gui.save_deposit("token1".to_string(), "999".to_string())
+        gui.set_deposit("token1".to_string(), "999".to_string())
             .await
-=======
-        gui.set_deposit("token1".to_string(), "999".to_string())
->>>>>>> 4b3fb657
             .unwrap();
         gui.check_deposits().unwrap();
         gui.unset_deposit("token1".to_string()).unwrap();
@@ -536,7 +495,7 @@
     async fn test_save_deposit_minimum_validation() {
         let mut gui = initialize_validation_gui().await;
         let result = gui
-            .save_deposit("token1".to_string(), "50".to_string())
+            .set_deposit("token1".to_string(), "50".to_string())
             .await;
         match result {
             Err(GuiError::ValidationError(validation::GuiValidationError::BelowMinimum {
@@ -551,11 +510,11 @@
             _ => panic!("Expected BelowMinimum error"),
         }
         let result = gui
-            .save_deposit("token1".to_string(), "100".to_string())
-            .await;
-        assert!(result.is_ok());
-        let result = gui
-            .save_deposit("token1".to_string(), "500".to_string())
+            .set_deposit("token1".to_string(), "100".to_string())
+            .await;
+        assert!(result.is_ok());
+        let result = gui
+            .set_deposit("token1".to_string(), "500".to_string())
             .await;
         assert!(result.is_ok());
     }
@@ -564,15 +523,15 @@
     async fn test_save_deposit_maximum_validation() {
         let mut gui = initialize_validation_gui().await;
         let result = gui
-            .save_deposit("token2".to_string(), "5000".to_string())
-            .await;
-        assert!(result.is_ok());
-        let result = gui
-            .save_deposit("token2".to_string(), "10000".to_string())
-            .await;
-        assert!(result.is_ok());
-        let result = gui
-            .save_deposit("token2".to_string(), "15000".to_string())
+            .set_deposit("token2".to_string(), "5000".to_string())
+            .await;
+        assert!(result.is_ok());
+        let result = gui
+            .set_deposit("token2".to_string(), "10000".to_string())
+            .await;
+        assert!(result.is_ok());
+        let result = gui
+            .set_deposit("token2".to_string(), "15000".to_string())
             .await;
         match result {
             Err(GuiError::ValidationError(validation::GuiValidationError::AboveMaximum {
@@ -591,9 +550,7 @@
     #[wasm_bindgen_test]
     async fn test_save_deposit_exclusive_bounds() {
         let mut gui = initialize_validation_gui().await;
-        let result = gui
-            .save_deposit("token3".to_string(), "0".to_string())
-            .await;
+        let result = gui.set_deposit("token3".to_string(), "0".to_string()).await;
         match result {
             Err(GuiError::ValidationError(
                 validation::GuiValidationError::BelowExclusiveMinimum {
@@ -609,15 +566,15 @@
             _ => panic!("Expected BelowExclusiveMinimum error"),
         }
         let result = gui
-            .save_deposit("token3".to_string(), "0.001".to_string())
-            .await;
-        assert!(result.is_ok());
-        let result = gui
-            .save_deposit("token3".to_string(), "49999.999".to_string())
-            .await;
-        assert!(result.is_ok());
-        let result = gui
-            .save_deposit("token3".to_string(), "50000".to_string())
+            .set_deposit("token3".to_string(), "0.001".to_string())
+            .await;
+        assert!(result.is_ok());
+        let result = gui
+            .set_deposit("token3".to_string(), "49999.999".to_string())
+            .await;
+        assert!(result.is_ok());
+        let result = gui
+            .set_deposit("token3".to_string(), "50000".to_string())
             .await;
         match result {
             Err(GuiError::ValidationError(
@@ -639,11 +596,11 @@
     async fn test_save_deposit_multiple_constraints() {
         let mut gui = initialize_validation_gui().await;
         let result = gui
-            .save_deposit("token4".to_string(), "50".to_string())
-            .await;
-        assert!(result.is_ok());
-        let result = gui
-            .save_deposit("token4".to_string(), "53".to_string())
+            .set_deposit("token4".to_string(), "50".to_string())
+            .await;
+        assert!(result.is_ok());
+        let result = gui
+            .set_deposit("token4".to_string(), "53".to_string())
             .await;
         match result {
             Err(GuiError::ValidationError(validation::GuiValidationError::NotMultipleOf {
@@ -657,9 +614,7 @@
             }
             _ => panic!("Expected NotMultipleOf error"),
         }
-        let result = gui
-            .save_deposit("token4".to_string(), "5".to_string())
-            .await;
+        let result = gui.set_deposit("token4".to_string(), "5".to_string()).await;
         assert!(matches!(
             result,
             Err(GuiError::ValidationError(
@@ -667,7 +622,7 @@
             ))
         ));
         let result = gui
-            .save_deposit("token4".to_string(), "1005".to_string())
+            .set_deposit("token4".to_string(), "1005".to_string())
             .await;
         assert!(matches!(
             result,
@@ -676,12 +631,12 @@
             ))
         ));
         let result = gui
-            .save_deposit("token4".to_string(), "10".to_string())
-            .await;
-        assert!(result.is_ok());
-
-        let result = gui
-            .save_deposit("token4".to_string(), "1000".to_string())
+            .set_deposit("token4".to_string(), "10".to_string())
+            .await;
+        assert!(result.is_ok());
+
+        let result = gui
+            .set_deposit("token4".to_string(), "1000".to_string())
             .await;
         assert!(result.is_ok());
     }
@@ -690,11 +645,11 @@
     async fn test_save_deposit_multiple_of_only() {
         let mut gui = initialize_validation_gui().await;
         let result = gui
-            .save_deposit("token5".to_string(), "123.4".to_string())
-            .await;
-        assert!(result.is_ok());
-        let result = gui
-            .save_deposit("token5".to_string(), "123.45".to_string())
+            .set_deposit("token5".to_string(), "123.4".to_string())
+            .await;
+        assert!(result.is_ok());
+        let result = gui
+            .set_deposit("token5".to_string(), "123.45".to_string())
             .await;
         match result {
             Err(GuiError::ValidationError(validation::GuiValidationError::NotMultipleOf {
@@ -708,18 +663,16 @@
             }
             _ => panic!("Expected NotMultipleOf error"),
         }
-        let result = gui
-            .save_deposit("token5".to_string(), "0".to_string())
-            .await;
-        assert!(result.is_ok());
-
-        let result = gui
-            .save_deposit("token5".to_string(), "0.1".to_string())
-            .await;
-        assert!(result.is_ok());
-
-        let result = gui
-            .save_deposit("token5".to_string(), "999999.9".to_string())
+        let result = gui.set_deposit("token5".to_string(), "0".to_string()).await;
+        assert!(result.is_ok());
+
+        let result = gui
+            .set_deposit("token5".to_string(), "0.1".to_string())
+            .await;
+        assert!(result.is_ok());
+
+        let result = gui
+            .set_deposit("token5".to_string(), "999999.9".to_string())
             .await;
         assert!(result.is_ok());
     }
@@ -727,18 +680,16 @@
     #[wasm_bindgen_test]
     async fn test_save_deposit_no_validation() {
         let mut gui = initialize_validation_gui().await;
-        let result = gui
-            .save_deposit("token6".to_string(), "0".to_string())
-            .await;
-        assert!(result.is_ok());
-
-        let result = gui
-            .save_deposit("token6".to_string(), "123456789.123456789".to_string())
-            .await;
-        assert!(result.is_ok());
-
-        let result = gui
-            .save_deposit("token6".to_string(), "0.00000001".to_string())
+        let result = gui.set_deposit("token6".to_string(), "0".to_string()).await;
+        assert!(result.is_ok());
+
+        let result = gui
+            .set_deposit("token6".to_string(), "123456789.123456789".to_string())
+            .await;
+        assert!(result.is_ok());
+
+        let result = gui
+            .set_deposit("token6".to_string(), "0.00000001".to_string())
             .await;
         assert!(result.is_ok());
     }
@@ -746,11 +697,9 @@
     #[wasm_bindgen_test]
     async fn test_save_deposit_invalid_formats() {
         let mut gui = initialize_validation_gui().await;
-        let result = gui.save_deposit("token1".to_string(), "".to_string()).await;
-        assert!(result.is_ok());
-        assert_eq!(gui.get_deposits().unwrap().len(), 0);
-        let result = gui
-            .save_deposit("token1".to_string(), "abc".to_string())
+
+        let result = gui
+            .set_deposit("token1".to_string(), "abc".to_string())
             .await;
         assert!(matches!(
             result,
@@ -760,7 +709,7 @@
         ));
 
         let result = gui
-            .save_deposit("token1".to_string(), "12.34.56".to_string())
+            .set_deposit("token1".to_string(), "12.34.56".to_string())
             .await;
         assert!(matches!(
             result,
@@ -770,7 +719,7 @@
         ));
 
         let result = gui
-            .save_deposit("token1".to_string(), "1e10".to_string())
+            .set_deposit("token1".to_string(), "1e10".to_string())
             .await;
         assert!(matches!(
             result,
@@ -780,7 +729,7 @@
         ));
 
         let result = gui
-            .save_deposit("token1".to_string(), "12,345".to_string())
+            .set_deposit("token1".to_string(), "12,345".to_string())
             .await;
         assert!(matches!(
             result,
@@ -794,19 +743,19 @@
     async fn test_save_deposit_edge_cases() {
         let mut gui = initialize_validation_gui().await;
         let result = gui
-            .save_deposit("token3".to_string(), "0.001".to_string())
-            .await;
-        assert!(result.is_ok());
-        let result = gui
-            .save_deposit("token2".to_string(), "9999.999999999".to_string())
-            .await;
-        assert!(result.is_ok());
-        let result = gui
-            .save_deposit("token1".to_string(), "100.00000".to_string())
-            .await;
-        assert!(result.is_ok());
-        let result = gui
-            .save_deposit("token1".to_string(), "00100".to_string())
+            .set_deposit("token3".to_string(), "0.001".to_string())
+            .await;
+        assert!(result.is_ok());
+        let result = gui
+            .set_deposit("token2".to_string(), "9999.999999999".to_string())
+            .await;
+        assert!(result.is_ok());
+        let result = gui
+            .set_deposit("token1".to_string(), "100.00000".to_string())
+            .await;
+        assert!(result.is_ok());
+        let result = gui
+            .set_deposit("token1".to_string(), "00100".to_string())
             .await;
         assert!(result.is_ok());
     }
@@ -815,7 +764,7 @@
     async fn test_save_deposit_with_presets_and_validation() {
         let mut gui = initialize_validation_gui().await;
         let result = gui
-            .save_deposit("token1".to_string(), "200".to_string())
+            .set_deposit("token1".to_string(), "200".to_string())
             .await;
         assert!(result.is_ok());
         let deposits = gui.get_deposits().unwrap();
