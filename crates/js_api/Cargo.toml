[package]
name = "rain_orderbook_js_api"
description = "Javascript bindings for common functions accross the app."
version.workspace = true
edition.workspace = true
license.workspace = true
author.workspace = true
homepage.workspace = true
publish = false

[lib]
crate-type = ["cdylib"]

[dependencies]
serde = { workspace = true }
cynic = { workspace = true }
reqwest = { workspace = true }
thiserror = { workspace = true }
rain_orderbook_common = { workspace = true }
rain_orderbook_app_settings = { workspace = true }
rain_orderbook_subgraph_client = { workspace = true }
rain_orderbook_bindings = { workspace = true }
alloy-ethers-typecast = { workspace = true }
wasm-bindgen-utils = { workspace = true }
tokio = { workspace = true, features = ["sync", "macros", "io-util", "rt", "time"] }
alloy = { workspace = true, features = [ "dyn-abi" ] }
flate2 = "1.0.34"
base64 = "0.22.1"
bincode = "1.3.3"
<<<<<<< HEAD
sha2 = "0.10.8"
=======
sha2 = "0.10.8"
web-sys = { version = "0.3.69", features = ["console"] }
strict-yaml-rust = { workspace = true }
>>>>>>> ee0bc6b4
<|MERGE_RESOLUTION|>--- conflicted
+++ resolved
@@ -27,10 +27,5 @@
 flate2 = "1.0.34"
 base64 = "0.22.1"
 bincode = "1.3.3"
-<<<<<<< HEAD
 sha2 = "0.10.8"
-=======
-sha2 = "0.10.8"
-web-sys = { version = "0.3.69", features = ["console"] }
-strict-yaml-rust = { workspace = true }
->>>>>>> ee0bc6b4
+strict-yaml-rust = { workspace = true }