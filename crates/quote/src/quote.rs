use crate::{
    error::{Error, FailedQuote},
    rpc::batch_quote,
};
use alloy::primitives::{
    hex::{decode, encode_prefixed},
    keccak256, Address, B256, U256,
};
use alloy::sol_types::SolValue;
use serde::{Deserialize, Serialize};
use std::{collections::VecDeque, str::FromStr};
use url::Url;
use wasm_bindgen_utils::{add_ts_content, impl_wasm_traits, prelude::*};

use rain_math_float::Float;
use rain_orderbook_bindings::IOrderBookV5::{quote2Return, OrderV4, QuoteV2, SignedContextV1};
use rain_orderbook_subgraph_client::{
    types::{common::SgBytes, Id},
    utils::make_order_id,
    OrderbookSubgraphClient,
};

pub type QuoteResult = Result<OrderQuoteValue, FailedQuote>;
add_ts_content!("export type QuoteResult = OrderQuoteValue | string");

/// Holds quoted order max output and ratio
#[derive(Debug, Clone, Copy, Default, Serialize, Deserialize)]
#[serde(rename_all = "camelCase")]
#[cfg_attr(target_family = "wasm", derive(Tsify))]
pub struct OrderQuoteValue {
    #[cfg_attr(target_family = "wasm", tsify(type = "string"))]
    pub max_output: Float,
    #[cfg_attr(target_family = "wasm", tsify(type = "string"))]
    pub ratio: Float,
}
#[cfg(target_family = "wasm")]
impl_wasm_traits!(OrderQuoteValue);

impl From<quote2Return> for OrderQuoteValue {
    fn from(v: quote2Return) -> Self {
        Self {
            max_output: Float(v.outputMax),
            ratio: Float(v.ioRatio),
        }
    }
}

/// A quote target
#[derive(Debug, Clone, PartialEq, Default, Serialize, Deserialize)]
#[serde(rename_all = "camelCase")]
#[cfg_attr(target_family = "wasm", derive(Tsify))]
pub struct QuoteTarget {
    pub quote_config: QuoteV2,
    #[cfg_attr(target_family = "wasm", tsify(type = "string"))]
    pub orderbook: Address,
}
#[cfg(target_family = "wasm")]
impl_wasm_traits!(QuoteTarget);

impl QuoteTarget {
    /// Get the order hash of self
    pub fn get_order_hash(&self) -> B256 {
        keccak256(self.quote_config.order.abi_encode())
    }

    /// Get subgraph represented "order_id" of self
    /// which is keccak256 of orderbook address concated with order hash
    pub fn get_id(&self) -> B256 {
        make_order_id(self.orderbook, self.get_order_hash().into())
    }

    /// Quotes the target on the given rpc urls
    pub async fn do_quote(
        &self,
        rpcs: Vec<String>,
        block_number: Option<u64>,
        gas: Option<u64>,
        multicall_address: Option<Address>,
    ) -> Result<QuoteResult, Error> {
        Ok(
            batch_quote(&[self.clone()], rpcs, block_number, gas, multicall_address)
                .await?
                .into_iter()
                .next()
                .unwrap(),
        )
    }

    /// Validate the quote target
    /// Checks if the requested input and output indexes are valid
    pub fn validate(&self) -> Result<(), Error> {
        if self.quote_config.inputIOIndex >= U256::from(self.quote_config.order.validInputs.len()) {
            return Err(Error::InvalidQuoteTarget(self.quote_config.inputIOIndex));
        }
        if self.quote_config.outputIOIndex >= U256::from(self.quote_config.order.validOutputs.len())
        {
            return Err(Error::InvalidQuoteTarget(self.quote_config.outputIOIndex));
        }
        Ok(())
    }
}

/// Specifies a batch of [QuoteTarget]s
#[derive(Debug, Clone, PartialEq, Default, Serialize, Deserialize, Tsify)]
#[serde(transparent)]
#[serde(rename_all = "camelCase")]
pub struct BatchQuoteTarget(pub Vec<QuoteTarget>);
impl_wasm_traits!(BatchQuoteTarget);

impl BatchQuoteTarget {
    /// Quotes the targets in batch on the given rpc url
    pub async fn do_quote(
        &self,
        rpcs: Vec<String>,
        block_number: Option<u64>,
        gas: Option<u64>,
        multicall_address: Option<Address>,
    ) -> Result<Vec<QuoteResult>, Error> {
        batch_quote(&self.0, rpcs, block_number, gas, multicall_address).await
    }
}

/// A quote target specifier, where the order details need to be fetched from a
/// source (such as subgraph) to build a [QuoteTarget] out of it
#[derive(Debug, Clone, PartialEq, Serialize, Deserialize, Default)]
#[serde(rename_all = "camelCase")]
#[cfg_attr(target_family = "wasm", derive(Tsify))]
pub struct QuoteSpec {
    #[cfg_attr(target_family = "wasm", tsify(type = "string"))]
    pub order_hash: U256,
    #[serde(rename = "inputIOIndex")]
    pub input_io_index: u8,
    #[serde(rename = "outputIOIndex")]
    pub output_io_index: u8,
    pub signed_context: Vec<SignedContextV1>,
    #[cfg_attr(target_family = "wasm", tsify(type = "string"))]
    pub orderbook: Address,
}
#[cfg(target_family = "wasm")]
impl_wasm_traits!(QuoteSpec);

impl QuoteSpec {
    /// Get subgraph represented "order_id" of self
    /// which is keccak256 of orderbook address concated with order hash
    pub fn get_id(&self) -> B256 {
        make_order_id(self.orderbook, self.order_hash)
    }

    /// Given a subgraph will fetch the order details and returns the
    /// respective quote target
    pub async fn get_quote_target_from_subgraph(
        &self,
        subgraph_url: &str,
    ) -> Result<QuoteTarget, Error> {
        let url = Url::from_str(subgraph_url)?;
        let sg_client = OrderbookSubgraphClient::new(url);
        let order_detail = sg_client
            .order_detail(&Id::new(encode_prefixed(self.get_id())))
            .await?;

        Ok(QuoteTarget {
            orderbook: self.orderbook,
            quote_config: QuoteV2 {
                inputIOIndex: U256::from(self.input_io_index),
                outputIOIndex: U256::from(self.output_io_index),
                signedContext: self.signed_context.clone(),
                order: OrderV4::abi_decode(
                    decode(order_detail.order_bytes.0.as_str())?.as_slice(),
                )?,
            },
        })
    }

    /// Given a subgraph url, will fetch the order details from the subgraph and
    /// then quotes it using the given rpc urls.
    pub async fn do_quote(
        &self,
        subgraph_url: &str,
        rpcs: Vec<String>,
        block_number: Option<u64>,
        gas: Option<u64>,
        multicall_address: Option<Address>,
    ) -> Result<QuoteResult, Error> {
        let quote_target = self.get_quote_target_from_subgraph(subgraph_url).await?;
        let quote_result =
            batch_quote(&[quote_target], rpcs, block_number, gas, multicall_address).await?;

        Ok(quote_result.into_iter().next().unwrap())
    }
}

/// specifies a batch of [QuoteSpec]s
#[derive(Debug, Clone, PartialEq, Serialize, Deserialize, Default, Tsify)]
#[serde(transparent)]
#[serde(rename_all = "camelCase")]
pub struct BatchQuoteSpec(pub Vec<QuoteSpec>);
impl_wasm_traits!(BatchQuoteSpec);

impl BatchQuoteSpec {
    /// Given a subgraph url, will fetch orders details and returns their
    /// respective quote targets.
    /// Those specifiers that were not in the subgraph are returned as None
    /// in the resturning array
    pub async fn get_batch_quote_target_from_subgraph(
        &self,
        subgraph_url: &str,
    ) -> Result<Vec<Option<QuoteTarget>>, Error> {
        let url = Url::from_str(subgraph_url)?;
        let sg_client = OrderbookSubgraphClient::new(url);
        let orders_details = sg_client
            .batch_order_detail(
                self.0
                    .iter()
                    .map(|v| SgBytes(encode_prefixed(v.get_id())))
                    .collect(),
            )
            .await?;

        Ok(self
            .0
            .iter()
            .map(|target| {
                orders_details
                    .iter()
                    .find(|order_detail| order_detail.id.0 == encode_prefixed(target.get_id()))
                    .and_then(|order_detail| {
                        Some(QuoteTarget {
                            orderbook: target.orderbook,
                            quote_config: QuoteV2 {
                                inputIOIndex: U256::from(target.input_io_index),
                                outputIOIndex: U256::from(target.output_io_index),
                                signedContext: target.signed_context.clone(),
                                order: OrderV4::abi_decode(
                                    decode(order_detail.order_bytes.0.as_str()).ok()?.as_slice(),
                                )
                                .ok()?,
                            },
                        })
                    })
            })
            .collect())
    }

    /// Given a subgraph url, will fetch the order details from the subgraph and
    /// then quotes them using the given rpc url.
    /// Those orders that are not found from subgraph are excluded from quoting,
    /// and final result also leaves their place in the array as None
    pub async fn do_quote(
        &self,
        subgraph_url: &str,
        rpcs: Vec<String>,
        block_number: Option<u64>,
        gas: Option<u64>,
        multicall_address: Option<Address>,
    ) -> Result<Vec<QuoteResult>, Error> {
        let opts_quote_targets = self
            .get_batch_quote_target_from_subgraph(subgraph_url)
            .await?;

        // quote the valid quote targets
        let quote_targets: Vec<QuoteTarget> = opts_quote_targets
            .iter()
            .filter_map(|v| v.clone())
            .collect();
        let mut quote_results = VecDeque::from(
            batch_quote(&quote_targets, rpcs, block_number, gas, multicall_address).await?,
        );

        // fill the array with quote results and invalid quote targets following
        // their original order
        let mut result = vec![];
        opts_quote_targets.iter().for_each(|v| {
            if v.is_some() {
                result.push(
                    quote_results
                        .pop_front()
                        .unwrap_or(Err(FailedQuote::NonExistent)),
                );
            } else {
                result.push(Err(FailedQuote::NonExistent))
            }
        });

        Ok(result)
    }
}

#[cfg(not(target_family = "wasm"))]
#[cfg(test)]
mod tests {
    use super::*;
    use alloy::hex;
    use alloy::hex::ToHexExt;
    use alloy::primitives::{address, keccak256};
    use alloy::primitives::{hex::encode_prefixed, U256};
    use alloy::providers::bindings::IMulticall3::Result as MulticallResult;
    use alloy::providers::MulticallError;
    use alloy::sol_types::{SolCall, SolValue};
    use alloy::transports::TransportError;
    use httpmock::{Method::POST, MockServer};
    use rain_error_decoding::AbiDecodedErrorType;
    use rain_orderbook_bindings::IOrderBookV5::{quote2Call, QuoteV2, IOV2};
    use rain_orderbook_common::provider::ReadProviderError;
    use rain_orderbook_subgraph_client::OrderbookSubgraphClientError;
    use serde_json::{json, Value};

    // helper fn to build some test data
    fn get_test_data(batch: bool) -> (Address, OrderV4, U256, Value) {
        let orderbook = Address::random();
        let order = OrderV4 {
            validInputs: vec![IOV2::default()],
            validOutputs: vec![IOV2::default()],
            ..Default::default()
        };
        let order_hash_bytes = keccak256(order.abi_encode()).0;
        let order_hash_u256 = U256::from_be_bytes(order_hash_bytes);
        let order_hash = encode_prefixed(order_hash_bytes);
        let mut id = vec![];
        id.extend_from_slice(orderbook.as_ref());
        id.extend_from_slice(&order_hash_bytes);
        let order_id = encode_prefixed(keccak256(id));
        let order_json = json!({
            "id": order_id,
            "orderBytes": encode_prefixed(order.abi_encode()),
            "orderHash": order_hash,
            "owner": encode_prefixed(order.owner),
            "outputs": [{
                "id": encode_prefixed(Address::random().0.0),
                "owner": encode_prefixed(order.owner),
                "token": {
                    "id": encode_prefixed(order.validOutputs[0].token.0.0),
                    "address": encode_prefixed(order.validOutputs[0].token.0.0),
                    "name": "T1",
                    "symbol": "T1",
                    "decimals": "0"
                },
                "balance": "0",
                "vaultId": order.validOutputs[0].vaultId.to_string(),
                "orderbook": { "id": encode_prefixed(B256::random()) },
                "ordersAsOutput": [{
                    "id": encode_prefixed(B256::random()),
                    "orderHash": encode_prefixed(B256::random()),
                    "active": true
                }],
                "ordersAsInput": [{
                    "id": encode_prefixed(B256::random()),
                    "orderHash": encode_prefixed(B256::random()),
                    "active": true
                }],
                "balanceChanges": [{
                    "__typename": "Withdrawal",
                    "id": encode_prefixed(B256::random()),
                    "amount": "0",
                    "newVaultBalance": "0",
                    "oldVaultBalance": "0",
                    "vault": {
                        "id": encode_prefixed(B256::random()),
                        "vaultId": encode_prefixed(B256::random()),
                        "token": {
                            "id": encode_prefixed(order.validOutputs[0].token.0.0),
                            "address": encode_prefixed(order.validOutputs[0].token.0.0),
                            "name": "T1",
                            "symbol": "T1",
                            "decimals": "0"
                        },
                    },
                    "timestamp": "0",
                    "transaction": {
                        "id": encode_prefixed(B256::random()),
                        "blockNumber": "0",
                        "timestamp": "0",
                        "from": encode_prefixed(Address::random())
                    },
                    "orderbook": { "id": encode_prefixed(B256::random()) }
                }],
            }],
            "inputs": [{
                "id": encode_prefixed(Address::random().0.0),
                "owner": encode_prefixed(order.owner),
                "token": {
                    "id": encode_prefixed(order.validInputs[0].token.0.0),
                    "address": encode_prefixed(order.validInputs[0].token.0.0),
                    "name": "T2",
                    "symbol": "T2",
                    "decimals": "0"
                },
                "balance": "0",
                "vaultId": order.validInputs[0].vaultId.to_string(),
                "orderbook": { "id": encode_prefixed(B256::random()) },
                "ordersAsOutput": [{
                    "id": encode_prefixed(B256::random()),
                    "orderHash": encode_prefixed(B256::random()),
                    "active": true
                }],
                "ordersAsInput": [{
                    "id": encode_prefixed(B256::random()),
                    "orderHash": encode_prefixed(B256::random()),
                    "active": true
                }],
                "balanceChanges": [{
                    "__typename": "Withdrawal",
                    "id": encode_prefixed(B256::random()),
                    "amount": "0",
                    "newVaultBalance": "0",
                    "oldVaultBalance": "0",
                    "vault": {
                        "id": encode_prefixed(B256::random()),
                        "vaultId": encode_prefixed(B256::random()),
                        "token": {
                            "id": encode_prefixed(order.validOutputs[0].token.0.0),
                            "address": encode_prefixed(order.validOutputs[0].token.0.0),
                            "name": "T1",
                            "symbol": "T1",
                            "decimals": "0"
                        },
                    },
                    "timestamp": "0",
                    "transaction": {
                        "id": encode_prefixed(B256::random()),
                        "blockNumber": "0",
                        "timestamp": "0",
                        "from": encode_prefixed(Address::random())
                    },
                    "orderbook": { "id": encode_prefixed(B256::random()) }
                }],
            }],
            "orderbook": { "id": encode_prefixed(B256::random()) },
            "active": true,
            "addEvents": [{
                "transaction": {
                    "id": encode_prefixed(B256::random()),
                    "blockNumber": "0",
                    "timestamp": "0",
                    "from": encode_prefixed(Address::random())
                }
            }],
            "meta": null,
            "timestampAdded": "0",
            "trades": [],
            "removeEvents": []
        });
        let retrun_sg_data = if batch {
            json!({
                "data": {
                    "orders": [order_json]
                }
            })
        } else {
            json!({
                "data": {
                    "order": order_json
                }
            })
        };
        (orderbook, order, order_hash_u256, retrun_sg_data)
    }

    #[test]
    fn test_quote_target_get_order_hash() {
        let (orderbook, order, _, _) = get_test_data(false);
        let quote_target = QuoteTarget {
            quote_config: QuoteV2 {
                order,
                ..Default::default()
            },
            orderbook,
        };
        let actual = quote_target.get_order_hash().encode_hex();
        let expected =
            "89a108449cd7a8de4e7061645c1dc7ffe8ff2163eb6eff847efd9b1ad1f39934".to_string();
        assert_eq!(actual, expected);
    }

    #[test]
    fn test_quote_target_get_id() {
        let quote_target = QuoteTarget {
            quote_config: Default::default(),
            orderbook: Address::ZERO,
        };
        let actual = quote_target.get_id().encode_hex();
        let expected =
            "3c220b0ff68b48f69ef802b5d39e6942218a1b843a1845ade53d1e2412135b63".to_string();
        assert_eq!(actual, expected);
    }

    #[test]
    fn test_quote_spec_get_id() {
        let quote_spec = QuoteSpec {
            order_hash: U256::from(0_u16),
            input_io_index: 0,
            output_io_index: 0,
            signed_context: Vec::new(),
            orderbook: Address::ZERO,
        };
        let actual = quote_spec.get_id().encode_hex();
        let expected =
            "a86d54e9aab41ae5e520ff0062ff1b4cbd0b2192bb01080a058bb170d84e6457".to_string();
        assert_eq!(actual, expected);
    }

    #[test]
    fn test_validate_ok() {
        let (orderbook, order, _, _) = get_test_data(false);
        let quote_target = QuoteTarget {
            quote_config: QuoteV2 {
                order,
                ..Default::default()
            },
            orderbook,
        };
        assert!(quote_target.validate().is_ok());
    }

    #[test]
    fn test_validate_err() {
        let quote_target = QuoteTarget {
            quote_config: QuoteV2 {
                order: OrderV4::default(),
                outputIOIndex: U256::from(1_u16),
                ..Default::default()
            },
            orderbook: Address::ZERO,
        };
        assert!(quote_target.validate().is_err());

        let quote_target = QuoteTarget {
            quote_config: QuoteV2 {
                order: OrderV4::default(),
                inputIOIndex: U256::from(1_u16),
                ..Default::default()
            },
            orderbook: Address::ZERO,
        };
        assert!(quote_target.validate().is_err());
    }

    #[tokio::test]
    async fn test_get_quote_spec_from_subgraph_ok() {
        let rpc_server = MockServer::start_async().await;

        let (orderbook, order, order_id_u256, retrun_sg_data) = get_test_data(false);

        // mock subgraph
        rpc_server.mock(|when, then| {
            when.method(POST).path("/");
            then.json_body_obj(&retrun_sg_data);
        });

        let quote_target_specifier = QuoteSpec {
            order_hash: order_id_u256,
            input_io_index: 0,
            output_io_index: 0,
            signed_context: vec![],
            orderbook,
        };
        let result = quote_target_specifier
            .get_quote_target_from_subgraph(rpc_server.url("/").as_str())
            .await
            .unwrap();

        let expected = QuoteTarget {
            orderbook,
            quote_config: QuoteV2 {
                order,
                inputIOIndex: U256::from(quote_target_specifier.input_io_index),
                outputIOIndex: U256::from(quote_target_specifier.output_io_index),
                signedContext: quote_target_specifier.signed_context,
            },
        };

        assert_eq!(result, expected);
    }

    #[tokio::test]
    async fn test_get_quote_spec_from_subgraph_err() {
        let (orderbook, _, order_id_u256, _) = get_test_data(false);

        let quote_target_specifier = QuoteSpec {
            order_hash: order_id_u256,
            input_io_index: 0,
            output_io_index: 0,
            signed_context: vec![],
            orderbook,
        };

        let err = quote_target_specifier
            .get_quote_target_from_subgraph("this will break")
            .await
            .unwrap_err();

        assert!(matches!(
            err,
            Error::UrlParseError(url::ParseError::RelativeUrlWithoutBase)
        ));

        let rpc_server = MockServer::start_async().await;

        rpc_server.mock(|when, then| {
            when.method(POST).path("/404");
            then.status(404);
        });

        let err = quote_target_specifier
            .get_quote_target_from_subgraph(rpc_server.url("/404").as_str())
            .await
            .unwrap_err();

        assert!(matches!(
            err,
            Error::SubgraphClientError(OrderbookSubgraphClientError::CynicClientError(_))
        ));
    }

    #[tokio::test]
    async fn test_get_batch_quote_spec_from_subgraph_ok() {
        let rpc_server = MockServer::start_async().await;

        let (orderbook, order, order_id_u256, retrun_sg_data) = get_test_data(true);

        // mock subgraph
        rpc_server.mock(|when, then| {
            when.method(POST).path("/");
            then.json_body_obj(&retrun_sg_data);
        });

        let batch_quote_targets_specifiers = BatchQuoteSpec(vec![QuoteSpec {
            order_hash: order_id_u256,
            input_io_index: 0,
            output_io_index: 0,
            signed_context: vec![],
            orderbook,
        }]);
        let result = batch_quote_targets_specifiers
            .get_batch_quote_target_from_subgraph(rpc_server.url("/").as_str())
            .await
            .unwrap();

        let expected = vec![Some(QuoteTarget {
            orderbook,
            quote_config: QuoteV2 {
                order,
                inputIOIndex: U256::from(batch_quote_targets_specifiers.0[0].input_io_index),
                outputIOIndex: U256::from(batch_quote_targets_specifiers.0[0].output_io_index),
                signedContext: batch_quote_targets_specifiers.0[0].signed_context.clone(),
            },
        })];

        assert_eq!(result, expected);
    }

    #[tokio::test]
    async fn test_get_batch_quote_spec_from_subgraph_err() {
        let rpc_server = MockServer::start_async().await;

        let (orderbook, order, order_id_u256, _) = get_test_data(true);

        rpc_server.mock(|when, then| {
            when.method(POST).path("/sg");

            let invalid_order_json = json!({
                "id": encode_prefixed(B256::random()),
                "orderBytes": encode_prefixed(order.abi_encode()),
                "orderHash": encode_prefixed(B256::random()),
                "owner": encode_prefixed(order.owner),
                "orderbook": { "id": encode_prefixed(B256::random()) },
                "active": true,
                "addEvents": [],
                "meta": null,
                "timestampAdded": "0",
                "trades": [],
                "removeEvents": []
            });

            then.json_body_obj(&json!({
                "data": {
                    "orders": [invalid_order_json]
                }
            }));
        });

        let batch_quote_targets_specifiers = BatchQuoteSpec(vec![QuoteSpec {
            order_hash: order_id_u256,
            input_io_index: 0,
            output_io_index: 0,
            signed_context: vec![],
            orderbook,
        }]);

        let err = batch_quote_targets_specifiers
            .get_batch_quote_target_from_subgraph(rpc_server.url("/sg").as_str())
            .await
            .unwrap_err();

        assert!(matches!(
            err,
            Error::SubgraphClientError(OrderbookSubgraphClientError::CynicClientError(cynic_err))
            if cynic_err.to_string().contains("error decoding response body")
        ));
    }

    #[tokio::test]
    async fn test_quote_spec_do_quote_ok() {
        let rpc_server = MockServer::start_async().await;

        let (orderbook, _, order_id_u256, retrun_sg_data) = get_test_data(false);

        let one = Float::parse("1".to_string()).unwrap();
        let two = Float::parse("2".to_string()).unwrap();

        // build response data
        let response_data = vec![MulticallResult {
            success: true,
            returnData: quote2Call::abi_encode_returns(&quote2Return {
                exists: true,
                outputMax: one.0,
                ioRatio: two.0,
            })
            .into(),
        }]
        .abi_encode();

        // mock rpc with call data and response data
        rpc_server.mock(|when, then| {
            when.method(POST).path("/rpc");
            then.json_body_obj(&json!({
                "jsonrpc": "2.0",
                "id": 1,
                "result": encode_prefixed(response_data).as_str(),
            }));
        });

        // mock subgraph
        rpc_server.mock(|when, then| {
            when.method(POST).path("/sg");
            then.json_body_obj(&retrun_sg_data);
        });

        let quote_target_specifier = QuoteSpec {
            order_hash: order_id_u256,
            input_io_index: 0,
            output_io_index: 0,
            signed_context: vec![],
            orderbook,
        };

        let result = quote_target_specifier
            .do_quote(
                rpc_server.url("/sg").as_str(),
                vec![rpc_server.url("/rpc").to_string()],
                None,
                None,
                None,
            )
            .await
            .unwrap();

        let one = Float::parse("1".to_string()).unwrap();
        let two = Float::parse("2".to_string()).unwrap();

        let quote = result.unwrap();

        assert!(quote.max_output.eq(one).unwrap());
        assert!(quote.ratio.eq(two).unwrap());
    }

    #[tokio::test]
    async fn test_quote_spec_do_quote_err() {
        let server = MockServer::start_async().await;

        let (orderbook, _, order_id_u256, retrun_sg_data) = get_test_data(false);

        let one = Float::parse("1".to_string()).unwrap();
        let two = Float::parse("2".to_string()).unwrap();

        let response_data = vec![MulticallResult {
            success: true,
            returnData: quote2Call::abi_encode_returns(&quote2Return {
                exists: true,
                outputMax: one.0,
                ioRatio: two.0,
            })
            .into(),
        }]
        .abi_encode();

        server.mock(|when, then| {
            when.method(POST).path("/rpc");
            then.json_body_obj(&json!({
                "jsonrpc": "2.0",
                "id": 1,
                "result": encode_prefixed(response_data).as_str(),
            }));
        });

        server.mock(|when, then| {
            when.method(POST).path("/bad-rpc");
            then.json_body_obj(&json!({
                "jsonrpc": "2.0",
                "id": 1,
                "result": "not good data",
            }));
        });

        server.mock(|when, then| {
            when.method(POST).path("/sg");
            then.json_body_obj(&retrun_sg_data);
        });

        server.mock(|when, then| {
            when.method(POST).path("/bad-sg");
            then.json_body_obj(&json!({ "data": null }));
        });

        let quote_target_specifier = QuoteSpec {
            order_hash: order_id_u256,
            input_io_index: 0,
            output_io_index: 0,
            signed_context: vec![],
            orderbook,
        };

        let err = quote_target_specifier
            .do_quote(
                server.url("/sg").as_str(),
                vec![server.url("/bad-rpc").to_string()],
                None,
                None,
                None,
            )
            .await
            .unwrap_err();

        assert!(
            matches!(
                err,
                Error::MulticallError(MulticallError::TransportError(TransportError::DeserError {
                    err: _,
                    text: _
                }))
            ),
            "unexpected error: {err:?}"
        );

        let err = quote_target_specifier
            .do_quote(
                server.url("/bad-sg").as_str(),
                vec![server.url("/rpc").to_string()],
                None,
                None,
                None,
            )
            .await
            .unwrap_err();

        assert!(matches!(
            err,
            Error::SubgraphClientError(OrderbookSubgraphClientError::CynicClientError(
                cynic_err,
            )) if cynic_err.to_string().contains("error decoding response body")
        ));
    }

    #[tokio::test]
    async fn test_quote_batch_spec_do_quote_err() {
        let rpc_server = MockServer::start_async().await;

        let (orderbook, _, order_id_u256, retrun_sg_data) = get_test_data(true);

        // build response data
        let one = Float::parse("1".to_string()).unwrap();
        let two = Float::parse("2".to_string()).unwrap();

        let response_data = vec![MulticallResult {
            success: true,
            returnData: quote2Call::abi_encode_returns(&quote2Return {
                exists: true,
                outputMax: one.0,
                ioRatio: two.0,
            })
            .into(),
        }]
        .abi_encode();

        // mock rpc with call data and response data
        rpc_server.mock(|when, then| {
            when.method(POST).path("/rpc");
            then.json_body_obj(&json!({
                "jsonrpc": "2.0",
                "id": 1,
                "result": encode_prefixed(response_data).as_str(),
            }));
        });

        // mock subgraph
        rpc_server.mock(|when, then| {
            when.method(POST).path("/sg");
            then.json_body_obj(&retrun_sg_data);
        });

        let batch_quote_targets_specifiers = BatchQuoteSpec(vec![
            QuoteSpec {
                order_hash: order_id_u256,
                input_io_index: 0,
                output_io_index: 0,
                signed_context: vec![],
                orderbook,
            },
            // should be Err in final result
            QuoteSpec::default(),
            QuoteSpec::default(),
        ]);

        let bad_rpc_url = rpc_server.url("/bad-rpc").to_string();
        let err = batch_quote_targets_specifiers
            .do_quote(
                rpc_server.url("/sg").as_str(),
                vec![bad_rpc_url.clone()],
                None,
                None,
                None,
            )
            .await
            .unwrap_err();

        assert!(
            matches!(
                err,
<<<<<<< HEAD
                Error::ReadProviderError(ReadProviderError::UrlParse(
                    url::ParseError::RelativeUrlWithoutBase
                ))
=======
                Error::RpcCallError(ReadableClientError::AllProvidersFailed(ref msg))
                if msg.get(&bad_rpc_url).is_some()
                    && matches!(
                        msg.get(&bad_rpc_url).unwrap(),
                        ReadableClientError::ReadCallError(_)
                    )
>>>>>>> 42120069
            ),
            "unexpected error: {err:?}"
        );

        let result = batch_quote_targets_specifiers
            .do_quote(
                rpc_server.url("/sg").as_str(),
                vec![rpc_server.url("/rpc").to_string()],
                None,
                None,
                None,
            )
            .await
            .unwrap();

        assert_eq!(result.len(), 3);

        let one = Float::parse("1".to_string()).unwrap();
        let two = Float::parse("2".to_string()).unwrap();

        let quote = result[0].as_ref().unwrap();
        assert!(quote.max_output.eq(one).unwrap());
        assert!(quote.ratio.eq(two).unwrap());

        // specifiers that were not present on subgraph were not quoted and are Err
        assert!(result[1].is_err());
        assert!(result[2].is_err());
    }

    #[tokio::test]
    async fn test_quote_target_do_quote_ok() {
        let rpc_server = MockServer::start_async().await;

        let (orderbook, order, _, _) = get_test_data(false);
        let quote_target = QuoteTarget {
            quote_config: QuoteV2 {
                order,
                ..Default::default()
            },
            orderbook,
        };

        // build response data
        let one = Float::parse("1".to_string()).unwrap();
        let two = Float::parse("2".to_string()).unwrap();

        let response_data = vec![MulticallResult {
            success: true,
            returnData: quote2Call::abi_encode_returns(&quote2Return {
                exists: true,
                outputMax: one.0,
                ioRatio: two.0,
            })
            .into(),
        }]
        .abi_encode();

        // mock rpc with call data and response data
        rpc_server.mock(|when, then| {
            when.method(POST).path("/rpc");
            then.json_body_obj(&json!({
                "jsonrpc": "2.0",
                "id": 1,
                "result": encode_prefixed(response_data).as_str(),
            }));
        });

        let result = quote_target
            .do_quote(vec![rpc_server.url("/rpc").to_string()], None, None, None)
            .await
            .unwrap()
            .unwrap();

        assert!(result.max_output.eq(one).unwrap());
        assert!(result.ratio.eq(two).unwrap());
    }

    #[tokio::test]
    async fn test_quote_target_do_quote_err() {
        let rpc_server = MockServer::start_async().await;

        let (orderbook, order, _, _) = get_test_data(false);
        let quote_target = QuoteTarget {
            quote_config: QuoteV2 {
                order,
                ..Default::default()
            },
            orderbook,
        };

        let response_data = vec![MulticallResult {
            success: true,
            returnData: "corrupt data".into(),
        }]
        .abi_encode();

        // mock rpc with call data and response data
        rpc_server.mock(|when, then| {
            when.method(POST).path("/rpc");
            then.json_body_obj(&json!({
                "jsonrpc": "2.0",
                "id": 1,
                "result": encode_prefixed(response_data).as_str(),
            }));
        });

<<<<<<< HEAD
        let res = quote_target
            .do_quote(rpc_server.url("/rpc").as_str(), None, None, None)
            .await;
=======
        let err = quote_target
            .do_quote(vec![rpc_server.url("/rpc").to_string()], None, None, None)
            .await
            .unwrap()
            .unwrap_err();
>>>>>>> 42120069

        assert!(matches!(
            res,
            Err(Error::MulticallError(MulticallError::DecodeError(
                alloy::sol_types::Error::Overrun
            )))
        ));
    }

    #[tokio::test]
    async fn test_batch_quote_target_do_quote_ok() {
        let rpc_server = MockServer::start_async().await;

        let (orderbook, order, _, _) = get_test_data(true);
        let quote_targets = BatchQuoteTarget(vec![QuoteTarget {
            quote_config: QuoteV2 {
                order,
                ..Default::default()
            },
            orderbook,
        }]);

        // build response data
        let one = Float::parse("1".to_string()).unwrap();
        let two = Float::parse("2".to_string()).unwrap();

        let response_data = vec![MulticallResult {
            success: true,
            returnData: quote2Call::abi_encode_returns(&quote2Return {
                exists: true,
                outputMax: one.0,
                ioRatio: two.0,
            })
            .into(),
        }]
        .abi_encode();

        // mock rpc with call data and response data
        rpc_server.mock(|when, then| {
            when.method(POST).path("/rpc");
            then.json_body_obj(&json!({
                "jsonrpc": "2.0",
                "id": 1,
                "result": encode_prefixed(response_data).as_str(),
            }));
        });

        let result = quote_targets
            .do_quote(vec![rpc_server.url("/rpc").to_string()], None, None, None)
            .await
            .unwrap();

        assert_eq!(result.len(), 1);

        let one = Float::parse("1".to_string()).unwrap();
        let two = Float::parse("2".to_string()).unwrap();

        let quote = result[0].as_ref().unwrap();

        assert!(quote.max_output.eq(one).unwrap());
        assert!(quote.ratio.eq(two).unwrap());
    }

    #[tokio::test]
    async fn test_batch_quote_target_do_quote_err() {
        let rpc_server = MockServer::start_async().await;

        let (orderbook, order, _, _) = get_test_data(true);
        let quote_targets = BatchQuoteTarget(vec![QuoteTarget {
            quote_config: QuoteV2 {
                order,
                ..Default::default()
            },
            orderbook,
        }]);

        rpc_server.mock(|when, then| {
            when.method(POST).path("/error-rpc");
            then.status(500).json_body("internal server error");
        });

        rpc_server.mock(|when, then| {
            when.method(POST).path("/reverted-rpc");

            let response_data = vec![MulticallResult {
                success: false,
                // 0x734bc71c is the selector for TokenSelfTrade
                returnData: hex!("734bc71c").to_vec().into(),
            }]
            .abi_encode();

            then.json_body_obj(&json!({
                "jsonrpc": "2.0",
                "id": 1,
                "result": encode_prefixed(response_data).as_str(),
            }));
        });

        let err = quote_targets
            .do_quote(
                vec![rpc_server.url("/error-rpc").to_string()],
                Some(1),
                Some(1000000),
                Some(address!("aaaaaaaaaabbbbbbbbbbccccccccccdddddddddd")),
            )
            .await
            .unwrap_err();

        assert!(
            matches!(
                err,
                Error::MulticallError(MulticallError::TransportError(TransportError::Transport(_)))
            ),
            "unexpected error: {err:?}"
        );

        let results = quote_targets
            .do_quote(
                vec![rpc_server.url("/reverted-rpc").to_string()],
                None,
                None,
                None,
            )
            .await
            .unwrap();

        assert_eq!(results.len(), 1);

        let err = results.into_iter().next().unwrap().unwrap_err();

        assert!(matches!(
            err,
            FailedQuote::RevertError(AbiDecodedErrorType::Known { name, .. })
            if name == "TokenSelfTrade"
        ));
    }
}<|MERGE_RESOLUTION|>--- conflicted
+++ resolved
@@ -925,18 +925,9 @@
         assert!(
             matches!(
                 err,
-<<<<<<< HEAD
                 Error::ReadProviderError(ReadProviderError::UrlParse(
                     url::ParseError::RelativeUrlWithoutBase
                 ))
-=======
-                Error::RpcCallError(ReadableClientError::AllProvidersFailed(ref msg))
-                if msg.get(&bad_rpc_url).is_some()
-                    && matches!(
-                        msg.get(&bad_rpc_url).unwrap(),
-                        ReadableClientError::ReadCallError(_)
-                    )
->>>>>>> 42120069
             ),
             "unexpected error: {err:?}"
         );
@@ -1043,23 +1034,17 @@
             }));
         });
 
-<<<<<<< HEAD
-        let res = quote_target
-            .do_quote(rpc_server.url("/rpc").as_str(), None, None, None)
-            .await;
-=======
         let err = quote_target
             .do_quote(vec![rpc_server.url("/rpc").to_string()], None, None, None)
             .await
             .unwrap()
             .unwrap_err();
->>>>>>> 42120069
 
         assert!(matches!(
-            res,
-            Err(Error::MulticallError(MulticallError::DecodeError(
+            err,
+            Error::MulticallError(MulticallError::DecodeError(
                 alloy::sol_types::Error::Overrun
-            )))
+            ))
         ));
     }
 
