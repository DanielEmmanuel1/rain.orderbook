--- conflicted
+++ resolved
@@ -41,24 +41,15 @@
 pub async fn get_order_quotes(
     orders: Vec<SgOrder>,
     block_number: Option<u64>,
-<<<<<<< HEAD
-    rpc_url: String,
-    gas: Option<u64>,
-=======
     rpcs: Vec<String>,
     gas: Option<U256>,
->>>>>>> 42120069
 ) -> Result<Vec<BatchOrderQuotesResponse>, Error> {
     let mut results: Vec<BatchOrderQuotesResponse> = Vec::new();
 
     let req_block_number = match block_number {
         Some(block) => block,
         None => {
-<<<<<<< HEAD
-            ReadableClient::new_from_http_urls(vec![rpc_url.clone()])?
-=======
-            ReadableClient::new_from_urls(rpcs.clone())?
->>>>>>> 42120069
+            ReadableClient::new_from_http_urls(rpcs.clone())?
                 .get_block_number()
                 .await?
         }
