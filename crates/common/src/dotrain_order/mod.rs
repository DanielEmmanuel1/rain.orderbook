--- conflicted
+++ resolved
@@ -350,7 +350,6 @@
             .compose_scenario_to_rainlang(scenario.to_string())
             .await?;
 
-<<<<<<< HEAD
         let rpcs = deployer
             .network
             .rpcs
@@ -358,9 +357,6 @@
             .map(|rpc| rpc.to_string())
             .collect();
         let client = ReadableClient::new_from_urls(rpcs)?;
-=======
-        let client = ReadableClient::new_from_urls(vec![deployer.network.rpc.to_string()])?;
->>>>>>> 3b19c6cb
         let pragmas = parser.parse_pragma_text(&rainlang, client).await?;
         Ok(pragmas)
     }
