#[cfg(not(target_family = "wasm"))]
use crate::add_order::ORDERBOOK_ORDER_ENTRYPOINTS;
#[cfg(not(target_family = "wasm"))]
use crate::rainlang::parse_rainlang_on_fork;
#[cfg(not(target_family = "wasm"))]
use alloy::primitives::Address;
use dotrain::Rebind;
#[cfg(not(target_family = "wasm"))]
use dotrain::{
    error::{ComposeError, ErrorCode},
    types::ast::Problem,
};
use dotrain_lsp::{
    lsp_types::{CompletionItem, Hover, Position, TextDocumentItem},
    RainLanguageServices,
};
use once_cell::sync::Lazy;
use std::collections::HashMap;

/// static lang services instance
/// meta store instance can be taken from this for shared access to a unfied meta store across
/// all the dotrain usage in this crate
pub static LANG_SERVICES: Lazy<RainLanguageServices> = Lazy::new(RainLanguageServices::default);

pub struct DotrainAddOrderLsp {
    text_document: TextDocumentItem,
    rebinds: Option<Vec<Rebind>>,
}

impl DotrainAddOrderLsp {
    pub fn new(text_document: TextDocumentItem, bindings: HashMap<String, String>) -> Self {
        let rebinds = if !bindings.is_empty() {
            Some(
                bindings
                    .iter()
                    .map(|(key, value)| Rebind(key.clone(), value.clone()))
                    .collect(),
            )
        } else {
            None
        };

        Self {
            text_document: text_document.clone(),
            rebinds,
        }
    }

    /// get hover for a given text document item
    pub fn hover(&self, position: Position) -> Option<Hover> {
        LANG_SERVICES.do_hover(&self.text_document, position, None, self.rebinds.clone())
    }

    /// get completion items for a given text document item
    pub fn completion(&self, position: Position) -> Option<Vec<CompletionItem>> {
        LANG_SERVICES.do_complete(&self.text_document, position, None, self.rebinds.clone())
    }

    /// get problems for a given text document item
    #[cfg(not(target_family = "wasm"))]
    pub async fn problems(
        &self,
        rpcs: &Vec<String>,
        block_number: Option<u64>,
        deployer: Option<Address>,
    ) -> Vec<Problem> {
        let rain_document =
            LANG_SERVICES.new_rain_document(&self.text_document, self.rebinds.clone());
        let mut bindings_problems = rain_document
            .bindings_problems()
            .iter()
            .map(|&v| v.clone())
            .collect::<Vec<_>>();
        let top_problems = rain_document.problems();
        if !top_problems.is_empty() {
            bindings_problems.extend(top_problems.to_vec());
            bindings_problems
        } else {
            let rainlang = match rain_document.compose(&ORDERBOOK_ORDER_ENTRYPOINTS) {
                Ok(v) => v,
                Err(e) => match e {
                    ComposeError::Reject(msg) => {
                        bindings_problems.push(Problem {
                            msg,
                            position: [0, 0],
                            code: ErrorCode::NativeParserError,
                        });
                        return bindings_problems;
                    }
                    ComposeError::Problems(problems) => {
                        for p in problems {
                            if bindings_problems.iter().all(|v| p != *v) {
                                bindings_problems.push(p)
                            }
                        }
                        return bindings_problems;
                    }
                },
            };

            if let Some(deployer_address) = deployer {
                if let Err(e) =
                    parse_rainlang_on_fork(&rainlang, rpcs, block_number, deployer_address).await
                {
                    bindings_problems.push(Problem {
                        msg: e.to_string(),
                        position: [0, 0],
                        code: ErrorCode::NativeParserError,
                    })
                };
            } else {
                bindings_problems.push(Problem {
                    msg: "Choose a deployment to get Rainlang diagnostics".to_owned(),
                    position: [0, 0],
                    code: ErrorCode::NativeParserError,
                });
            }
            bindings_problems
        }
    }
}

#[cfg(test)]
mod tests {
    use super::*;
    use rain_orderbook_app_settings::spec_version::SpecVersion;
    use rain_orderbook_test_fixtures::LocalEvm;
    use url::Url;

    fn get_text() -> String {
        format!(
            r#"
version: {spec_version}

tokens:
  token1:
    network: flare
    address: 0x1D80c49BbBCd1C0911346656B529DF9E5c2F783d
    decimals: 18
  token2:
    network: flare
    address: 0x12e605bc104e93B45e1aD99F9e555f659051c2BB
    decimals: 18

orders:
  flare1:
    orderbook: flare
    inputs:
      - token: token1
    outputs:
      - token: token2
  flareaaaaa:
    orderbook: flare
    inputs:
      - token: token1
    outputs:
      - token: token1
  flare2:
    orderbook: flare
    inputs:
      - token: token2
    outputs:
      - token: token1

scenarios:
  flare:
    orderbook: flare
    runs: 1
    bindings:
      raindex-subparser: 0xFe2411CDa193D9E4e83A5c234C7Fd320101883aC
      fixed-io-output-token: ${{order.outputs.0.token.address}}

deployments:
  flare1:
    order: flare1
    scenario: flare
    
---
"test"

#raindex-subparser !The subparser to use.

#fixed-io !The io ratio for the limit order.
#fixed-io-output-token !The output token that the fixed io is for. If this doesn't match the runtime output then the fixed-io will be inverted.

#calculate-io

123;
invalid-text;

using-words-from raindex-subparser

_: ensure(ABC),

max-output: max-value(),
io: if(
  equal-to(
    output-token()
    fixed-io-output-token
  )
  fixed-io
  inv(test)
);

#handle-io
:;

#handle-add-order
:;
"#,
            spec_version = SpecVersion::current()
        )
    }

    fn get_text_document(text: &str) -> TextDocumentItem {
        TextDocumentItem {
            uri: Url::parse("file:///temp.rain").unwrap(),
            language_id: "rainlang".to_string(),
            version: 0,
            text: text.to_string(),
        }
    }

    #[tokio::test(flavor = "multi_thread")]
    async fn test_no_problems() {
        let local_evm = LocalEvm::new().await;

        let rainlang = r#"
---
#calculate-io
_ _: 0 0;
#handle-io
:;
#handle-add-order
:;
"#;
        let lsp = DotrainAddOrderLsp::new(get_text_document(rainlang), HashMap::new());
        let problems = lsp
            .problems(
                &vec![local_evm.url()],
                None,
                Some(*local_evm.deployer.address()),
            )
            .await;
        assert_eq!(problems.len(), 0);
    }

    #[tokio::test]
    async fn test_problems() {
<<<<<<< HEAD
        let lsp = DotrainAddOrderLsp::new(get_text_document(TEXT), HashMap::new());
        let problems = lsp
            .problems(&vec!["https://some-rpc-url.com".to_string()], None, None)
            .await;
=======
        let lsp = DotrainAddOrderLsp::new(get_text_document(&get_text()), HashMap::new());
        let problems = lsp.problems("https://some-rpc-url.com", None, None).await;
>>>>>>> 3b19c6cb

        let expected_msgs = [
            "invalid reference to binding: raindex-subparser, only literal bindings can be referenced",
            "invalid expression line",
            "invalid expression line",
            "invalid word pattern: ABC",
            "elided binding 'fixed-io-output-token': The output token that the fixed io is for. If this doesn't match the runtime output then the fixed-io will be inverted.",
            "elided binding 'fixed-io': The io ratio for the limit order.",
            "undefined word: test",
            "unexpected token",
        ];
        let actual_msgs: Vec<String> = problems.iter().map(|p| p.msg.clone()).collect();

        assert_eq!(problems.len(), 8);

        for (actual, expected) in actual_msgs.iter().zip(expected_msgs.iter()) {
            assert_eq!(actual, expected);
        }
    }
}<|MERGE_RESOLUTION|>--- conflicted
+++ resolved
@@ -247,15 +247,10 @@
 
     #[tokio::test]
     async fn test_problems() {
-<<<<<<< HEAD
-        let lsp = DotrainAddOrderLsp::new(get_text_document(TEXT), HashMap::new());
+        let lsp = DotrainAddOrderLsp::new(get_text_document(&get_text()), HashMap::new());
         let problems = lsp
             .problems(&vec!["https://some-rpc-url.com".to_string()], None, None)
             .await;
-=======
-        let lsp = DotrainAddOrderLsp::new(get_text_document(&get_text()), HashMap::new());
-        let problems = lsp.problems("https://some-rpc-url.com", None, None).await;
->>>>>>> 3b19c6cb
 
         let expected_msgs = [
             "invalid reference to binding: raindex-subparser, only literal bindings can be referenced",
