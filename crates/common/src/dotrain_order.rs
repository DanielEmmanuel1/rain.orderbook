--- conflicted
+++ resolved
@@ -13,14 +13,10 @@
     merge::MergeError,
     Config, ParseConfigSourceError,
 };
-<<<<<<< HEAD
+use rain_orderbook_env::GH_COMMIT_SHA;
 use serde::Serialize;
 use thiserror::Error;
 use typeshare::typeshare;
-=======
-use rain_orderbook_env::GH_COMMIT_SHA;
-use thiserror::Error;
->>>>>>> 0ee861f5
 
 #[derive(Clone)]
 pub struct DotrainOrder {
