--- conflicted
+++ resolved
@@ -77,12 +77,7 @@
 
     pub async fn try_fill_chain_id(&mut self) -> Result<(), TransactionArgsError> {
         if self.chain_id.is_none() {
-<<<<<<< HEAD
-            let chain_id = ReadableClient::new_from_url(self.rpc_url.clone())
-                .await?
-=======
-            let chain_id = ReadableClientHttp::new_from_urls(vec![self.rpc_url.clone()])?
->>>>>>> 576b1f2c
+            let chain_id = ReadableClientHttp::new_from_http_urls(vec![self.rpc_url.clone()])?
                 .get_chainid()
                 .await?;
 
