use super::*;
use crate::add_order::ORDERBOOK_ORDER_ENTRYPOINTS;
use alloy::primitives::private::rand;
use alloy::primitives::Address;
use alloy::primitives::B256;
use alloy::primitives::U256;
use alloy::sol_types::SolCall;
use alloy_ethers_typecast::transaction::{ReadableClient, ReadableClientError};
use dotrain::{error::ComposeError, RainDocument, Rebind};
use futures::TryFutureExt;
use proptest::prelude::RngCore;
use proptest::test_runner::{RngAlgorithm, TestRng};
use rain_error_decoding::{AbiDecodeFailedErrors, AbiDecodedErrorType};
use rain_interpreter_bindings::IInterpreterStoreV3::FullyQualifiedNamespace;
use rain_interpreter_bindings::IInterpreterV4::EvalV4;
use rain_interpreter_bindings::{
    DeployerISP::{iInterpreterCall, iStoreCall},
    IInterpreterV4::eval4Call,
};
use rain_interpreter_eval::eval::ForkParseArgs;
use rain_interpreter_eval::fork::{Forker, NewForkedEvm};
pub use rain_interpreter_eval::trace::{RainEvalResult, TraceSearchError};
use rain_interpreter_eval::{error::ForkCallError, eval::ForkEvalArgs};
use rain_orderbook_app_settings::blocks::BlockError;
use rain_orderbook_app_settings::scenario::ScenarioCfg;
use rain_orderbook_app_settings::spec_version::SpecVersion;
use rain_orderbook_app_settings::yaml::orderbook::OrderbookYaml;
use rain_orderbook_app_settings::{
    order::OrderIOCfg,
    yaml::{dotrain::DotrainYaml, YamlError, YamlParsable},
};
use rain_orderbook_bindings::IERC20;
use std::collections::HashMap;
use std::sync::Arc;
use thiserror::Error;

#[derive(Debug)]
pub struct FuzzResult {
    pub scenario: String,
    pub runs: Vec<RainEvalResult>,
}

fn flattened_trace_path_names(traces: &[RainSourceTrace]) -> Vec<String> {
    let mut path_names: Vec<String> = vec![];
    let mut source_paths: Vec<String> = vec![];

    for trace in traces.iter() {
        let current_path = if trace.parent_source_index == trace.source_index {
            format!("{}", trace.source_index)
        } else {
            source_paths
                .iter()
                .rev()
                .find_map(|recent_path| {
                    recent_path.split('.').last().and_then(|last_part| {
                        if last_part == trace.parent_source_index.to_string() {
                            Some(format!("{}.{}", recent_path, trace.source_index))
                        } else {
                            None
                        }
                    })
                })
                .unwrap_or(format!(
                    "{}?.{}",
                    trace.parent_source_index, trace.source_index
                ))
        };

        for (index, _) in trace.stack.iter().enumerate() {
            path_names.push(format!("{}.{}", current_path, index));
        }

        source_paths.push(current_path);
    }

    path_names
}

impl FuzzResult {
    pub fn flatten_traces(&self) -> Result<FuzzResultFlat, FuzzRunnerError> {
        let column_names = flattened_trace_path_names(&self.runs[0].traces);

        let rows = self
            .runs
            .iter()
            .map(|result| {
                result
                    .traces
                    .iter()
                    .flat_map(|trace| trace.stack.iter().rev().map(|item| *item))
                    .collect()
            })
            .collect();

        let data = RainEvalResultsTable {
            column_names: column_names.to_vec(),
            rows,
        };

        Ok(FuzzResultFlat {
            scenario: self.scenario.clone(),
            data,
        })
    }
}

#[derive(Clone)]
pub struct FuzzRunner {
    pub forker: Forker,
}

#[derive(Error, Debug)]
pub enum FuzzRunnerError {
    #[error("Scenario not found: {0}")]
    ScenarioNotFound(String),
    #[error("Deployment not found")]
    DeploymentNotFound(String),
    #[error("Order not found")]
    OrderNotFound,
    #[error("Input token not found")]
    InputTokenNotFound,
    #[error("Output token not found")]
    OutputTokenNotFound,
    #[error("Scenario has no runs defined")]
    ScenarioNoRuns,
    #[error("Corrupt traces")]
    CorruptTraces,
    #[error("{0} is not a testable scenario")]
    ScenarioNotTestable(String),
    #[error(transparent)]
    ForkCallError(#[from] ForkCallError),
    #[error("Empty Front Matter")]
    EmptyFrontmatter,
    #[error(transparent)]
    ComposeError(#[from] ComposeError),
    #[error(transparent)]
    TraceSearchError(#[from] TraceSearchError),
    #[error(transparent)]
    JoinError(#[from] tokio::task::JoinError),
    #[error(transparent)]
    ReadableClientHttpError(#[from] ReadableClientError),
    #[error(transparent)]
    BlockError(#[from] BlockError),
    #[error(transparent)]
    AbiDecodedErrorType(#[from] AbiDecodedErrorType),
    #[error(transparent)]
    AbiDecodeFailedErrors(#[from] AbiDecodeFailedErrors),
    #[error(transparent)]
    YamlError(#[from] YamlError),
    #[error("Spec version mismatch: expected {0} but got {1}")]
    SpecVersionMismatch(String, String),
    #[error(transparent)]
    Eyre(#[from] eyre::Report),
    #[error(transparent)]
    RainEvalResultConversion(#[from] RainEvalResultFromRawCallResultError),
}

#[derive(Debug, Clone)]
pub struct FuzzRunnerContext {
    pub dotrain: String,
    pub dotrain_yaml: DotrainYaml,
    pub rng: TestRng,
}

impl FuzzRunnerContext {
    /// Creates a new instance with the given dotrain and optional settings and seed
    pub fn new(
        dotrain: &str,
        settings: Option<String>,
        seed: Option<[u8; 32]>,
    ) -> Result<FuzzRunnerContext, FuzzRunnerError> {
        let frontmatter = RainDocument::get_front_matter(dotrain)
            .unwrap_or("")
            .to_string();

        let source = if let Some(settings) = settings {
            vec![frontmatter.to_string(), settings.to_string()]
        } else {
            vec![frontmatter.to_string()]
        };

        let orderbook_yaml = OrderbookYaml::new(source.clone(), false)?;
        let spec_version = orderbook_yaml.get_spec_version()?;
        if !SpecVersion::is_current(&spec_version) {
            return Err(FuzzRunnerError::SpecVersionMismatch(
                SpecVersion::current().to_string(),
                spec_version.to_string(),
            ));
        }

        let dotrain_yaml = DotrainYaml::new(source, false)?;

        Ok(FuzzRunnerContext {
            dotrain: dotrain.into(),
            dotrain_yaml,
            rng: TestRng::from_seed(RngAlgorithm::ChaCha, &seed.unwrap_or([0; 32])),
        })
    }
}

impl FuzzRunner {
    /// Creates a new instance optionally with the given [Forker] instance
    pub fn new(forker: Option<Forker>) -> Result<FuzzRunner, FuzzRunnerError> {
        let forker = if let Some(forker) = forker {
            forker
        } else {
            Forker::new()?
        };

        Ok(Self { forker })
    }

    pub async fn run_scenario_by_key(
        &mut self,
        context: &mut FuzzRunnerContext,
        key: &str,
    ) -> Result<FuzzResult, FuzzRunnerError> {
        let scenario = context.dotrain_yaml.get_scenario(key)?;
        self.run_scenario(context, &scenario).await
    }

    pub async fn run_scenario(
        &mut self,
        context: &mut FuzzRunnerContext,
        scenario: &ScenarioCfg,
    ) -> Result<FuzzResult, FuzzRunnerError> {
        // If the scenario doesn't have runs, default is 1
        let no_of_runs = scenario.runs.unwrap_or(1);

        let deployer = scenario.deployer.clone();

        // Fetch the latest block number
<<<<<<< HEAD
        let block_number = ReadableClient::new_from_url(deployer.network.rpc.to_string())
            .await?
            .get_block_number()
            .await?;
=======
        let block_number =
            ReadableClientHttp::new_from_urls(vec![deployer.network.rpc.to_string()])?
                .get_block_number()
                .await?;
>>>>>>> 576b1f2c

        let blocks = scenario
            .blocks
            .as_ref()
            .map_or(Ok(vec![block_number]), |b| {
                b.expand_to_block_numbers(block_number)
            })?;

        // Create a fork with the first block number
        self.forker
            .add_or_select(
                NewForkedEvm {
                    fork_url: deployer.network.rpc.clone().into(),
                    fork_block_number: Some(blocks[0]),
                },
                None,
            )
            .await?;

        // Pull out the bindings from the scenario
        let scenario_bindings: Vec<Rebind> = scenario
            .bindings
            .clone()
            .into_iter()
            .map(|(k, v)| Rebind(k, v))
            .collect();

        // Create a new RainDocument with the dotrain and the bindings
        // The bindings in the dotrain string are ignored by the RainDocument
        let rain_document = RainDocument::create(
            context.dotrain.clone(),
            None,
            None,
            Some(scenario_bindings.clone()),
        );

        // Search the namespace hash map for NamespaceItems that are elided and make a vec of the keys
        let elided_binding_keys = Arc::new(
            rain_document
                .namespace()
                .iter()
                .filter(|(_, v)| v.is_elided_binding())
                .map(|(k, _)| k.clone())
                .collect::<Vec<String>>(),
        );

        let dotrain = Arc::new(context.dotrain.clone());
        let mut handles = vec![];

        for block_number in blocks {
            self.forker.roll_fork(Some(block_number), None)?;
            let fork = Arc::new(self.forker.clone()); // Wrap in Arc for shared ownership

            for _ in 0..no_of_runs {
                let fork_clone = Arc::clone(&fork); // Clone the Arc for each thread
                let elided_binding_keys = Arc::clone(&elided_binding_keys);
                let deployer = Arc::clone(&deployer);
                let scenario_bindings = scenario_bindings.clone();
                let dotrain = Arc::clone(&dotrain);

                let mut final_bindings: Vec<Rebind> = vec![];

                // For each scenario.fuzz_binds, add a random value
                for elided_binding in elided_binding_keys.as_slice() {
                    let mut val: [u8; 32] = [0; 32];
                    context.rng.fill_bytes(&mut val);
                    let hex = alloy::primitives::hex::encode_prefixed(val);
                    final_bindings.push(Rebind(elided_binding.to_string(), hex));
                }

                let handle = tokio::spawn(async move {
                    final_bindings.extend(scenario_bindings.clone());

                    let rainlang_string = RainDocument::compose_text(
                        &dotrain,
                        &ORDERBOOK_ORDER_ENTRYPOINTS,
                        None,
                        Some(final_bindings),
                    )?;

                    // Create a 5x5 grid of zero values for context - later we'll
                    // replace these with sane values based on Orderbook context
                    let mut context = vec![vec![U256::from(0); 5]; 5];
                    // set random hash for context order hash cell
                    context[1][0] = rand::random();

                    let args = ForkEvalArgs {
                        rainlang_string,
                        source_index: 0,
                        deployer: deployer.address,
                        namespace: FullyQualifiedNamespace::default(),
                        context,
                        decode_errors: true,
                        inputs: vec![],
                        state_overlay: vec![],
                    };
                    fork_clone
                        .fork_eval(args)
                        .map_err(FuzzRunnerError::ForkCallError)
                        .await
                });
                handles.push(handle);
            }
        }

        let mut runs: Vec<RainEvalResult> = Vec::new();

        for handle in handles {
            let res = handle.await??;
            runs.push(res.into());
        }

        Ok(FuzzResult {
            scenario: scenario.key.clone(),
            runs: runs.into(),
        })
    }

    /// Debugs (evals) the given order pair on the self [Forker] instance.
    /// It first switches to the cached fork for the given chain/block number\
    /// or creates a new fork one if it doesnt already exists, and then evals
    /// the given order on that fork.
    pub async fn run_debug(
        &mut self,
        context: &mut FuzzRunnerContext,
        block_number: u64,
        input: OrderIOCfg,
        output: OrderIOCfg,
        scenario: &ScenarioCfg,
    ) -> Result<
        (
            String,
            FuzzResult,
            Option<Result<AbiDecodedErrorType, AbiDecodeFailedErrors>>,
        ),
        FuzzRunnerError,
    > {
        let deployer = scenario.deployer.clone();

        // Create or select a cached fork
        self.forker
            .add_or_select(
                NewForkedEvm {
                    fork_url: deployer.network.rpc.clone().into(),
                    fork_block_number: Some(block_number),
                },
                None,
            )
            .await?;

        // Pull out the bindings from the scenario
        let scenario_bindings: Vec<Rebind> = scenario
            .bindings
            .clone()
            .into_iter()
            .map(|(k, v)| Rebind(k, v))
            .collect();

        // Create a new RainDocument with the dotrain and the bindings
        // The bindings in the dotrain string are ignored by the RainDocument
        let rain_document = RainDocument::create(
            context.dotrain.clone(),
            None,
            None,
            Some(scenario_bindings.clone()),
        );

        // Search the namespace hash map for NamespaceItems that are elided and make a vec of the keys
        let elided_binding_keys = Arc::new(
            rain_document
                .namespace()
                .iter()
                .filter(|(_, v)| v.is_elided_binding())
                .map(|(k, _)| k.clone())
                .collect::<Vec<String>>(),
        );

        let dotrain = Arc::new(context.dotrain.clone());
        let elided_binding_keys = Arc::clone(&elided_binding_keys);
        let deployer = Arc::clone(&deployer);
        let scenario_bindings = scenario_bindings.clone();
        let dotrain = Arc::clone(&dotrain);

        let mut final_bindings: Vec<Rebind> = vec![];

        // For each scenario.fuzz_binds, add a random value
        for elided_binding in elided_binding_keys.as_slice() {
            let mut val: [u8; 32] = [0; 32];
            context.rng.fill_bytes(&mut val);
            let hex = alloy::primitives::hex::encode_prefixed(val);
            final_bindings.push(Rebind(elided_binding.to_string(), hex));
        }

        let input_token = input
            .token
            .clone()
            .ok_or(FuzzRunnerError::InputTokenNotFound)?;
        let output_token = output
            .token
            .clone()
            .ok_or(FuzzRunnerError::OutputTokenNotFound)?;

        let input_symbol_res = self
            .forker
            .alloy_call(
                deployer.address,
                input_token.address,
                IERC20::symbolCall {},
                false,
            )
            .await?;
        let output_symbol_res = self
            .forker
            .alloy_call(
                deployer.address,
                output_token.address,
                IERC20::symbolCall {},
                false,
            )
            .await?;
        let pair_symbols = format!(
            "{}/{}",
            input_symbol_res.typed_return, output_symbol_res.typed_return
        );

        final_bindings.extend(scenario_bindings.clone());

        let rainlang_string = RainDocument::compose_text(
            &dotrain,
            &ORDERBOOK_ORDER_ENTRYPOINTS,
            None,
            Some(final_bindings),
        )
        .map_err(FuzzRunnerError::ComposeError)?;

        // Create a 5x5 grid of zero values for context - later we'll
        // replace these with sane values based on Orderbook context
        let mut context = vec![vec![B256::ZERO; 5]; 5];
        // set random hash for context order hash cell
        context[1][0] = rand::random();

        // set input values in context
        // input token
        context[3][0] = U256::from_be_slice(input_token.address.0.as_slice()).into();
        // input decimals
        context[3][1] = U256::from(input_token.decimals.unwrap_or(18)).into();
        // input vault id
        context[3][2] = input.vault_id.unwrap_or(B256::ZERO);
        // input vault balance before
        context[3][3] = B256::ZERO;

        // set output values in context
        // output token
        context[4][0] = U256::from_be_slice(output_token.address.0.as_slice()).into();
        // output decimals
        context[4][1] = U256::from(output_token.decimals.unwrap_or(18)).into();
        // output vault id
        context[4][2] = output.vault_id.unwrap_or(B256::ZERO);
        // output vault balance before
        context[4][3] = B256::ZERO;

        let parse_result = self
            .forker
            .fork_parse(ForkParseArgs {
                rainlang_string: rainlang_string.clone(),
                deployer: deployer.address,
                decode_errors: true,
            })
            .await
            .map_err(FuzzRunnerError::ForkCallError)?;

        let store = self
            .forker
            .alloy_call(Address::default(), deployer.address, iStoreCall {}, true)
            .await?
            .typed_return;

        let Address(interpreter) = self
            .forker
            .alloy_call(
                Address::default(),
                deployer.address,
                iInterpreterCall {},
                true,
            )
            .await?
            .typed_return;

        let eval = EvalV4 {
            bytecode: parse_result.typed_return,
            sourceIndex: U256::from(0),
            store,
            namespace: FullyQualifiedNamespace::default().into(),
            context,
            inputs: vec![],
            stateOverlay: vec![],
        };

        let res = self.forker.call(
            Address::default().as_slice(),
            interpreter.as_slice(),
            &eval4Call { eval }.abi_encode(),
        )?;

        let mut error = None;
        if res.exit_reason.is_revert() {
            error = Some(AbiDecodedErrorType::selector_registry_abi_decode(&res.result).await);
        }
        let run = res.try_into()?;

        Ok((
            pair_symbols,
            FuzzResult {
                scenario: scenario.key.clone(),
                runs: vec![run].into(),
            },
            error,
        ))
    }

    pub async fn make_chart_data(
        &self,
        context: &mut FuzzRunnerContext,
    ) -> Result<ChartData, FuzzRunnerError> {
        let charts = context.dotrain_yaml.get_charts()?;
        let mut scenarios_data: HashMap<String, FuzzResultFlat> = HashMap::new();

        for (_, chart) in charts.clone() {
            let scenario_key = chart.scenario.key.clone();
            let mut runner = self.clone();
            scenarios_data.entry(scenario_key.clone()).or_insert(
                runner
                    .run_scenario_by_key(context, &scenario_key)
                    .await?
                    .flatten_traces()?,
            );
        }

        Ok(ChartData {
            scenarios_data,
            charts,
        })
    }

    /// Evals the given dotrain for all the deployments in the context settings and reports the results
    pub async fn make_debug_data(
        &mut self,
        context: &mut FuzzRunnerContext,
        block_numbers: Option<HashMap<u64, u64>>,
    ) -> Result<DeploymentsDebugDataMap, FuzzRunnerError> {
        let mut data_map: HashMap<String, DeploymentDebugData> = HashMap::new();
        let deployments_keys = context.dotrain_yaml.get_deployment_keys()?;

        for deployment_key in deployments_keys {
            let mut result = DeploymentDebugData {
                pairs_data: vec![],
                block_number: 0,
                chain_id: 0,
            };
            let deployment = match context.dotrain_yaml.get_deployment(&deployment_key) {
                Ok(v) => v,
                Err(e) => {
                    // record the error and move on to the next key if no associated
                    // deployment was not found in the settings for the current key
                    result.pairs_data.push(DeploymentDebugPairData {
                        order: "".to_string(),
                        scenario: "".to_string(),
                        pair: "".to_string(),
                        result: None,
                        error: Some(e.to_string()),
                    });
                    data_map.insert(deployment_key.clone(), result);
                    continue;
                }
            };
            let scenario = deployment.scenario.clone();

            // set the result chain id
            result.chain_id = deployment.scenario.deployer.network.chain_id;

            // handle the block number for this network/deployment debug case
            // and keep it as last fetched block number for the returned report
            let block_number = if let Some(cached_block_number) = block_numbers
                .as_ref()
                .unwrap_or(&HashMap::new())
                .get(&result.chain_id)
            {
                *cached_block_number
            } else {
                // Fetch the latest block number, if failed, record the error and continue to next deployment key
<<<<<<< HEAD
                match ReadableClient::new_from_url(scenario.deployer.network.rpc.to_string()).await
=======
                match ReadableClientHttp::new_from_urls(vec![scenario
                    .deployer
                    .network
                    .rpc
                    .to_string()])
>>>>>>> 576b1f2c
                {
                    Ok(v) => match v.get_block_number().await {
                        Ok(bn) => bn,
                        Err(e) => {
                            result.pairs_data.push(DeploymentDebugPairData {
                                order: deployment.order.key.clone(),
                                scenario: scenario.key.clone(),
                                pair: "".to_string(),
                                result: None,
                                error: Some(e.to_string()),
                            });
                            data_map.insert(deployment_key.clone(), result);
                            continue;
                        }
                    },
                    Err(e) => {
                        result.pairs_data.push(DeploymentDebugPairData {
                            order: deployment.order.key.clone(),
                            scenario: scenario.key.clone(),
                            pair: "".to_string(),
                            result: None,
                            error: Some(e.to_string()),
                        });
                        data_map.insert(deployment_key.clone(), result);
                        continue;
                    }
                }
            };

            // set the result block number
            result.block_number = block_number;

            // loop over order's IO to create pairs and execute run_debug() for them
            'inputs_loop: for input in &deployment.order.inputs {
                let input_token = match input
                    .token
                    .clone()
                    .ok_or(FuzzRunnerError::InputTokenNotFound)
                {
                    Ok(token) => token,
                    Err(e) => {
                        // record the error and continue to next input token
                        result.pairs_data.push(DeploymentDebugPairData {
                            order: deployment.order.key.clone(),
                            scenario: scenario.key.clone(),
                            pair: "".to_string(),
                            result: None,
                            error: Some(e.to_string()),
                        });
                        continue 'inputs_loop;
                    }
                };
                'outputs_loop: for output in &deployment.order.outputs {
                    let output_token = match output
                        .token
                        .clone()
                        .ok_or(FuzzRunnerError::OutputTokenNotFound)
                    {
                        Ok(token) => token,
                        Err(e) => {
                            // record the error and continue to next output token
                            result.pairs_data.push(DeploymentDebugPairData {
                                order: deployment.order.key.clone(),
                                scenario: scenario.key.clone(),
                                pair: "".to_string(),
                                result: None,
                                error: Some(e.to_string()),
                            });
                            continue 'outputs_loop;
                        }
                    };
                    if input_token.address != output_token.address {
                        let mut pair_data = DeploymentDebugPairData {
                            order: deployment.order.key.clone(),
                            scenario: scenario.key.clone(),
                            pair: "".to_string(),
                            result: None,
                            error: None,
                        };

                        match self
                            .run_debug(
                                context,
                                block_number,
                                input.clone(),
                                output.clone(),
                                &scenario,
                            )
                            .await
                        {
                            Ok((pair_symbols, fuzz_result, eval_error)) => {
                                match fuzz_result.flatten_traces() {
                                    Ok(fuzz_result) => {
                                        pair_data.pair = pair_symbols;
                                        pair_data.result = Some(fuzz_result);
                                        // store the abi decoded eval revert error
                                        pair_data.error = eval_error.map(|v| match v {
                                            Ok(abi_decoded_error) => abi_decoded_error.to_string(),
                                            Err(e) => e.to_string(),
                                        });
                                    }
                                    Err(e) => {
                                        pair_data.error = Some(e.to_string());
                                    }
                                }
                            }
                            Err(e) => {
                                pair_data.error = Some(e.to_string());
                            }
                        }
                        result.pairs_data.push(pair_data);
                    }
                }
            }
            data_map.insert(deployment_key.clone(), result);
        }
        Ok(DeploymentsDebugDataMap { data_map })
    }
}

#[cfg(test)]
mod tests {
    use super::*;
    use alloy::{
        primitives::utils::parse_ether,
        providers::{ext::AnvilApi, Provider},
    };
    use rain_orderbook_app_settings::yaml::FieldErrorKind;
    use rain_orderbook_test_fixtures::LocalEvm;

    #[tokio::test(flavor = "multi_thread", worker_threads = 10)]
    async fn test_fuzz_runner_missing_spec_version() {
        let dotrain = r#"
deployers:
    some-key:
        address: 0x1111111111111111111111111111111111111111
networks:
    some-key:
        rpc: https://example.com
        chain-id: 123
scenarios:
    some-key:
        runs: 50
        bindings:
            bound: 3
---
#bound !bind it
#fuzzed !fuzz it
#calculate-io
a: bound,
b: fuzzed;
#handle-io
:;
#handle-add-order
:;"#;
        let err = FuzzRunnerContext::new(dotrain, None, None).unwrap_err();
        assert!(matches!(
            err,
            FuzzRunnerError::YamlError(YamlError::Field {
                kind: FieldErrorKind::Missing(ref key),
                location,
            }) if key == "version" && location == "root"
        ));
    }

    #[tokio::test(flavor = "multi_thread", worker_threads = 10)]
    async fn test_fuzz_runner_invalid_spec_version() {
        let dotrain = r#"
version: 2
deployers:
    some-key:
        address: 0x1111111111111111111111111111111111111111
networks:
    some-key:
        rpc: https://example.com
        chain-id: 123
scenarios:
    some-key:
        runs: 50
        bindings:
            bound: 3
---
#bound !bind it
#fuzzed !fuzz it
#calculate-io
a: bound,
b: fuzzed;
#handle-io
:;
#handle-add-order
:;"#;
        let err = FuzzRunnerContext::new(dotrain, None, None).unwrap_err();
        assert!(matches!(
            err,
            FuzzRunnerError::SpecVersionMismatch(ref expected, ref actual)
                if expected == "1" && actual == "2"
        ));
    }

    #[tokio::test(flavor = "multi_thread", worker_threads = 10)]
    async fn test_fuzz_runner_context_new_happy() {
        let dotrain = format!(
            r#"
version: {spec_version}
deployers:
    some-key:
        address: 0x1111111111111111111111111111111111111111
networks:
    some-key:
        rpc: https://example.com
        chain-id: 123
scenarios:
    some-key:
        runs: 50
        bindings:
            bound: 3
---
#bound !bind it
#fuzzed !fuzz it
#calculate-io
a: bound,
b: fuzzed;
#handle-io
:;
#handle-add-order
:;"#,
            spec_version = SpecVersion::current()
        );
        let context = FuzzRunnerContext::new(&dotrain, None, None).unwrap();

        assert_eq!(context.dotrain, dotrain);
        assert_eq!(
            context.dotrain_yaml.get_scenario_keys().unwrap(),
            vec!["some-key"]
        );
    }

    #[tokio::test(flavor = "multi_thread", worker_threads = 10)]
    async fn test_fuzz_runner_context_new_unhappy() {
        let dotrain = r#"
---
#bound !bind it
#fuzzed !fuzz it
#calculate-io
a: bound,
b: fuzzed;
#handle-io
:;
#handle-add-order
:;"#;
        let bad_settings = format!(
            r#"
version: {spec_version}
bad-networks-key:
    some-key:
        rpc: https://example.com
        chain-id: 123"#,
            spec_version = SpecVersion::current()
        );

        let error = FuzzRunnerContext::new(dotrain, Some(bad_settings.to_string()), None)
            .expect_err("expected to fail, but resolved");

        matches!(error, FuzzRunnerError::YamlError(_));
    }

    #[tokio::test(flavor = "multi_thread", worker_threads = 10)]
    async fn test_fuzz_runner() {
        let local_evm = LocalEvm::new().await;
        let dotrain = format!(
            r#"
version: {spec_version}
deployers:
    some-key:
        address: {deployer}
networks:
    some-key:
        rpc: {rpc_url}
        chain-id: 123
scenarios:
    some-key:
        runs: 50
        bindings:
            bound: 3
---
#bound !bind it
#fuzzed !fuzz it
#calculate-io
a: bound,
b: fuzzed;
#handle-io
:;
#handle-add-order
:;"#,
            rpc_url = local_evm.url(),
            deployer = local_evm.deployer.address(),
            spec_version = SpecVersion::current()
        );
        let mut runner = FuzzRunner::new(None);
        let mut context = FuzzRunnerContext::new(&dotrain, None, None).unwrap();

        let res = runner
            .run_scenario_by_key(&mut context, "some-key")
            .await
            .map_err(|e| println!("{:#?}", e))
            .unwrap();

        assert!(res.runs.len() == 50);
    }

    #[tokio::test(flavor = "multi_thread", worker_threads = 10)]
    async fn test_block_range() {
        let local_evm = LocalEvm::new().await;

        let start_block_number = local_evm.provider.get_block_number().await.unwrap();
        let last_block_number = start_block_number + 10;
        local_evm
            .provider
            .anvil_mine(Some(U256::from(10)), None)
            .await
            .unwrap();

        let dotrain = format!(
            r#"
version: {spec_version}
deployers:
    some-key:
        address: {deployer}
networks:
    some-key:
        rpc: {rpc_url}
        chain-id: 123
scenarios:
    some-key:
        blocks:
            range: [{start_block}..{end_block}]
            interval: 2
---
#calculate-io
_: block-number();
#handle-io
:;
#handle-add-order
:;"#,
            spec_version = SpecVersion::current(),
            rpc_url = local_evm.url(),
            deployer = local_evm.deployer.address(),
            start_block = start_block_number,
            end_block = last_block_number
        );
        let mut runner = FuzzRunner::new(None);
        let mut context = FuzzRunnerContext::new(&dotrain, None, None).unwrap();

        let res = runner
            .run_scenario_by_key(&mut context, "some-key")
            .await
            .map_err(|e| println!("{:#?}", e))
            .unwrap();

        assert_eq!(res.runs.len(), 6);

        res.runs.iter().enumerate().for_each(|(i, run)| {
            assert_eq!(
                run.traces[0].stack[0],
                parse_ether(&(start_block_number + (i as u64 * 2)).to_string()).unwrap()
            );
        });
    }

    #[tokio::test(flavor = "multi_thread", worker_threads = 10)]
    async fn test_nested_flattened_fuzz() {
        let local_evm = LocalEvm::new().await;
        let dotrain = format!(
            r#"
version: {spec_version}
deployers:
    some-key:
        address: {deployer}
networks:
    some-key:
        rpc: {rpc_url}
        chain-id: 123
scenarios:
    some-key:
        runs: 50
        bindings:
            bound: 3
---
#bound !bind it
#fuzzed !fuzz it
#calculate-io
a: 1,
b: 2,
c: call<'nested>(),
d: call<'called-twice>();
#nested
c: 5,
d: call<'called-twice>(),
e: 3;
#called-twice
c: 6,
d: 4;
#handle-io
:;
#handle-add-order
:;"#,
            rpc_url = local_evm.url(),
            deployer = local_evm.deployer.address(),
            spec_version = SpecVersion::current()
        );
        let mut runner = FuzzRunner::new(None);
        let mut context = FuzzRunnerContext::new(&dotrain, None, None).unwrap();

        let res = runner
            .run_scenario_by_key(&mut context, "some-key")
            .await
            .map_err(|e| println!("{:#?}", e))
            .unwrap();

        let flattened = res.flatten_traces().unwrap();

        // find the column index of 0.2.3.0
        let column_index = flattened
            .data
            .column_names
            .iter()
            .position(|x| x == "0.2.3.0");
        // get that from the first row of data
        let value = flattened
            .data
            .rows
            .first()
            .unwrap()
            .get(column_index.unwrap())
            .unwrap();
        assert_eq!(value, &parse_ether("6").unwrap());
    }

    #[tokio::test(flavor = "multi_thread", worker_threads = 10)]
    async fn test_context_happy() {
        let local_evm = LocalEvm::new().await;
        let dotrain = format!(
            r#"
version: {spec_version}
deployers:
    some-key:
        address: {deployer}
networks:
    some-key:
        rpc: {rpc_url}
        chain-id: 123
scenarios:
    some-key:
        runs: 50
---
#calculate-io
_: context<0 0>(),
_: context<4 4>();
#handle-io
:;
#handle-add-order
:;"#,
            rpc_url = local_evm.url(),
            deployer = local_evm.deployer.address(),
            spec_version = SpecVersion::current()
        );
        let mut runner = FuzzRunner::new(None);
        let mut context = FuzzRunnerContext::new(&dotrain, None, None).unwrap();

        let res = runner
            .run_scenario_by_key(&mut context, "some-key")
            .await
            .map_err(|e| println!("{:#?}", e))
            .unwrap();

        let flattened = res.flatten_traces().unwrap();

        for row in flattened.data.rows.iter() {
            for col in row.iter() {
                assert!(col == &U256::from(0));
            }
        }
    }

    #[tokio::test(flavor = "multi_thread", worker_threads = 10)]
    async fn test_context_unhappy() {
        // if we try to access a context value that is out of bounds, we should get an error
        let local_evm = LocalEvm::new().await;
        let dotrain = format!(
            r#"
version: {spec_version}
deployers:
    some-key:
        address: {deployer}
networks:
    some-key:
        rpc: {rpc_url}
        chain-id: 123
scenarios:
    some-key:
        runs: 50
---
#calculate-io
_: context<50 50>();
#handle-io
:;
#handle-add-order
:;"#,
            rpc_url = local_evm.url(),
            deployer = local_evm.deployer.address(),
            spec_version = SpecVersion::current()
        );
        let mut runner = FuzzRunner::new(None);
        let mut context = FuzzRunnerContext::new(&dotrain, None, None).unwrap();

        let res = runner.run_scenario_by_key(&mut context, "some-key").await;

        assert!(res.is_err());
    }

    #[tokio::test(flavor = "multi_thread", worker_threads = 10)]
    async fn test_context_random_order_hash() {
        let local_evm = LocalEvm::new().await;

        // random order hash is at <1 0> context cell, ie column1 row0
        let dotrain = format!(
            r#"
version: {spec_version}
deployers:
    some-key:
        address: {deployer}
networks:
    some-key:
        rpc: {rpc_url}
        chain-id: 123
scenarios:
    some-key:
        runs: 20
---
#calculate-io
_: context<1 0>();
#handle-io
:;
#handle-add-order
:;"#,
            rpc_url = local_evm.url(),
            deployer = local_evm.deployer.address(),
            spec_version = SpecVersion::current()
        );
        let mut runner = FuzzRunner::new(None);
        let mut context = FuzzRunnerContext::new(&dotrain, None, None).unwrap();

        let res = runner
            .run_scenario_by_key(&mut context, "some-key")
            .await
            .map_err(|e| println!("{:#?}", e))
            .unwrap();

        let flattened = res.flatten_traces().unwrap();

        // flatten the result and check all context order id hashes
        // dont match each oher, ie ensuring their randomness
        let result = flattened
            .data
            .rows
            .into_iter()
            .flatten()
            .collect::<Vec<_>>();
        for (i, cell_value) in result.iter().enumerate() {
            for (j, other_cell_value) in result.iter().enumerate() {
                if i != j {
                    assert!(cell_value != other_cell_value);
                }
            }
        }
    }

    #[tokio::test(flavor = "multi_thread", worker_threads = 10)]
    async fn test_debug() {
        let mut local_evm = LocalEvm::new().await;

        let usdce = local_evm
            .deploy_new_token(
                "USDCe",
                "USDCe",
                6,
                U256::from(1_000_000_000_000_000_000u128),
                *local_evm.deployer.address(),
            )
            .await;
        let wflr = local_evm
            .deploy_new_token(
                "WFLR",
                "Wrapped Flare",
                18,
                U256::from(1_000_000_000_000_000_000u128),
                *local_evm.deployer.address(),
            )
            .await;

        let usdce_address = usdce.address();
        let wflr_address = wflr.address();

        let dotrain = format!(
            r#"
version: {spec_version}
deployers:
    flare:
        address: {deployer}
networks:
    flare:
        rpc: {rpc_url}
        chain-id: 123
tokens:
    wflr:
        network: flare
        address: {wflr_address}
        decimals: 18
    usdce:
        network: flare
        address: {usdce_address}
        decimals: 6
scenarios:
    flare:
        deployer: flare
        runs: 1
        bindings:
            orderbook-subparser: {orderbook_subparser} 
orders:
    sell-wflr:
        network: flare
        inputs:
            - token: usdce
              vault-id: 10
        outputs:
            - token: wflr
              vault-id: 20
deployments:
    sell-wflr:
        order: sell-wflr
        scenario: flare
---
#orderbook-subparser !
#calculate-io
using-words-from orderbook-subparser
_: input-token(),
_: input-token-decimals(),
_: input-vault-id(),
_: output-token(),
_: output-token-decimals(),
_: output-vault-id(),
calculation: call<'another>(21),
_ _: 30 calculation;

#handle-io
:;

#another
something:,
_: add(something 30);

#handle-add-order
:;"#,
            rpc_url = local_evm.url(),
            deployer = local_evm.deployer.address(),
            orderbook_subparser = local_evm.orderbook_subparser.address(),
            wflr_address = wflr_address,
            usdce_address = usdce_address,
            spec_version = SpecVersion::current()
        );
        let mut runner = FuzzRunner::new(None);
        let mut context = FuzzRunnerContext::new(&dotrain, None, None).unwrap();

        let res = runner
            .make_debug_data(&mut context, None)
            .await
            .map_err(|e| println!("{:#?}", e))
            .unwrap();

        assert_eq!(res.data_map["sell-wflr"].chain_id, 123);
        assert_eq!(
            res.data_map["sell-wflr"].block_number,
            local_evm.provider.get_block_number().await.unwrap()
        );
        let result_rows = res.data_map["sell-wflr"].pairs_data[0]
            .result
            .as_ref()
            .unwrap()
            .data
            .rows[0]
            .clone();
        assert_eq!(
            result_rows[0], // input token
            U256::from_be_slice(usdce_address.as_slice())
        );
        assert_eq!(result_rows[1], U256::from(6)); // input token decimals
        assert_eq!(result_rows[2], U256::from(10)); // input vault id
        assert_eq!(result_rows[3], U256::from_be_slice(wflr_address.as_slice())); // output token
        assert_eq!(result_rows[4], U256::from(18)); // output token decimals
        assert_eq!(result_rows[5], U256::from(20)); // output vault id
        assert_eq!(result_rows[6], U256::from(51000000000000000000_u128)); // calculation
        assert_eq!(result_rows[7], U256::from(30000000000000000000_u128)); // max output
        assert_eq!(result_rows[8], U256::from(51000000000000000000_u128)); // io ratio

        // run again with known block numbers
        let mut context = FuzzRunnerContext::new(&dotrain, None, None).unwrap();
        let known_block_number = local_evm.provider.get_block_number().await.unwrap();
        let mut block_numbers = HashMap::new();
        block_numbers.insert(123, known_block_number);
        let res = runner
            .make_debug_data(&mut context, Some(block_numbers))
            .await
            .map_err(|e| println!("{:#?}", e))
            .unwrap();

        assert_eq!(res.data_map["sell-wflr"].chain_id, 123);
        assert_eq!(res.data_map["sell-wflr"].block_number, known_block_number);
        let result_rows = res.data_map["sell-wflr"].pairs_data[0]
            .result
            .as_ref()
            .unwrap()
            .data
            .rows[0]
            .clone();
        assert_eq!(
            result_rows[0], // input token
            U256::from_be_slice(usdce_address.as_slice())
        );
        assert_eq!(result_rows[1], U256::from(6)); // input token decimals
        assert_eq!(result_rows[2], U256::from(10)); // input vault id
        assert_eq!(result_rows[3], U256::from_be_slice(wflr_address.as_slice())); // output token
        assert_eq!(result_rows[4], U256::from(18)); // output token decimals
        assert_eq!(result_rows[5], U256::from(20)); // output vault id
        assert_eq!(result_rows[6], U256::from(51000000000000000000_u128)); // calculation
        assert_eq!(result_rows[7], U256::from(30000000000000000000_u128)); // max output
        assert_eq!(result_rows[8], U256::from(51000000000000000000_u128)); // io ratio
    }
}<|MERGE_RESOLUTION|>--- conflicted
+++ resolved
@@ -230,17 +230,10 @@
         let deployer = scenario.deployer.clone();
 
         // Fetch the latest block number
-<<<<<<< HEAD
-        let block_number = ReadableClient::new_from_url(deployer.network.rpc.to_string())
-            .await?
-            .get_block_number()
-            .await?;
-=======
         let block_number =
-            ReadableClientHttp::new_from_urls(vec![deployer.network.rpc.to_string()])?
+            ReadableClientHttp::new_from_http_urls(vec![deployer.network.rpc.to_string()])?
                 .get_block_number()
                 .await?;
->>>>>>> 576b1f2c
 
         let blocks = scenario
             .blocks
@@ -631,15 +624,11 @@
                 *cached_block_number
             } else {
                 // Fetch the latest block number, if failed, record the error and continue to next deployment key
-<<<<<<< HEAD
-                match ReadableClient::new_from_url(scenario.deployer.network.rpc.to_string()).await
-=======
-                match ReadableClientHttp::new_from_urls(vec![scenario
+                match ReadableClientHttp::new_from_http_urls(vec![scenario
                     .deployer
                     .network
                     .rpc
                     .to_string()])
->>>>>>> 576b1f2c
                 {
                     Ok(v) => match v.get_block_number().await {
                         Ok(bn) => bn,
