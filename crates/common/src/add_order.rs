use crate::{
    dotrain_order::DotrainOrderError,
    rainlang::compose_to_rainlang,
    transaction::{TransactionArgs, TransactionArgsError},
};
use alloy::primitives::{hex::FromHexError, private::rand, Address, U256};
use alloy::sol_types::SolCall;
use alloy_ethers_typecast::transaction::{
    ReadContractParameters, ReadableClientError, ReadableClientHttp, WritableClientError,
    WriteContractParameters,
};
#[cfg(not(target_family = "wasm"))]
use alloy_ethers_typecast::transaction::{WriteTransaction, WriteTransactionStatus};
use dotrain::error::ComposeError;
use rain_interpreter_dispair::{DISPair, DISPairError};
#[cfg(not(target_family = "wasm"))]
use rain_interpreter_eval::{
    error::ForkCallError,
    fork::{Forker, NewForkedEvm},
};
use rain_interpreter_parser::{Parser2, ParserError, ParserV2};
use rain_metadata::{
    ContentEncoding, ContentLanguage, ContentType, Error as RainMetaError, KnownMagic,
    RainMetaDocumentV1Item,
};
use rain_orderbook_app_settings::deployment::DeploymentCfg;
use rain_orderbook_bindings::{
    IOrderBookV4::{addOrder2Call, EvaluableV3, OrderConfigV3, TaskV1, IO},
    ERC20::decimalsCall,
};
use serde::{Deserialize, Serialize};
use serde_bytes::ByteBuf;
use std::collections::{hash_map::Entry, HashMap};
use thiserror::Error;

pub static ORDERBOOK_ORDER_ENTRYPOINTS: [&str; 2] = ["calculate-io", "handle-io"];
pub static ORDERBOOK_ADDORDER_POST_TASK_ENTRYPOINTS: [&str; 1] = ["handle-add-order"];

#[derive(Error, Debug)]
pub enum AddOrderArgsError {
    #[error("Empty Front Matter")]
    EmptyFrontmatter,
    #[error(transparent)]
    DISPairError(#[from] DISPairError),
    #[error(transparent)]
    ReadableClientError(#[from] ReadableClientError),
    #[error(transparent)]
    ParserError(#[from] ParserError),
    #[error(transparent)]
    FromHexError(#[from] FromHexError),
    #[error(transparent)]
    WritableClientError(#[from] WritableClientError),
    #[error(transparent)]
    TransactionArgs(#[from] TransactionArgsError),
    #[error(transparent)]
    RainMetaError(#[from] RainMetaError),
    #[error(transparent)]
    ComposeError(#[from] ComposeError),
    #[error(transparent)]
    DotrainOrderError(#[from] DotrainOrderError),
    #[cfg(not(target_family = "wasm"))]
    #[error(transparent)]
    ForkCallError(#[from] ForkCallError),
    #[error("Input token not found for index: {0}")]
    InputTokenNotFound(String),
    #[error("Output token not found for index: {0}")]
    OutputTokenNotFound(String),
}

#[derive(Debug, Serialize, Deserialize, Clone, PartialEq)]
#[serde(rename = "kebab-case")]
pub struct AddOrderArgs {
    pub dotrain: String,
    pub inputs: Vec<IO>,
    pub outputs: Vec<IO>,
    pub deployer: Address,
    pub bindings: HashMap<String, String>,
}

impl AddOrderArgs {
    /// create a new  instance from Deployment
    pub async fn new_from_deployment(
        dotrain: String,
        deployment: DeploymentCfg,
    ) -> Result<AddOrderArgs, AddOrderArgsError> {
        let random_vault_id: U256 = rand::random();
        let mut rpc_clients: HashMap<String, ReadableClientHttp> = HashMap::new();

        let mut inputs = vec![];
        for (i, input) in deployment.order.inputs.iter().enumerate() {
            let input_token = input
                .token
                .as_ref()
                .ok_or_else(|| AddOrderArgsError::InputTokenNotFound(i.to_string()))?;

            if let Some(decimals) = input_token.decimals {
                inputs.push(IO {
                    token: input_token.address,
                    vaultId: input.vault_id.unwrap_or(random_vault_id),
                    decimals,
                });
            } else {
<<<<<<< HEAD
                let rpcs = input_token
                    .network
                    .rpcs
                    .iter()
                    .map(|rpc| rpc.to_string())
                    .collect::<Vec<String>>();
                let client = ReadableClientHttp::new_from_urls(rpcs)?;
=======
                let client = match rpc_clients.entry(input_token.network.rpc.to_string()) {
                    Entry::Occupied(entry) => entry.into_mut(),
                    Entry::Vacant(entry) => {
                        let client = ReadableClientHttp::new_from_urls(vec![input_token
                            .network
                            .rpc
                            .to_string()])?;
                        entry.insert(client)
                    }
                };
>>>>>>> 3b19c6cb
                let parameters = ReadContractParameters {
                    address: input_token.address,
                    call: decimalsCall {},
                    block_number: None,
                    gas: None,
                };
                let decimals = client.read(parameters).await?._0;
                inputs.push(IO {
                    token: input_token.address,
                    vaultId: input.vault_id.unwrap_or(random_vault_id),
                    decimals,
                });
            }
        }

        let mut outputs = vec![];
        for (i, output) in deployment.order.outputs.iter().enumerate() {
            let output_token = output
                .token
                .as_ref()
                .ok_or_else(|| AddOrderArgsError::OutputTokenNotFound(i.to_string()))?;

            if let Some(decimals) = output_token.decimals {
                outputs.push(IO {
                    token: output_token.address,
                    vaultId: output.vault_id.unwrap_or(random_vault_id),
                    decimals,
                });
            } else {
<<<<<<< HEAD
                let rpcs = output_token
                    .network
                    .rpcs
                    .iter()
                    .map(|rpc| rpc.to_string())
                    .collect::<Vec<String>>();
                let client = ReadableClientHttp::new_from_urls(rpcs)?;
=======
                let client = match rpc_clients.entry(output_token.network.rpc.to_string()) {
                    Entry::Occupied(entry) => entry.into_mut(),
                    Entry::Vacant(entry) => {
                        let client = ReadableClientHttp::new_from_urls(vec![output_token
                            .network
                            .rpc
                            .to_string()])?;
                        entry.insert(client)
                    }
                };
>>>>>>> 3b19c6cb
                let parameters = ReadContractParameters {
                    address: output_token.address,
                    call: decimalsCall {},
                    block_number: None,
                    gas: None,
                };
                let decimals = client.read(parameters).await?._0;
                outputs.push(IO {
                    token: output_token.address,
                    vaultId: output.vault_id.unwrap_or(random_vault_id),
                    decimals,
                });
            }
        }

        Ok(AddOrderArgs {
            dotrain: dotrain.to_string(),
            inputs,
            outputs,
            deployer: deployment.scenario.deployer.address,
            bindings: deployment.scenario.bindings.to_owned(),
        })
    }

    /// Read parser address from deployer contract, then call parser to parse rainlang into bytecode and constants
    async fn try_parse_rainlang(
        &self,
        rpcs: Vec<String>,
        rainlang: String,
    ) -> Result<Vec<u8>, AddOrderArgsError> {
<<<<<<< HEAD
        let client = ReadableClientHttp::new_from_urls(rpcs)
            .map_err(AddOrderArgsError::ReadableClientError)?;
=======
        let client = ReadableClientHttp::new_from_urls(vec![rpc_url])?;
>>>>>>> 3b19c6cb
        let dispair = DISPair::from_deployer(self.deployer, client.clone())
            .await
            .map_err(AddOrderArgsError::DISPairError)?;

        let parser: ParserV2 = dispair.clone().into();
        let rainlang_parsed = parser
            .parse_text(rainlang.as_str(), client)
            .await
            .map_err(AddOrderArgsError::ParserError)?;

        Ok(rainlang_parsed.bytecode.into())
    }

    /// Generate RainlangSource meta
    fn try_generate_meta(&self, rainlang: String) -> Result<Vec<u8>, AddOrderArgsError> {
        let meta_doc = RainMetaDocumentV1Item {
            payload: ByteBuf::from(rainlang.as_bytes()),
            magic: KnownMagic::RainlangSourceV1,
            content_type: ContentType::OctetStream,
            content_encoding: ContentEncoding::None,
            content_language: ContentLanguage::None,
        };
        let meta_doc_bytes = RainMetaDocumentV1Item::cbor_encode_seq(
            &vec![meta_doc],
            KnownMagic::RainMetaDocumentV1,
        )
        .map_err(AddOrderArgsError::RainMetaError)?;

        Ok(meta_doc_bytes)
    }

    /// Compose to rainlang string
    pub fn compose_to_rainlang(&self) -> Result<String, AddOrderArgsError> {
        let res = compose_to_rainlang(
            self.dotrain.clone(),
            self.bindings.clone(),
            &ORDERBOOK_ORDER_ENTRYPOINTS,
        )?;
        Ok(res)
    }

    /// Compose the addOrder2 post action
    pub fn compose_addorder_post_task(&self) -> Result<String, AddOrderArgsError> {
        let res = compose_to_rainlang(
            self.dotrain.clone(),
            self.bindings.clone(),
            &ORDERBOOK_ADDORDER_POST_TASK_ENTRYPOINTS,
        )?;
        Ok(res)
    }

    /// Generate an addOrder call from given dotrain
    pub async fn try_into_call(
        &self,
        rpcs: Vec<String>,
    ) -> Result<addOrder2Call, AddOrderArgsError> {
        let rainlang = self.compose_to_rainlang()?;
        let bytecode = self
            .try_parse_rainlang(rpcs.clone(), rainlang.clone())
            .await?;

        let meta = self.try_generate_meta(rainlang)?;

        let deployer = self.deployer;
        let dispair =
            DISPair::from_deployer(deployer, ReadableClientHttp::new_from_urls(rpcs.clone())?)
                .await?;

        // get the evaluable for the post action
        let post_rainlang = self.compose_addorder_post_task()?;
        let post_bytecode = self
<<<<<<< HEAD
            .try_parse_rainlang(rpcs.clone(), post_rainlang.clone())
=======
            .try_parse_rainlang(rpc_url, post_rainlang.clone())
>>>>>>> 3b19c6cb
            .await?;

        let post_evaluable = EvaluableV3 {
            interpreter: dispair.interpreter,
            store: dispair.store,
            bytecode: post_bytecode.into(),
        };

        let post_task = TaskV1 {
            evaluable: post_evaluable,
            signedContext: vec![],
        };

        Ok(addOrder2Call {
            config: OrderConfigV3 {
                validInputs: self.inputs.clone(),
                validOutputs: self.outputs.clone(),
                evaluable: EvaluableV3 {
                    interpreter: dispair.interpreter,
                    store: dispair.store,
                    bytecode: bytecode.into(),
                },
                meta: meta.into(),
                nonce: alloy::primitives::private::rand::random::<U256>().into(),
                secret: alloy::primitives::private::rand::random::<U256>().into(),
            },
            tasks: vec![post_task],
        })
    }

    pub async fn get_add_order_call_parameters(
        &self,
        transaction_args: TransactionArgs,
    ) -> Result<WriteContractParameters<addOrder2Call>, AddOrderArgsError> {
        let add_order_call = self.try_into_call(transaction_args.clone().rpcs).await?;
        let params = transaction_args.try_into_write_contract_parameters(
            add_order_call,
            transaction_args.orderbook_address,
        )?;
        Ok(params)
    }

    #[cfg(not(target_family = "wasm"))]
    pub async fn execute<S: Fn(WriteTransactionStatus<addOrder2Call>)>(
        &self,
        transaction_args: TransactionArgs,
        transaction_status_changed: S,
    ) -> Result<(), AddOrderArgsError> {
        let ledger_client = transaction_args.clone().try_into_ledger_client().await?;

        let params = self.get_add_order_call_parameters(transaction_args).await?;

        WriteTransaction::new(ledger_client.client, params, 4, transaction_status_changed)
            .execute()
            .await?;

        Ok(())
    }

    pub async fn get_add_order_calldata(
        &self,
        transaction_args: TransactionArgs,
    ) -> Result<Vec<u8>, AddOrderArgsError> {
        Ok(self
            .try_into_call(transaction_args.clone().rpcs)
            .await?
            .abi_encode())
    }

    #[cfg(not(target_family = "wasm"))]
    pub async fn simulate_execute(
        &self,
        transaction_args: TransactionArgs,
        from: Option<Address>,
    ) -> Result<(), AddOrderArgsError> {
        let from_address = if let Some(v) = from {
            v.0 .0
        } else {
            transaction_args
                .clone()
                .try_into_ledger_client()
                .await?
                .client
                .address()
                .0
        };

        let mut err: Option<AddOrderArgsError> = None;
        for rpc in transaction_args.rpcs.clone() {
            match Forker::new_with_fork(
                NewForkedEvm {
                    fork_url: rpc,
                    fork_block_number: None,
                },
                None,
                None,
            )
            .await
            {
                Ok(mut forker) => {
                    let call = self.try_into_call(transaction_args.clone().rpcs).await?;
                    forker
                        .alloy_call_committing(
                            Address::from(from_address),
                            transaction_args.orderbook_address,
                            call,
                            U256::ZERO,
                            true,
                        )
                        .await?;
                    break;
                }
                Err(e) => {
                    err = Some(AddOrderArgsError::ForkCallError(e));
                }
            }
        }
        if let Some(err) = err {
            return Err(err);
        }

        Ok(())
    }
}

#[cfg(test)]
mod tests {
    use super::*;
    use crate::dotrain_order::DotrainOrder;
    use alloy::primitives::Bytes;
    use rain_orderbook_app_settings::{
        deployer::DeployerCfg,
        network::NetworkCfg,
        order::{OrderCfg, OrderIOCfg},
        scenario::ScenarioCfg,
        spec_version::SpecVersion,
        token::TokenCfg,
        yaml::default_document,
    };
    use rain_orderbook_test_fixtures::LocalEvm;
    use std::{
        str::FromStr,
        sync::{Arc, RwLock},
    };
    use strict_yaml_rust::StrictYaml;
    use url::Url;

    #[test]
    fn test_try_generate_meta() {
        let dotrain_body = String::from(
            "
#calculate-io
max-amount: 100e18,
price: 2e18;

#handle-io
max-amount: 100e18,
price: 2e18;
",
        );
        let args = AddOrderArgs {
            dotrain: "".into(),
            inputs: vec![],
            outputs: vec![],
            bindings: HashMap::new(),
            deployer: Address::default(),
        };

        let meta_bytes = args.try_generate_meta(dotrain_body).unwrap();
        assert_eq!(
            meta_bytes,
            vec![
                255, 10, 137, 198, 116, 238, 120, 116, 163, 0, 88, 93, 10, 35, 99, 97, 108, 99,
                117, 108, 97, 116, 101, 45, 105, 111, 10, 109, 97, 120, 45, 97, 109, 111, 117, 110,
                116, 58, 32, 49, 48, 48, 101, 49, 56, 44, 10, 112, 114, 105, 99, 101, 58, 32, 50,
                101, 49, 56, 59, 10, 10, 35, 104, 97, 110, 100, 108, 101, 45, 105, 111, 10, 109,
                97, 120, 45, 97, 109, 111, 117, 110, 116, 58, 32, 49, 48, 48, 101, 49, 56, 44, 10,
                112, 114, 105, 99, 101, 58, 32, 50, 101, 49, 56, 59, 10, 1, 27, 255, 19, 16, 158,
                65, 51, 111, 242, 2, 120, 24, 97, 112, 112, 108, 105, 99, 97, 116, 105, 111, 110,
                47, 111, 99, 116, 101, 116, 45, 115, 116, 114, 101, 97, 109
            ]
        );
    }

    #[test]
    fn test_try_generate_meta_empty_dotrain() {
        let args = AddOrderArgs {
            dotrain: "".into(),
            inputs: vec![],
            outputs: vec![],
            bindings: HashMap::new(),
            deployer: Address::default(),
        };
        let meta_bytes = args.try_generate_meta("".to_string()).unwrap();
        assert_eq!(
            meta_bytes,
            vec![
                255, 10, 137, 198, 116, 238, 120, 116, 163, 0, 64, 1, 27, 255, 19, 16, 158, 65, 51,
                111, 242, 2, 120, 24, 97, 112, 112, 108, 105, 99, 97, 116, 105, 111, 110, 47, 111,
                99, 116, 101, 116, 45, 115, 116, 114, 101, 97, 109
            ]
        );
    }

    #[tokio::test]
    async fn test_add_order_random_vault_id_generation() {
        let network = NetworkCfg {
            document: Arc::new(RwLock::new(StrictYaml::String("".to_string()))),
            key: "test-network".to_string(),
            rpcs: vec![Url::parse("https://some-rpc.com").unwrap()],
            chain_id: 137,
            label: None,
            network_id: None,
            currency: None,
        };
        let network_arc = Arc::new(network);
        let deployer = DeployerCfg {
            document: Arc::new(RwLock::new(StrictYaml::String("".to_string()))),
            key: "".to_string(),
            network: network_arc.clone(),
            address: Address::default(),
        };
        let deployer_arc = Arc::new(deployer);
        let scenario = ScenarioCfg {
            document: Arc::new(RwLock::new(StrictYaml::String("".to_string()))),
            key: "test-scenario".to_string(),
            bindings: HashMap::new(),
            runs: None,
            blocks: None,
            deployer: deployer_arc.clone(),
        };
        let token1 = TokenCfg {
            document: Arc::new(RwLock::new(StrictYaml::String("".to_string()))),
            key: "".to_string(),
            address: Address::default(),
            network: network_arc.clone(),
            decimals: Some(18),
            label: None,
            symbol: Some("Token1".to_string()),
        };
        let token2 = TokenCfg {
            document: Arc::new(RwLock::new(StrictYaml::String("".to_string()))),
            key: "".to_string(),
            address: Address::default(),
            network: network_arc.clone(),
            decimals: Some(18),
            label: None,
            symbol: Some("Token2".to_string()),
        };
        let token3 = TokenCfg {
            document: Arc::new(RwLock::new(StrictYaml::String("".to_string()))),
            key: "".to_string(),
            address: Address::default(),
            network: network_arc.clone(),
            decimals: Some(18),
            label: None,
            symbol: Some("Token3".to_string()),
        };
        let token1_arc = Arc::new(token1);
        let token2_arc = Arc::new(token2);
        let token3_arc = Arc::new(token3);
        let known_vault_id = U256::from(1);
        let order = OrderCfg {
            document: Arc::new(RwLock::new(StrictYaml::String("".to_string()))),
            key: "".to_string(),
            inputs: vec![
                OrderIOCfg {
                    token: Some(token1_arc.clone()),
                    vault_id: None,
                },
                OrderIOCfg {
                    token: Some(token2_arc.clone()),
                    vault_id: Some(known_vault_id),
                },
            ],
            outputs: vec![OrderIOCfg {
                token: Some(token3_arc.clone()),
                vault_id: None,
            }],
            network: network_arc.clone(),
            deployer: None,
            orderbook: None,
        };
        let deployment = DeploymentCfg {
            document: Arc::new(RwLock::new(StrictYaml::String("".to_string()))),
            key: "".to_string(),
            scenario: Arc::new(scenario),
            order: Arc::new(order),
        };

        let dotrain = format!(
            "
version: {spec_version}
---
#calculate-io
_ _: 0 0;
#handle-io
:;
#handle-add-order
_ _: 0 0;
",
            spec_version = SpecVersion::current()
        );
        let result = AddOrderArgs::new_from_deployment(dotrain.to_string(), deployment)
            .await
            .unwrap();

        // input1 vault id should be same as known_vault_id
        assert_eq!(result.inputs[1].vaultId, known_vault_id);

        // input0 and output0 vaults should be the same random value
        assert_eq!(result.inputs[0].vaultId, result.outputs[0].vaultId);
    }

    #[tokio::test]
    async fn test_into_add_order_call() {
        let local_evm = LocalEvm::new_with_tokens(2).await;
        let network = NetworkCfg {
            document: Arc::new(RwLock::new(StrictYaml::String("".to_string()))),
            key: "test-network".to_string(),
            rpcs: vec![Url::parse(&local_evm.url()).unwrap()],
            chain_id: 137,
            label: None,
            network_id: None,
            currency: None,
        };
        let network_arc = Arc::new(network);
        let deployer = DeployerCfg {
            document: Arc::new(RwLock::new(StrictYaml::String("".to_string()))),
            key: "".to_string(),
            network: network_arc.clone(),
            address: *local_evm.deployer.address(),
        };
        let deployer_arc = Arc::new(deployer);
        let scenario = ScenarioCfg {
            document: Arc::new(RwLock::new(StrictYaml::String("".to_string()))),
            key: "test-scenario".to_string(),
            bindings: HashMap::new(),
            runs: None,
            blocks: None,
            deployer: deployer_arc.clone(),
        };
        let token1 = TokenCfg {
            document: Arc::new(RwLock::new(StrictYaml::String("".to_string()))),
            key: "".to_string(),
            address: Address::default(),
            network: network_arc.clone(),
            decimals: Some(18),
            label: None,
            symbol: Some("Token1".to_string()),
        };
        let token2 = TokenCfg {
            document: Arc::new(RwLock::new(StrictYaml::String("".to_string()))),
            key: "".to_string(),
            address: Address::default(),
            network: network_arc.clone(),
            decimals: Some(18),
            label: None,
            symbol: Some("Token2".to_string()),
        };
        let token3 = TokenCfg {
            document: Arc::new(RwLock::new(StrictYaml::String("".to_string()))),
            key: "".to_string(),
            address: Address::default(),
            network: network_arc.clone(),
            decimals: Some(18),
            label: None,
            symbol: Some("Token3".to_string()),
        };
        let token1_arc = Arc::new(token1);
        let token2_arc = Arc::new(token2);
        let token3_arc = Arc::new(token3);
        let order = OrderCfg {
            document: Arc::new(RwLock::new(StrictYaml::String("".to_string()))),
            key: "".to_string(),
            inputs: vec![
                OrderIOCfg {
                    token: Some(token1_arc.clone()),
                    vault_id: Some(U256::from(2)),
                },
                OrderIOCfg {
                    token: Some(token2_arc.clone()),
                    vault_id: Some(U256::from(1)),
                },
            ],
            outputs: vec![OrderIOCfg {
                token: Some(token3_arc.clone()),
                vault_id: Some(U256::from(4)),
            }],
            network: network_arc.clone(),
            deployer: None,
            orderbook: None,
        };
        let deployment = DeploymentCfg {
            document: Arc::new(RwLock::new(StrictYaml::String("".to_string()))),
            key: "".to_string(),
            scenario: Arc::new(scenario),
            order: Arc::new(order),
        };

        let dotrain = format!(
            "
version: {spec_version}
---
#calculate-io
_ _: 0 0;
#handle-io
:;
#handle-add-order
_ _: 0 0;
",
            spec_version = SpecVersion::current()
        );

        let result = AddOrderArgs::new_from_deployment(dotrain.to_string(), deployment)
            .await
            .unwrap();

        let add_order_call = result.try_into_call(vec![local_evm.url()]).await.unwrap();

        assert_eq!(add_order_call.config.validInputs.len(), 2);
        assert_eq!(add_order_call.config.validOutputs.len(), 1);
        assert_eq!(add_order_call.tasks.len(), 1);

        assert_eq!(add_order_call.config.validInputs[0].vaultId, U256::from(2));
        assert_eq!(add_order_call.config.validInputs[1].vaultId, U256::from(1));
        assert_eq!(add_order_call.config.validOutputs[0].vaultId, U256::from(4));

        assert_eq!(add_order_call.tasks[0].evaluable.bytecode.len(), 111);

        assert_eq!(add_order_call.config.meta.len(), 105);

        assert_eq!(
            add_order_call.config.validInputs[0].token,
            Address::default()
        );

        assert_eq!(
            add_order_call.config.validInputs[1].token,
            Address::default()
        );

        assert_eq!(
            add_order_call.config.validOutputs[0].token,
            Address::default()
        );

        assert_eq!(
            add_order_call.tasks[0].evaluable.interpreter,
            *local_evm.interpreter.address()
        );

        assert_eq!(
            add_order_call.tasks[0].evaluable.store,
            *local_evm.store.address()
        );

        assert_eq!(add_order_call.tasks[0].evaluable.bytecode.len(), 111);
        assert_eq!(add_order_call.tasks[0].signedContext.len(), 0);
    }

    #[tokio::test]
    async fn test_add_order_post_action() {
        let network = NetworkCfg {
            document: Arc::new(RwLock::new(StrictYaml::String("".to_string()))),
            key: "test-network".to_string(),
            rpcs: vec![Url::parse("https://some-rpc.com").unwrap()],
            chain_id: 137,
            label: None,
            network_id: None,
            currency: None,
        };
        let network_arc = Arc::new(network);
        let deployer = DeployerCfg {
            document: Arc::new(RwLock::new(StrictYaml::String("".to_string()))),
            key: "".to_string(),
            network: network_arc.clone(),
            address: Address::default(),
        };
        let deployer_arc = Arc::new(deployer);
        let scenario = ScenarioCfg {
            document: Arc::new(RwLock::new(StrictYaml::String("".to_string()))),
            key: "test-scenario".to_string(),
            bindings: HashMap::new(),
            runs: None,
            blocks: None,
            deployer: deployer_arc.clone(),
        };
        let token1 = TokenCfg {
            document: Arc::new(RwLock::new(StrictYaml::String("".to_string()))),
            key: "".to_string(),
            address: Address::default(),
            network: network_arc.clone(),
            decimals: Some(18),
            label: None,
            symbol: Some("Token1".to_string()),
        };
        let token2 = TokenCfg {
            document: Arc::new(RwLock::new(StrictYaml::String("".to_string()))),
            key: "".to_string(),
            address: Address::default(),
            network: network_arc.clone(),
            decimals: Some(18),
            label: None,
            symbol: Some("Token2".to_string()),
        };
        let token3 = TokenCfg {
            document: Arc::new(RwLock::new(StrictYaml::String("".to_string()))),
            key: "".to_string(),
            address: Address::default(),
            network: network_arc.clone(),
            decimals: Some(18),
            label: None,
            symbol: Some("Token3".to_string()),
        };
        let token1_arc = Arc::new(token1);
        let token2_arc = Arc::new(token2);
        let token3_arc = Arc::new(token3);
        let known_vault_id = U256::from(1);
        let order = OrderCfg {
            document: Arc::new(RwLock::new(StrictYaml::String("".to_string()))),
            key: "".to_string(),
            inputs: vec![
                OrderIOCfg {
                    token: Some(token1_arc.clone()),
                    vault_id: None,
                },
                OrderIOCfg {
                    token: Some(token2_arc.clone()),
                    vault_id: Some(known_vault_id),
                },
            ],
            outputs: vec![OrderIOCfg {
                token: Some(token3_arc.clone()),
                vault_id: None,
            }],
            network: network_arc.clone(),
            deployer: None,
            orderbook: None,
        };
        let deployment = DeploymentCfg {
            document: Arc::new(RwLock::new(StrictYaml::String("".to_string()))),
            key: "".to_string(),
            scenario: Arc::new(scenario),
            order: Arc::new(order),
        };

        let dotrain = format!(
            "
version: {spec_version}
---
#calculate-io
_ _: 0 0;
#handle-io
:;
#handle-add-order
_ _: 0 0;
",
            spec_version = SpecVersion::current()
        );
        let result = AddOrderArgs::new_from_deployment(dotrain.to_string(), deployment.clone())
            .await
            .unwrap();

        let post_action = result.compose_addorder_post_task().unwrap();

        assert_eq!(post_action, "/* 0. handle-add-order */ \n_ _: 0 0;");
    }

    #[tokio::test]
    async fn test_compose_addorder_post_task_empty_dotrain() {
        let local_evm = LocalEvm::new().await;
        let deployment = get_deployment(&local_evm.url(), *local_evm.deployer.address());
        let result = AddOrderArgs::new_from_deployment("".to_string(), deployment.clone())
            .await
            .unwrap();
        let err = result.compose_addorder_post_task().unwrap_err();
        assert!(matches!(
            err,
            AddOrderArgsError::ComposeError(ComposeError::Reject(_))
        ));
    }

    #[tokio::test]
    async fn test_compose_addorder_post_task_missing_bindings() {
        let local_evm = LocalEvm::new().await;
        let deployment = get_deployment(&local_evm.url(), *local_evm.deployer.address());
        let result = AddOrderArgs::new_from_deployment(
            format!(
                "
version: {spec_version}
---
#key1 !Test binding
#calculate-io
_ _: 0 0;
#handle-add-order
_ _: 0 key1;
",
                spec_version = SpecVersion::current()
            )
            .to_string(),
            deployment.clone(),
        )
        .await
        .unwrap();
        let err = result.compose_addorder_post_task().unwrap_err();
        assert!(matches!(
            err,
            AddOrderArgsError::ComposeError(ComposeError::Problems(_))
        ));
    }

    #[tokio::test(flavor = "multi_thread", worker_threads = 2)]
    async fn test_simulate_execute_ok() {
        let local_evm = LocalEvm::new_with_tokens(2).await;

        let orderbook = &local_evm.orderbook;
        let token1_holder = local_evm.signer_wallets[0].default_signer().address();
        let token1 = local_evm.tokens[0].clone();
        let token2 = local_evm.tokens[1].clone();

        let dotrain = format!(
            r#"
version: {spec_version}
networks:
    some-key:
        rpcs:
            - {rpc_url}
        chain-id: 123
        network-id: 123
        currency: ETH
deployers:
    some-key:
        address: {deployer}
tokens:
    t1:
        network: some-key
        address: {token2}
        decimals: 18
        label: Token2
        symbol: Token2
    t2:
        network: some-key
        address: {token1}
        decimals: 18
        label: Token1
        symbol: token1
orderbook:
    some-key:
        address: {orderbook}
orders:
    some-key:
        inputs:
            - token: t1
        outputs:
            - token: t2
              vault-id: 0x01
scenarios:
    some-key:
        deployer: some-key
        bindings:
            key1: 10
deployments:
    some-key:
        scenario: some-key
        order: some-key
---
#key1 !Test binding
#calculate-io
_ _: 16 52;
#handle-add-order
:;
#handle-io
:;
"#,
            rpc_url = local_evm.url(),
            orderbook = orderbook.address(),
            deployer = local_evm.deployer.address(),
            token1 = token1.address(),
            token2 = token2.address(),
            spec_version = SpecVersion::current()
        );

        let dotrain_order = DotrainOrder::create(dotrain.clone(), None).await.unwrap();
        let deployment = dotrain_order
            .dotrain_yaml()
            .get_deployment("some-key")
            .unwrap();
        AddOrderArgs::new_from_deployment(dotrain, deployment)
            .await
            .unwrap()
            .simulate_execute(
                TransactionArgs {
                    orderbook_address: *orderbook.address(),
                    rpcs: vec![local_evm.url()],
                    ..Default::default()
                },
                Some(token1_holder),
            )
            .await
            .unwrap();
    }

    #[tokio::test(flavor = "multi_thread", worker_threads = 2)]
    async fn test_simulate_execute_err() {
        let local_evm = LocalEvm::new_with_tokens(2).await;

        let orderbook = &local_evm.orderbook;
        let token1_holder = local_evm.signer_wallets[0].default_signer().address();
        let token1 = local_evm.tokens[0].clone();
        let token2 = local_evm.tokens[1].clone();

        let dotrain = format!(
            r#"
version: {spec_version}
networks:
    some-key:
        rpcs:
            - {rpc_url}
        chain-id: 123
        network-id: 123
        currency: ETH
deployers:
    some-key:
        address: {deployer}
tokens:
    t1:
        network: some-key
        address: {token2}
        decimals: 18
        label: Token2
        symbol: Token2
    t2:
        network: some-key
        address: {token1}
        decimals: 18
        label: Token1
        symbol: token1
orderbook:
    some-key:
        address: {orderbook}
orders:
    some-key:
        inputs:
            - token: t1
        outputs:
            - token: t2
              vault-id: 0x01
scenarios:
    some-key:
        deployer: some-key
        bindings:
            key1: 10
deployments:
    some-key:
        scenario: some-key
        order: some-key
---
#key1 !Test binding
#calculate-io
_ _: 16 52;
#handle-add-order
:;
#handle-io
:;
"#,
            rpc_url = local_evm.url(),
            orderbook = orderbook.address(),
            deployer = local_evm.deployer.address(),
            token1 = token1.address(),
            token2 = token2.address(),
            spec_version = SpecVersion::current()
        );

        let dotrain_order = DotrainOrder::create(dotrain.clone(), None).await.unwrap();
        let deployment = dotrain_order
            .dotrain_yaml()
            .get_deployment("some-key")
            .unwrap();
        AddOrderArgs::new_from_deployment(dotrain, deployment)
            .await
            .unwrap()
            .simulate_execute(
                TransactionArgs {
                    // send the tx to random address
                    orderbook_address: Address::random(),
                    rpcs: vec![local_evm.url()],
                    ..Default::default()
                },
                Some(token1_holder),
            )
            .await
            .expect_err("expected to fail but resolved");
    }

    fn get_deployment(rpc_url: &str, deployer: Address) -> DeploymentCfg {
        let network = NetworkCfg {
            document: Arc::new(RwLock::new(StrictYaml::String("".to_string()))),
            key: "test-network".to_string(),
            rpcs: vec![Url::parse(rpc_url).unwrap()],
            chain_id: 137,
            label: None,
            network_id: None,
            currency: None,
        };
        let network_arc = Arc::new(network);
        let deployer = DeployerCfg {
            document: Arc::new(RwLock::new(StrictYaml::String("".to_string()))),
            key: "".to_string(),
            network: network_arc.clone(),
            address: deployer,
        };
        let deployer_arc = Arc::new(deployer);
        let scenario = ScenarioCfg {
            document: Arc::new(RwLock::new(StrictYaml::String("".to_string()))),
            key: "test-scenario".to_string(),
            bindings: HashMap::new(),
            runs: None,
            blocks: None,
            deployer: deployer_arc.clone(),
        };
        let token1 = TokenCfg {
            document: Arc::new(RwLock::new(StrictYaml::String("".to_string()))),
            key: "".to_string(),
            address: Address::default(),
            network: network_arc.clone(),
            decimals: Some(18),
            label: None,
            symbol: Some("Token1".to_string()),
        };
        let token2 = TokenCfg {
            document: Arc::new(RwLock::new(StrictYaml::String("".to_string()))),
            key: "".to_string(),
            address: Address::default(),
            network: network_arc.clone(),
            decimals: Some(18),
            label: None,
            symbol: Some("Token2".to_string()),
        };
        let token3 = TokenCfg {
            document: Arc::new(RwLock::new(StrictYaml::String("".to_string()))),
            key: "".to_string(),
            address: Address::default(),
            network: network_arc.clone(),
            decimals: Some(18),
            label: None,
            symbol: Some("Token3".to_string()),
        };
        let token1_arc = Arc::new(token1);
        let token2_arc = Arc::new(token2);
        let token3_arc = Arc::new(token3);
        let order = OrderCfg {
            document: Arc::new(RwLock::new(StrictYaml::String("".to_string()))),
            key: "".to_string(),
            inputs: vec![
                OrderIOCfg {
                    token: Some(token1_arc.clone()),
                    vault_id: Some(U256::from(2)),
                },
                OrderIOCfg {
                    token: Some(token2_arc.clone()),
                    vault_id: Some(U256::from(1)),
                },
            ],
            outputs: vec![OrderIOCfg {
                token: Some(token3_arc.clone()),
                vault_id: Some(U256::from(4)),
            }],
            network: network_arc.clone(),
            deployer: None,
            orderbook: None,
        };
        DeploymentCfg {
            document: default_document(),
            key: "".to_string(),
            scenario: Arc::new(scenario),
            order: Arc::new(order),
        }
    }

    #[tokio::test]
    async fn test_try_parse_rainlang() {
        let local_evm = LocalEvm::new_with_tokens(2).await;
        let deployment = get_deployment(&local_evm.url(), *local_evm.deployer.address());

        let dotrain = format!(
            "
version: {spec_version}
---
#calculate-io
_ _: 0 0;
#handle-io
:;
#handle-add-order
_ _: 0 0;
",
            spec_version = SpecVersion::current()
        );
        let add_order_args = AddOrderArgs::new_from_deployment(dotrain.to_string(), deployment)
            .await
            .unwrap();
        let rainlang = add_order_args.compose_to_rainlang().unwrap();
        let res = add_order_args
            .try_parse_rainlang(vec![local_evm.url()], rainlang)
            .await
            .unwrap();
        assert_eq!(
            res,
            vec![
                0, 0, 0, 0, 0, 0, 0, 0, 0, 0, 0, 0, 0, 0, 0, 0, 0, 0, 0, 0, 0, 0, 0, 0, 0, 0, 0, 0,
                0, 0, 0, 1, 0, 0, 0, 0, 0, 0, 0, 0, 0, 0, 0, 0, 0, 0, 0, 0, 0, 0, 0, 0, 0, 0, 0, 0,
                0, 0, 0, 0, 0, 0, 0, 0, 0, 0, 0, 0, 0, 0, 0, 0, 0, 0, 0, 0, 0, 0, 0, 0, 0, 0, 0, 0,
                0, 0, 0, 0, 0, 0, 0, 0, 0, 0, 0, 21, 2, 0, 0, 0, 12, 2, 2, 0, 2, 1, 16, 0, 0, 1,
                16, 0, 0, 0, 0, 0, 0
            ]
        );
    }

    #[tokio::test]
    async fn test_try_parse_rainlang_invalid_url() {
        let deployment = get_deployment("https://testtest.com", Address::random());
        let dotrain = format!(
            "
version: {spec_version}
---
#calculate-io
_ _: 0 0;
#handle-io
:;
#handle-add-order
_ _: 0 0;
",
            spec_version = SpecVersion::current()
        );
        let add_order_args = AddOrderArgs::new_from_deployment(dotrain.to_string(), deployment)
            .await
            .unwrap();
        let rainlang = add_order_args.compose_to_rainlang().unwrap();
        let err = add_order_args
            .try_parse_rainlang(vec!["invalid-url".to_string()], rainlang)
            .await
            .unwrap_err();
        assert!(matches!(err, AddOrderArgsError::ReadableClientError(_)));
    }

    #[tokio::test]
    async fn test_try_parse_rainlang_missing_rpc_data() {
        let rpc_url = "https://testtest.com/".to_string();
        let deployment = get_deployment(&rpc_url, Address::random());
        let dotrain = format!(
            "
version: {spec_version}
---
#calculate-io
_ _: 0 0;
#handle-io
:;
#handle-add-order
_ _: 0 0;
",
            spec_version = SpecVersion::current()
        );
        let add_order_args = AddOrderArgs::new_from_deployment(dotrain.to_string(), deployment)
            .await
            .unwrap();
        let rainlang = add_order_args.compose_to_rainlang().unwrap();
        let err = add_order_args
            .try_parse_rainlang(vec![rpc_url.clone()], rainlang)
            .await
            .unwrap_err();
        assert!(
            matches!(
                &err,
                AddOrderArgsError::DISPairError(DISPairError::ReadableClientError(
                    ReadableClientError::AllProvidersFailed(ref msg)
                ))
                if msg.get(&rpc_url).is_some()
                    && matches!(
                        msg.get(&rpc_url).unwrap(),
                        ReadableClientError::ReadCallError(_)
                    )
            ),
            "unexpected error variant: {err:?}"
        );
    }

    #[tokio::test]
    async fn test_try_parse_rainlang_malformed_rainlang() {
        let local_evm = LocalEvm::new_with_tokens(2).await;
        let deployment = get_deployment(&local_evm.url(), *local_evm.deployer.address());
        let dotrain = format!(
            "
version: {spec_version}
---
#calculate-io
_ _: 0 0;
#handle-io
:;
#handle-add-order
_ _: 0 0;
",
            spec_version = SpecVersion::current()
        );
        let add_order_args = AddOrderArgs::new_from_deployment(dotrain.to_string(), deployment)
            .await
            .unwrap();
        let rainlang = add_order_args.compose_to_rainlang().unwrap();
        let err = add_order_args
            .try_parse_rainlang(vec![local_evm.url()], rainlang.as_str()[..10].to_string())
            .await
            .unwrap_err();
        assert!(matches!(err, AddOrderArgsError::ParserError(_)));
    }

    #[tokio::test]
    async fn test_compose_to_rainlang() {
        let local_evm = LocalEvm::new().await;
        let dotrain = format!(
            r#"
networks:
    test:
        rpcs:
            - {rpc_url}
        chain-id: 137
        network-id: 137
        currency: MATIC
deployers:
    test:
        address: 0x1234567890123456789012345678901234567890
scenarios:
    test:
        bindings:
            key1: 10
            key2: 20
        deployer: test
---
#key1 !Test binding
#key2 !Test binding
#calculate-io
_ _: key1 key2;
#handle-io
:;
#handle-add-order
:;"#,
            rpc_url = local_evm.url(),
        );

        let add_order_args = AddOrderArgs {
            dotrain: dotrain.clone(),
            inputs: vec![],
            outputs: vec![],
            deployer: *local_evm.deployer.address(),
            bindings: HashMap::from([
                ("key1".to_string(), "10".to_string()),
                ("key2".to_string(), "20".to_string()),
            ]),
        };
        let rainlang = add_order_args.compose_to_rainlang().unwrap();
        assert_eq!(
            rainlang,
            "/* 0. calculate-io */ \n_ _: 10 20;\n\n/* 1. handle-io */ \n:;"
        );
    }

    #[tokio::test]
    async fn test_compose_to_rainlang_invalid_dotrain() {
        let add_order_args = AddOrderArgs {
            dotrain: "invalid-dotrain".to_string(),
            inputs: vec![],
            outputs: vec![],
            deployer: Address::random(),
            bindings: HashMap::from([
                ("key1".to_string(), "10".to_string()),
                ("key2".to_string(), "20".to_string()),
            ]),
        };
        let err = add_order_args.compose_to_rainlang().unwrap_err();
        assert!(matches!(
            err,
            AddOrderArgsError::ComposeError(ComposeError::Problems(_))
        ));
    }

    #[tokio::test]
    async fn test_compose_to_rainlang_missing_bindings() {
        let dotrain = r#"
networks:
    test:
        rpcs:
            - https://testtest.com
        chain-id: 137
        network-id: 137
        currency: MATIC
deployers:
    test:
        address: 0x1234567890123456789012345678901234567890
scenarios:
    test:
        bindings:
            key1: 10
            key2: 20
        deployer: test
---
#key1 !Test binding
#key2 !Test binding
#calculate-io
_ _: key1 key2;
#handle-io
:;
#handle-add-order
:;"#;
        let add_order_args = AddOrderArgs {
            dotrain: dotrain.to_string(),
            inputs: vec![],
            outputs: vec![],
            deployer: Address::random(),
            bindings: HashMap::new(),
        };
        let err = add_order_args.compose_to_rainlang().unwrap_err();
        assert!(matches!(
            err,
            AddOrderArgsError::ComposeError(ComposeError::Problems(_))
        ));
    }

    #[tokio::test]
    async fn test_get_add_order_call_parameters() {
        let local_evm = LocalEvm::new_with_tokens(2).await;
        let dotrain = format!(
            r#"
networks:
    test:
        rpcs:
            - {rpc_url}
        chain-id: 137
        network-id: 137
        currency: MATIC
deployers:
    test:
        address: 0x1234567890123456789012345678901234567890
scenarios:
    test:
        deployer: test
---
#calculate-io
_ _: 0 0;
#handle-io
:;
#handle-add-order
:;"#,
            rpc_url = local_evm.url(),
        );
        let add_order_args = AddOrderArgs {
            dotrain: dotrain.to_string(),
            inputs: vec![IO {
                token: *local_evm.tokens[0].address(),
                decimals: 18,
                vaultId: U256::from(2),
            }],
            outputs: vec![IO {
                token: *local_evm.tokens[1].address(),
                decimals: 18,
                vaultId: U256::from(4),
            }],
            deployer: *local_evm.deployer.address(),
            bindings: HashMap::new(),
        };

        let add_order_call = addOrder2Call {
            config: OrderConfigV3 {
                evaluable: EvaluableV3 {
                    interpreter: *local_evm.interpreter.address(),
                    store: *local_evm.store.address(),
                    bytecode: Bytes::from_str(
                        "0x000000000000000000000000000000000000000000000000000000000000000100000000000000000000000000000000000000000000000000000000000000000000000000000000000000000000000000000000000000000000000000000015020000000c02020002011000000110000000000000",
                    )
                    .unwrap(),
                },
                validInputs: vec![IO {
                    token: *local_evm.tokens[0].address(),
                    decimals: 18,
                    vaultId: U256::from(2),
                }],
                validOutputs: vec![IO {
                    token: *local_evm.tokens[1].address(),
                    decimals: 18,
                    vaultId: U256::from(4),
                }],
                nonce: alloy::primitives::private::rand::random::<U256>().into(),
                secret: alloy::primitives::private::rand::random::<U256>().into(),
                meta: Bytes::from_str("0xff0a89c674ee7874a30058382f2a20302e2063616c63756c6174652d696f202a2f200a5f205f3a203020303b0a0a2f2a20312e2068616e646c652d696f202a2f200a3a3b011bff13109e41336ff20278186170706c69636174696f6e2f6f637465742d73747265616d").unwrap(),
            },
            tasks: vec![
                TaskV1 {
                    evaluable: EvaluableV3 {
                        interpreter: *local_evm.interpreter.address(),
                        store: *local_evm.store.address(),
                        bytecode: Bytes::from_str("0x0000000000000000000000000000000000000000000000000000000000000000000000000000000000000000000000000000000000000000000000000000000701000000000000").unwrap(),
                    },
                    signedContext: vec![],
                },
            ],
        };

        let res = add_order_args
            .get_add_order_call_parameters(TransactionArgs {
                rpcs: vec![local_evm.url().to_string()],
                orderbook_address: *local_evm.orderbook.address(),
                max_priority_fee_per_gas: Some(U256::from(100)),
                max_fee_per_gas: Some(U256::from(200)),
                ..Default::default()
            })
            .await
            .unwrap();

        assert_eq!(res.call.config.evaluable, add_order_call.config.evaluable);
        assert_eq!(
            res.call.config.validInputs,
            add_order_call.config.validInputs
        );
        assert_eq!(
            res.call.config.validOutputs,
            add_order_call.config.validOutputs
        );
        assert_eq!(res.call.config.meta, add_order_call.config.meta);
        assert_eq!(res.call.tasks, add_order_call.tasks);
        assert_eq!(res.address, *local_evm.orderbook.address());
        assert_eq!(res.max_priority_fee_per_gas, Some(U256::from(100)));
        assert_eq!(res.max_fee_per_gas, Some(U256::from(200)));
    }

    #[tokio::test]
    async fn test_get_add_order_calldata() {
        let local_evm = LocalEvm::new().await;
        let deployment = get_deployment(&local_evm.url(), *local_evm.deployer.address());
        let dotrain = format!(
            "
version: {spec_version}
---
#calculate-io
_ _: 0 0;
#handle-io
:;
#handle-add-order
_ _: 0 0;
",
            spec_version = SpecVersion::current()
        );
        let result = AddOrderArgs::new_from_deployment(dotrain.to_string(), deployment)
            .await
            .unwrap();
        let calldata: Bytes = result
            .get_add_order_calldata(TransactionArgs {
                rpcs: vec![local_evm.url().to_string()],
                ..Default::default()
            })
            .await
            .unwrap()
            .into();

        let expected_bytes: Bytes = addOrder2Call {
            config: OrderConfigV3 {
                evaluable: EvaluableV3 {
                    interpreter: *local_evm.interpreter.address(),
                    store: *local_evm.store.address(),
                    bytecode: Bytes::from_str("0x000000000000000000000000000000000000000000000000000000000000000100000000000000000000000000000000000000000000000000000000000000000000000000000000000000000000000000000000000000000000000000000015020000000c02020002011000000110000000000000").unwrap(),
                },
                validInputs: vec![
                    IO {
                        token: Address::default(),
                        decimals: 18,
                        vaultId: U256::from(2),
                    },
                    IO {
                        token: Address::default(),
                        decimals: 18,
                        vaultId: U256::from(1),
                    },
                ],
                validOutputs: vec![IO {
                    token: Address::default(),
                    decimals: 18,
                    vaultId: U256::from(4),
                }],
                nonce: U256::from(0).into(),
                secret: U256::from(0).into(),
                meta: Bytes::from_str("0xff0a89c674ee7874a30058382f2a20302e2063616c63756c6174652d696f202a2f200a5f205f3a203020303b0a0a2f2a20312e2068616e646c652d696f202a2f200a3a3b011bff13109e41336ff20278186170706c69636174696f6e2f6f637465742d73747265616d").unwrap(),
            },
            tasks: vec![TaskV1 {
                evaluable: EvaluableV3 {
                    interpreter: *local_evm.interpreter.address(),
                    store: *local_evm.store.address(),
                    bytecode: Bytes::from_str("0x00000000000000000000000000000000000000000000000000000000000000010000000000000000000000000000000000000000000000000000000000000000000000000000000000000000000000000000000000000000000000000000000f010000020200020110000001100000").unwrap(),
                },
                signedContext: vec![],
            }],
        }
        .abi_encode()
        .into();

        // Nonce and secret are random, so we can't compare the whole calldata
        assert_eq!(calldata[..164], expected_bytes[..164]);
        assert_eq!(calldata[228..], expected_bytes[228..]);
    }

    #[tokio::test]
    async fn test_get_add_order_calldata_invalid_rpc_url() {
        let local_evm = LocalEvm::new().await;
        let deployment = get_deployment(&local_evm.url(), *local_evm.deployer.address());
        let dotrain = format!(
            "
version: {spec_version}
---
#calculate-io
_ _: 0 0;
#handle-io
:;
#handle-add-order
_ _: 0 0;
",
            spec_version = SpecVersion::current()
        );
        let result = AddOrderArgs::new_from_deployment(dotrain.to_string(), deployment)
            .await
            .unwrap();
        let rpc_url = "https://testtest.com/".to_string();
        let err = result
            .get_add_order_calldata(TransactionArgs {
                rpcs: vec![rpc_url.clone()],
                ..Default::default()
            })
            .await
            .unwrap_err();
        assert!(
            matches!(
                &err,
                AddOrderArgsError::DISPairError(DISPairError::ReadableClientError(
                    ReadableClientError::AllProvidersFailed(msg)
                ))
                if msg.get(&rpc_url).is_some()
                    && matches!(
                        msg.get(&rpc_url).unwrap(),
                        ReadableClientError::ReadCallError(_)
                    )
            ),
            "unexpected error variant: {err:?}"
        );
    }
}<|MERGE_RESOLUTION|>--- conflicted
+++ resolved
@@ -30,7 +30,7 @@
 };
 use serde::{Deserialize, Serialize};
 use serde_bytes::ByteBuf;
-use std::collections::{hash_map::Entry, HashMap};
+use std::collections::HashMap;
 use thiserror::Error;
 
 pub static ORDERBOOK_ORDER_ENTRYPOINTS: [&str; 2] = ["calculate-io", "handle-io"];
@@ -84,7 +84,16 @@
         deployment: DeploymentCfg,
     ) -> Result<AddOrderArgs, AddOrderArgsError> {
         let random_vault_id: U256 = rand::random();
-        let mut rpc_clients: HashMap<String, ReadableClientHttp> = HashMap::new();
+
+        let client = ReadableClientHttp::new_from_urls(
+            deployment
+                .order
+                .network
+                .rpcs
+                .iter()
+                .map(|rpc| rpc.to_string())
+                .collect::<Vec<String>>(),
+        )?;
 
         let mut inputs = vec![];
         for (i, input) in deployment.order.inputs.iter().enumerate() {
@@ -100,26 +109,6 @@
                     decimals,
                 });
             } else {
-<<<<<<< HEAD
-                let rpcs = input_token
-                    .network
-                    .rpcs
-                    .iter()
-                    .map(|rpc| rpc.to_string())
-                    .collect::<Vec<String>>();
-                let client = ReadableClientHttp::new_from_urls(rpcs)?;
-=======
-                let client = match rpc_clients.entry(input_token.network.rpc.to_string()) {
-                    Entry::Occupied(entry) => entry.into_mut(),
-                    Entry::Vacant(entry) => {
-                        let client = ReadableClientHttp::new_from_urls(vec![input_token
-                            .network
-                            .rpc
-                            .to_string()])?;
-                        entry.insert(client)
-                    }
-                };
->>>>>>> 3b19c6cb
                 let parameters = ReadContractParameters {
                     address: input_token.address,
                     call: decimalsCall {},
@@ -149,26 +138,6 @@
                     decimals,
                 });
             } else {
-<<<<<<< HEAD
-                let rpcs = output_token
-                    .network
-                    .rpcs
-                    .iter()
-                    .map(|rpc| rpc.to_string())
-                    .collect::<Vec<String>>();
-                let client = ReadableClientHttp::new_from_urls(rpcs)?;
-=======
-                let client = match rpc_clients.entry(output_token.network.rpc.to_string()) {
-                    Entry::Occupied(entry) => entry.into_mut(),
-                    Entry::Vacant(entry) => {
-                        let client = ReadableClientHttp::new_from_urls(vec![output_token
-                            .network
-                            .rpc
-                            .to_string()])?;
-                        entry.insert(client)
-                    }
-                };
->>>>>>> 3b19c6cb
                 let parameters = ReadContractParameters {
                     address: output_token.address,
                     call: decimalsCall {},
@@ -199,12 +168,7 @@
         rpcs: Vec<String>,
         rainlang: String,
     ) -> Result<Vec<u8>, AddOrderArgsError> {
-<<<<<<< HEAD
-        let client = ReadableClientHttp::new_from_urls(rpcs)
-            .map_err(AddOrderArgsError::ReadableClientError)?;
-=======
-        let client = ReadableClientHttp::new_from_urls(vec![rpc_url])?;
->>>>>>> 3b19c6cb
+        let client = ReadableClientHttp::new_from_urls(rpcs)?;
         let dispair = DISPair::from_deployer(self.deployer, client.clone())
             .await
             .map_err(AddOrderArgsError::DISPairError)?;
@@ -276,11 +240,7 @@
         // get the evaluable for the post action
         let post_rainlang = self.compose_addorder_post_task()?;
         let post_bytecode = self
-<<<<<<< HEAD
             .try_parse_rainlang(rpcs.clone(), post_rainlang.clone())
-=======
-            .try_parse_rainlang(rpc_url, post_rainlang.clone())
->>>>>>> 3b19c6cb
             .await?;
 
         let post_evaluable = EvaluableV3 {
