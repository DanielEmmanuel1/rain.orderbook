use super::*;
use crate::{
    deposit::DepositArgs,
    erc20::ERC20,
    raindex_client::{orders::RaindexOrderAsIO, transactions::RaindexTransaction},
    transaction::TransactionArgs,
    withdraw::WithdrawArgs,
};
use alloy::primitives::{Address, Bytes, B256, U256};
use alloy::sol_types::SolCall;
use rain_math_float::Float;
use rain_orderbook_bindings::{IOrderBookV5::deposit3Call, IERC20::approveCall};
use rain_orderbook_subgraph_client::{
    types::{
        common::{
            SgBigInt, SgBytes, SgErc20, SgOrderAsIO, SgOrderbook, SgTradeVaultBalanceChange,
            SgVault, SgVaultBalanceChangeUnwrapped, SgVaultsListFilterArgs,
        },
        Id,
    },
    MultiOrderbookSubgraphClient, OrderbookSubgraphClient, SgPaginationArgs,
};
use std::{
    str::FromStr,
    sync::{Arc, RwLock},
};
#[cfg(target_family = "wasm")]
use wasm_bindgen_utils::prelude::js_sys::BigInt;

const DEFAULT_PAGE_SIZE: u16 = 100;

#[derive(Serialize, Deserialize, Debug, Clone, Tsify)]
#[serde(rename_all = "camelCase")]
pub enum RaindexVaultType {
    Input,
    Output,
    InputOutput,
}
impl_wasm_traits!(RaindexVaultType);

/// Represents a vault with balance and token information within a given orderbook.
///
/// A vault is a fundamental component that holds tokens and participates in order execution.
/// Each vault has a unique identifier, current balance, associated token metadata, and
/// belongs to a specific orderbook contract on the blockchain.
///
/// Vaults can serve different roles in relation to orders - they can provide tokens (input),
/// receive tokens (output), or both (input/output), depending on the trading strategy.
#[derive(Serialize, Deserialize, Debug, Clone)]
#[serde(rename_all = "camelCase")]
#[wasm_bindgen]
pub struct RaindexVault {
    raindex_client: Arc<RwLock<RaindexClient>>,
    chain_id: u32,
    vault_type: Option<RaindexVaultType>,
    id: Bytes,
    owner: Address,
    vault_id: U256,
    balance: Float,
    token: RaindexVaultToken,
    orderbook: Address,
    orders_as_inputs: Vec<RaindexOrderAsIO>,
    orders_as_outputs: Vec<RaindexOrderAsIO>,
}

#[cfg(target_family = "wasm")]
#[wasm_bindgen]
impl RaindexVault {
    #[cfg(target_family = "wasm")]
    fn u256_to_bigint(value: U256) -> Result<BigInt, RaindexError> {
        BigInt::from_str(&value.to_string())
            .map_err(|e| RaindexError::JsError(e.to_string().into()))
    }

    #[wasm_bindgen(getter = chainId)]
    pub fn chain_id(&self) -> u32 {
        self.chain_id
    }
    #[wasm_bindgen(getter = vaultType)]
    pub fn vault_type(&self) -> Option<RaindexVaultType> {
        self.vault_type.clone()
    }
    #[wasm_bindgen(getter, unchecked_return_type = "Hex")]
    pub fn id(&self) -> String {
        self.id.to_string()
    }
    #[wasm_bindgen(getter, unchecked_return_type = "Address")]
    pub fn owner(&self) -> String {
        self.owner.to_string()
    }
    #[wasm_bindgen(getter = vaultId)]
    pub fn vault_id(&self) -> Result<BigInt, RaindexError> {
        Self::u256_to_bigint(self.vault_id)
    }
    #[wasm_bindgen(getter)]
    pub fn balance(&self) -> Float {
        self.balance
    }
    #[wasm_bindgen(getter)]
    pub fn token(&self) -> RaindexVaultToken {
        self.token.clone()
    }
    #[wasm_bindgen(getter, unchecked_return_type = "Address")]
    pub fn orderbook(&self) -> String {
        self.orderbook.to_string()
    }
    #[wasm_bindgen(getter = ordersAsInput)]
    pub fn orders_as_inputs(&self) -> Vec<RaindexOrderAsIO> {
        self.orders_as_inputs.clone()
    }
    #[wasm_bindgen(getter = ordersAsOutput)]
    pub fn orders_as_outputs(&self) -> Vec<RaindexOrderAsIO> {
        self.orders_as_outputs.clone()
    }
}

#[cfg(not(target_family = "wasm"))]
impl RaindexVault {
    pub fn chain_id(&self) -> u32 {
        self.chain_id
    }
    pub fn vault_type(&self) -> Option<RaindexVaultType> {
        self.vault_type.clone()
    }
    pub fn id(&self) -> Bytes {
        self.id.clone()
    }
    pub fn owner(&self) -> Address {
        self.owner
    }
    pub fn vault_id(&self) -> U256 {
        self.vault_id
    }
    pub fn balance(&self) -> Float {
        self.balance
    }
    pub fn token(&self) -> RaindexVaultToken {
        self.token.clone()
    }
    pub fn orderbook(&self) -> Address {
        self.orderbook
    }
    pub fn orders_as_inputs(&self) -> Vec<RaindexOrderAsIO> {
        self.orders_as_inputs.clone()
    }
    pub fn orders_as_outputs(&self) -> Vec<RaindexOrderAsIO> {
        self.orders_as_outputs.clone()
    }
}

/// Token metadata associated with a vault in the Raindex system.
///
/// Contains comprehensive information about the ERC20 token held within a vault,
/// including contract address, human-readable identifiers, and decimal precision.
/// Some fields may be optional as they depend on the token's implementation and
/// whether the metadata has been successfully retrieved from the blockchain.
#[derive(Serialize, Deserialize, Debug, Clone)]
#[serde(rename_all = "camelCase")]
#[wasm_bindgen]
pub struct RaindexVaultToken {
    chain_id: u32,
    id: String,
    address: Address,
    name: Option<String>,
    symbol: Option<String>,
    decimals: Option<U256>,
}

#[cfg(target_family = "wasm")]
#[wasm_bindgen]
impl RaindexVaultToken {
    #[wasm_bindgen(getter = chainId)]
    pub fn chain_id(&self) -> u32 {
        self.chain_id
    }
    #[wasm_bindgen(getter)]
    pub fn id(&self) -> String {
        self.id.clone()
    }
    #[wasm_bindgen(getter, unchecked_return_type = "Address")]
    pub fn address(&self) -> String {
        self.address.to_string()
    }
    #[wasm_bindgen(getter)]
    pub fn name(&self) -> Option<String> {
        self.name.clone()
    }
    #[wasm_bindgen(getter)]
    pub fn symbol(&self) -> Option<String> {
        self.symbol.clone()
    }
    #[wasm_bindgen(getter)]
    pub fn decimals(&self) -> Result<Option<BigInt>, RaindexError> {
        self.decimals
            .map(|decimals| {
                BigInt::from_str(&decimals.to_string())
                    .map_err(|e| RaindexError::JsError(e.to_string().into()))
            })
            .transpose()
    }
}

#[cfg(not(target_family = "wasm"))]
impl RaindexVaultToken {
    pub fn chain_id(&self) -> u32 {
        self.chain_id
    }
    pub fn id(&self) -> String {
        self.id.clone()
    }
    pub fn address(&self) -> Address {
        self.address
    }
    pub fn name(&self) -> Option<String> {
        self.name.clone()
    }
    pub fn symbol(&self) -> Option<String> {
        self.symbol.clone()
    }
    pub fn decimals(&self) -> Option<U256> {
        self.decimals
    }
}

#[wasm_export]
impl RaindexVault {
    #[wasm_export(skip)]
    pub fn get_orderbook_client(&self) -> Result<OrderbookSubgraphClient, RaindexError> {
        let raindex_client = self
            .raindex_client
            .read()
            .map_err(|_| YamlError::ReadLockError)?;
        raindex_client.get_orderbook_client(self.orderbook)
    }

    /// Fetches balance change history for a vault
    ///
    /// Retrieves chronological list of deposits, withdrawals, and trades affecting
    /// a vault's balance.
    ///
    /// ## Examples
    ///
    /// ```javascript
    /// const result = await vault.getBalanceChanges();
    /// if (result.error) {
    ///   console.error("Error fetching history:", result.error.readableMsg);
    ///   return;
    /// }
    /// const changes = result.value;
    /// // Do something with the changes
    /// ```
    #[wasm_export(
        js_name = "getBalanceChanges",
        return_description = "Array of balance change events",
        unchecked_return_type = "RaindexVaultBalanceChange[]",
        preserve_js_class
    )]
    pub async fn get_balance_changes(
        &self,
        #[wasm_export(param_description = "Optional page number (default to 1)")] page: Option<u16>,
    ) -> Result<Vec<RaindexVaultBalanceChange>, RaindexError> {
        let client = self.get_orderbook_client()?;
        let balance_changes = client
            .vault_balance_changes_list(
                Id::new(self.id.to_string()),
                SgPaginationArgs {
                    page: page.unwrap_or(1),
                    page_size: 1000,
                },
            )
            .await?;
        let balance_changes = balance_changes
            .into_iter()
            .map(|balance_change| {
                RaindexVaultBalanceChange::try_from_sg_balance_change(self.chain_id, balance_change)
            })
            .collect::<Result<Vec<RaindexVaultBalanceChange>, RaindexError>>()?;
        Ok(balance_changes)
    }

    fn validate_amount(&self, amount: &str) -> Result<U256, RaindexError> {
        let amount = U256::from_str(amount)?;
        if amount == U256::ZERO {
            return Err(RaindexError::ZeroAmount);
        }
        Ok(amount)
    }

    /// Generates transaction calldata for depositing tokens into a vault
    ///
    /// Creates the contract calldata needed to deposit a specified amount of tokens
    /// into a vault.
    ///
    /// ## Examples
    ///
    /// ```javascript
    /// const result = await vault.getDepositCalldata(
    ///   vault,
    ///   "1000000000000000000"
    /// );
    /// if (result.error) {
    ///   console.error("Cannot generate deposit:", result.error.readableMsg);
    ///   return;
    /// }
    /// const calldata = result.value;
    /// // Do something with the calldata
    /// ```
    #[wasm_export(
        js_name = "getDepositCalldata",
        return_description = "Encoded transaction calldata as hex string",
        unchecked_return_type = "Hex"
    )]
    pub async fn get_deposit_calldata(
        &self,
        #[wasm_export(
            param_description = "Amount to deposit in token's smallest unit (e.g., \"1000000000000000000\" for 1 token with 18 decimals)"
        )]
        amount: String,
    ) -> Result<Bytes, RaindexError> {
        let amount = self.validate_amount(&amount)?;

        let (deposit_args, _) = self.get_deposit_and_transaction_args(amount).await?;

        let call = deposit3Call::try_from(deposit_args)?;

        Ok(Bytes::copy_from_slice(&call.abi_encode()))
    }

    /// Generates transaction calldata for withdrawing tokens from a vault
    ///
    /// Creates the contract calldata needed to withdraw a specified amount of tokens
    /// from a vault.
    ///
    /// ## Examples
    ///
    /// ```javascript
    /// const result = await vault.getWithdrawCalldata(
    ///   "500000000000000000"
    /// );
    /// if (result.error) {
    ///   console.error("Cannot generate withdrawal:", result.error.readableMsg);
    ///   return;
    /// }
    /// const calldata = result.value;
    /// // Do something with the calldata
    /// ```
    #[wasm_export(
        js_name = "getWithdrawCalldata",
        return_description = "Encoded transaction calldata as hex string",
        unchecked_return_type = "Hex"
    )]
    pub async fn get_withdraw_calldata(
        &self,
        #[wasm_export(
            param_description = "Amount to withdraw in token's smallest unit (e.g., \"1000000000000000000\" for 1 token with 18 decimals)"
        )]
        amount: String,
    ) -> Result<Bytes, RaindexError> {
        let amount = self.validate_amount(&amount)?;

        let decimals: u8 = match self.token.decimals {
            Some(d) => u8::try_from(d)?,
            None => {
                let rpcs = {
                    let raindex_client = self
                        .raindex_client
                        .read()
                        .map_err(|_| YamlError::ReadLockError)?;
                    raindex_client.get_rpc_urls_for_chain(self.chain_id)?
                };
                let erc20 = ERC20::new(rpcs.clone(), self.token.address);
                erc20.decimals().await?
            }
        };

        let target_amount = Float::from_fixed_decimal(amount, decimals)?;

        Ok(Bytes::copy_from_slice(
            &WithdrawArgs {
                token: self.token.address,
                vault_id: B256::from(self.vault_id),
                target_amount,
            }
            .get_withdraw_calldata()
            .await?,
        ))
    }

    async fn get_deposit_and_transaction_args(
        &self,
        amount: U256,
    ) -> Result<(DepositArgs, TransactionArgs), RaindexError> {
        let rpcs = {
            let raindex_client = self
                .raindex_client
                .read()
                .map_err(|_| YamlError::ReadLockError)?;
            raindex_client.get_rpc_urls_for_chain(self.chain_id)?
        };

        let decimals: u8 = match self.token.decimals {
            Some(d) => u8::try_from(d)?,
            None => {
                let erc20 = ERC20::new(rpcs.clone(), self.token.address);
                erc20.decimals().await?
            }
        };

        let deposit_args = DepositArgs {
            token: self.token.address,
            vault_id: B256::from(self.vault_id),
            decimals,
            amount,
        };
        let transaction_args = TransactionArgs {
            orderbook_address: self.orderbook,
            rpcs: rpcs.iter().map(|rpc| rpc.to_string()).collect(),
            ..Default::default()
        };
        Ok((deposit_args, transaction_args))
    }

    /// Generates ERC20 approval calldata for vault deposits
    ///
    /// Creates the contract calldata needed to approve the orderbook contract to spend
    /// tokens for a vault deposit, but only if additional approval is needed.
    ///
    /// ## Examples
    ///
    /// ```javascript
    /// const result = await vault.getApprovalCalldata(
    ///   "2000000000000000000"
    /// );
    /// if (result.error) {
    ///   console.error("Approval error:", result.error.readableMsg);
    ///   return;
    /// }
    /// const calldata = result.value;
    /// // Do something with the calldata
    /// ```
    #[wasm_export(
        js_name = "getApprovalCalldata",
        return_description = "Encoded approval calldata as hex string",
        unchecked_return_type = "Hex"
    )]
    pub async fn get_approval_calldata(
        &self,
        #[wasm_export(
            param_description = "Amount requiring approval in token's smallest unit (e.g., \"1000000000000000000\" for 1 token with 18 decimals)"
        )]
        amount: String,
    ) -> Result<Bytes, RaindexError> {
        let amount = self.validate_amount(&amount)?;

        let (deposit_args, transaction_args) =
            self.get_deposit_and_transaction_args(amount).await?;

        let allowance = deposit_args
            .read_allowance(self.owner, transaction_args.clone())
            .await?;
        if allowance >= amount {
            return Err(RaindexError::ExistingAllowance);
        }

        let calldata = approveCall {
            spender: transaction_args.orderbook_address,
            amount,
        }
        .abi_encode();

        Ok(Bytes::copy_from_slice(&calldata))
    }

    /// Gets the current ERC20 allowance for a vault
    ///
    /// Determines how much the orderbook contract is currently approved to spend
    /// on behalf of the vault owner.
    ///
    /// ## Examples
    ///
    /// ```javascript
    /// const result = await vault.getAllowance();
    /// if (result.error) {
    ///   console.error("Cannot check allowance:", result.error.readableMsg);
    ///   return;
    /// }
    /// const allowance = result.value;
    /// // Do something with the allowance
    /// ```
    #[wasm_export(
        js_name = "getAllowance",
        return_description = "Current allowance amount in token's smallest unit (e.g., \"1000000000000000000\" for 1 token with 18 decimals)"
    )]
    pub async fn get_allowance(&self) -> Result<RaindexVaultAllowance, RaindexError> {
        let (deposit_args, transaction_args) =
            self.get_deposit_and_transaction_args(U256::ZERO).await?;
        let allowance = deposit_args
            .read_allowance(self.owner, transaction_args.clone())
            .await?;
        Ok(RaindexVaultAllowance(allowance))
    }
}

#[derive(Serialize, Deserialize, Debug, Clone, PartialEq, Tsify)]
#[serde(rename_all = "camelCase")]
pub enum RaindexVaultBalanceChangeType {
    Deposit,
    Withdrawal,
    TradeVaultBalanceChange,
    ClearBounty,
    Unknown,
}
impl_wasm_traits!(RaindexVaultBalanceChangeType);
impl TryFrom<String> for RaindexVaultBalanceChangeType {
    type Error = RaindexError;
    fn try_from(value: String) -> Result<Self, Self::Error> {
        match value.as_str() {
            "Deposit" => Ok(RaindexVaultBalanceChangeType::Deposit),
            "Withdrawal" => Ok(RaindexVaultBalanceChangeType::Withdrawal),
            "TradeVaultBalanceChange" => Ok(RaindexVaultBalanceChangeType::TradeVaultBalanceChange),
            "ClearBounty" => Ok(RaindexVaultBalanceChangeType::ClearBounty),
            "Unknown" => Ok(RaindexVaultBalanceChangeType::Unknown),
            _ => Err(RaindexError::InvalidVaultBalanceChangeType(value)),
        }
    }
}

#[derive(Serialize, Deserialize, Debug, Clone)]
#[serde(rename_all = "camelCase")]
#[wasm_bindgen]
pub struct RaindexVaultBalanceChange {
    r#type: RaindexVaultBalanceChangeType,
    vault_id: U256,
    token: RaindexVaultToken,
    amount: Float,
    new_balance: Float,
    old_balance: Float,
    timestamp: U256,
    transaction: RaindexTransaction,
    orderbook: Address,
}
#[cfg(target_family = "wasm")]
#[wasm_bindgen]
impl RaindexVaultBalanceChange {
    #[wasm_bindgen(getter = type)]
    pub fn type_getter(&self) -> RaindexVaultBalanceChangeType {
        self.r#type.clone()
    }
    #[wasm_bindgen(getter = vaultId)]
    pub fn vault_id(&self) -> Result<BigInt, RaindexError> {
        BigInt::from_str(&self.vault_id.to_string())
            .map_err(|e| RaindexError::JsError(e.to_string().into()))
    }
    #[wasm_bindgen(getter)]
    pub fn token(&self) -> RaindexVaultToken {
        self.token.clone()
    }
    #[wasm_bindgen(getter)]
    pub fn amount(&self) -> Float {
        self.amount
    }
    #[wasm_bindgen(getter = newBalance)]
    pub fn new_balance(&self) -> Float {
        self.new_balance
    }
    #[wasm_bindgen(getter = oldBalance)]
    pub fn old_balance(&self) -> Float {
        self.old_balance
    }
    #[wasm_bindgen(getter)]
    pub fn timestamp(&self) -> Result<BigInt, RaindexError> {
        BigInt::from_str(&self.timestamp.to_string())
            .map_err(|e| RaindexError::JsError(e.to_string().into()))
    }
    #[wasm_bindgen(getter)]
    pub fn transaction(&self) -> RaindexTransaction {
        self.transaction.clone()
    }
    #[wasm_bindgen(getter, unchecked_return_type = "Address")]
    pub fn orderbook(&self) -> String {
        self.orderbook.to_string()
    }
}
#[cfg(not(target_family = "wasm"))]
impl RaindexVaultBalanceChange {
    pub fn r#type(&self) -> RaindexVaultBalanceChangeType {
        self.r#type.clone()
    }
    pub fn vault_id(&self) -> U256 {
        self.vault_id
    }
    pub fn token(&self) -> RaindexVaultToken {
        self.token.clone()
    }
    pub fn amount(&self) -> Float {
        self.amount
    }
    pub fn new_balance(&self) -> Float {
        self.new_balance
    }
    pub fn old_balance(&self) -> Float {
        self.old_balance
    }
    pub fn timestamp(&self) -> U256 {
        self.timestamp
    }
    pub fn transaction(&self) -> RaindexTransaction {
        self.transaction.clone()
    }
    pub fn orderbook(&self) -> Address {
        self.orderbook
    }
}

#[derive(Serialize, Deserialize, Debug, Clone, PartialEq, Tsify)]
pub struct RaindexVaultAllowance(#[tsify(type = "string")] U256);
impl_wasm_traits!(RaindexVaultAllowance);

<<<<<<< HEAD
impl TryFrom<SgVaultBalanceChangeUnwrapped> for RaindexVaultBalanceChange {
    type Error = RaindexError;
    fn try_from(balance_change: SgVaultBalanceChangeUnwrapped) -> Result<Self, Self::Error> {
        let amount = Float::from_hex(&balance_change.amount.0)?;
        let new_balance = Float::from_hex(&balance_change.new_vault_balance.0)?;
        let old_balance = Float::from_hex(&balance_change.old_vault_balance.0)?;

        Ok(Self {
            r#type: balance_change.__typename.try_into()?,
            vault_id: U256::from_str(&balance_change.vault.vault_id.0)?,
            token: RaindexVaultToken::try_from(balance_change.vault.token)?,
            amount,
            new_balance,
            old_balance,
=======
impl RaindexVaultBalanceChange {
    pub fn try_from_sg_balance_change(
        chain_id: u32,
        balance_change: SgVaultBalanceChangeUnwrapped,
    ) -> Result<Self, RaindexError> {
        Ok(Self {
            r#type: balance_change.__typename.try_into()?,
            vault_id: U256::from_str(&balance_change.vault.vault_id.0)?,
            token: RaindexVaultToken::try_from_sg_erc20(chain_id, balance_change.vault.token)?,
            amount: I256::from_str(&balance_change.amount.0)?,
            new_balance: U256::from_str(&balance_change.new_vault_balance.0)?,
            old_balance: U256::from_str(&balance_change.old_vault_balance.0)?,
>>>>>>> 4549bd1e
            timestamp: U256::from_str(&balance_change.timestamp.0)?,
            transaction: RaindexTransaction::try_from(balance_change.transaction)?,
            orderbook: Address::from_str(&balance_change.orderbook.id.0)?,
        })
    }
}

<<<<<<< HEAD
impl TryFrom<SgTradeVaultBalanceChange> for RaindexVaultBalanceChange {
    type Error = RaindexError;
    fn try_from(balance_change: SgTradeVaultBalanceChange) -> Result<Self, Self::Error> {
        let amount = Float::from_hex(&balance_change.amount.0)?;
        let new_balance = Float::from_hex(&balance_change.new_vault_balance.0)?;
        let old_balance = Float::from_hex(&balance_change.old_vault_balance.0)?;

        Ok(Self {
            r#type: balance_change.__typename.try_into()?,
            vault_id: U256::from_str(&balance_change.vault.vault_id.0)?,
            token: RaindexVaultToken::try_from(balance_change.vault.token)?,
            amount,
            new_balance,
            old_balance,
=======
impl RaindexVaultBalanceChange {
    pub fn try_from_sg_trade_balance_change(
        chain_id: u32,
        balance_change: SgTradeVaultBalanceChange,
    ) -> Result<Self, RaindexError> {
        Ok(Self {
            r#type: balance_change.__typename.try_into()?,
            vault_id: U256::from_str(&balance_change.vault.vault_id.0)?,
            token: RaindexVaultToken::try_from_sg_erc20(chain_id, balance_change.vault.token)?,
            amount: I256::from_str(&balance_change.amount.0)?,
            new_balance: U256::from_str(&balance_change.new_vault_balance.0)?,
            old_balance: U256::from_str(&balance_change.old_vault_balance.0)?,
>>>>>>> 4549bd1e
            timestamp: U256::from_str(&balance_change.timestamp.0)?,
            transaction: RaindexTransaction::try_from(balance_change.transaction)?,
            orderbook: Address::from_str(&balance_change.orderbook.id.0)?,
        })
    }
}

#[wasm_export]
impl RaindexClient {
    /// Fetches vault data from multiple subgraphs across different networks
    ///
    /// Queries multiple subgraphs simultaneously to retrieve vault information
    /// across different networks.
    ///
    /// ## Examples
    ///
    /// ```javascript
    /// const result = await client.getVaults(
    ///   {
    ///     owners: ["0x1234567890abcdef1234567890abcdef12345678"],
    ///     hide_zero_balance: true
    ///   },
    /// );
    /// if (result.error) {
    ///   console.error("Error fetching vaults:", result.error.readableMsg);
    ///   return;
    /// }
    /// const vaults = result.value;
    /// // Do something with the vaults
    /// ```
    #[wasm_export(
        js_name = "getVaults",
        return_description = "Array of raindex vault instances",
        unchecked_return_type = "RaindexVault[]",
        preserve_js_class
    )]
    pub async fn get_vaults(
        &self,
        #[wasm_export(
            js_name = "chainIds",
            param_description = "Specific networks to query (optional)"
        )]
        chain_ids: Option<ChainIds>,
        #[wasm_export(
            param_description = "Optional filtering options including owners and hide_zero_balance"
        )]
        filters: Option<GetVaultsFilters>,
        #[wasm_export(param_description = "Optional page number (defaults to 1)")] page: Option<
            u16,
        >,
    ) -> Result<Vec<RaindexVault>, RaindexError> {
        let raindex_client = Arc::new(RwLock::new(self.clone()));
        let multi_subgraph_args =
            self.get_multi_subgraph_args(chain_ids.map(|ids| ids.0.to_vec()))?;
        let client = MultiOrderbookSubgraphClient::new(
            multi_subgraph_args.values().flatten().cloned().collect(),
        );

        let vaults = client
            .vaults_list(
                filters
                    .unwrap_or(GetVaultsFilters {
                        owners: vec![],
                        hide_zero_balance: false,
                        tokens: None,
                    })
                    .try_into()?,
                SgPaginationArgs {
                    page: page.unwrap_or(1),
                    page_size: DEFAULT_PAGE_SIZE,
                },
            )
            .await;
        let vaults = vaults
            .iter()
            .map(|vault| {
                let chain_id = multi_subgraph_args
                    .iter()
                    .find(|(_, args)| args.iter().any(|arg| arg.name == vault.subgraph_name))
                    .map(|(chain_id, _)| *chain_id)
                    .unwrap();
                let vault = RaindexVault::try_from_sg_vault(
                    raindex_client.clone(),
                    chain_id,
                    vault.vault.clone(),
                    None,
                )?;
                Ok(vault)
            })
            .collect::<Result<Vec<RaindexVault>, RaindexError>>()?;
        Ok(vaults)
    }

    /// Fetches detailed information for a specific vault
    ///
    /// Retrieves complete vault information including token details, balance, etc.
    ///
    /// ## Examples
    ///
    /// ```javascript
    /// const result = await client.getVault(
    ///   137, // Polygon network
    ///   "0x1234567890abcdef1234567890abcdef12345678"
    /// );
    /// if (result.error) {
    ///   console.error("Vault not found:", result.error.readableMsg);
    ///   return;
    /// }
    /// const vault = result.value;
    /// // Do something with the vault
    /// ```
    #[wasm_export(
        js_name = "getVault",
        return_description = "Complete vault information",
        unchecked_return_type = "RaindexVault",
        preserve_js_class
    )]
    pub async fn get_vault_wasm_binding(
        &self,
        #[wasm_export(
            js_name = "chainId",
            param_description = "Chain ID of the network the vault is on"
        )]
        chain_id: u32,
        #[wasm_export(
            js_name = "orderbookAddress",
            param_description = "Orderbook contract address",
            unchecked_param_type = "Address"
        )]
        orderbook_address: String,
        #[wasm_export(
            js_name = "vaultId",
            param_description = "Unique vault identifier",
            unchecked_param_type = "Hex"
        )]
        vault_id: String,
    ) -> Result<RaindexVault, RaindexError> {
        let orderbook_address = Address::from_str(&orderbook_address)?;
        let vault_id = Bytes::from_str(&vault_id)?;
        self.get_vault(chain_id, orderbook_address, vault_id).await
    }

    /// Fetches all unique tokens that exist in vaults.
    ///
    /// Retrieves all unique ERC20 tokens that have associated vaults by querying
    /// all vaults and extracting their token information, removing duplicates.
    ///
    /// ## Examples
    ///
    /// ```javascript
    /// const result = await client.getAllVaultTokens();
    /// if (result.error) {
    ///   console.error("Error fetching tokens:", result.error.readableMsg);
    ///   return;
    /// }
    /// const tokens = result.value;
    /// console.log(`Found ${tokens.length} unique tokens`);
    /// console.log(`Token ${tokens[0].name} in ${tokens[0].chainId}`);
    /// ```
    #[wasm_export(
        js_name = "getAllVaultTokens",
        return_description = "Array of raindex vault token instances",
        unchecked_return_type = "RaindexVaultToken[]"
    )]
    pub async fn get_all_vault_tokens(
        &self,
        #[wasm_export(
            js_name = "chainIds",
            param_description = "Specific networks to query (optional)"
        )]
        chain_ids: Option<ChainIds>,
    ) -> Result<Vec<RaindexVaultToken>, RaindexError> {
        let multi_subgraph_args =
            self.get_multi_subgraph_args(chain_ids.map(|ids| ids.0.to_vec()))?;
        let client = MultiOrderbookSubgraphClient::new(
            multi_subgraph_args.values().flatten().cloned().collect(),
        );

        let token_list = client.tokens_list().await;
        let tokens = token_list
            .iter()
            .map(|v| {
                let chain_id = multi_subgraph_args
                    .iter()
                    .find(|(_, args)| args.iter().any(|arg| arg.name == v.subgraph_name))
                    .map(|(chain_id, _)| *chain_id)
                    .ok_or(RaindexError::SubgraphNotFound(
                        v.subgraph_name.clone(),
                        v.token.address.0.clone(),
                    ))?;
                let token = RaindexVaultToken::try_from_sg_erc20(chain_id, v.token.clone())?;
                Ok(token)
            })
            .collect::<Result<Vec<RaindexVaultToken>, RaindexError>>()?;

        Ok(tokens)
    }
}
impl RaindexClient {
    pub async fn get_vault(
        &self,
        chain_id: u32,
        orderbook_address: Address,
        vault_id: Bytes,
    ) -> Result<RaindexVault, RaindexError> {
        let client = self.get_orderbook_client(orderbook_address)?;
        let vault = RaindexVault::try_from_sg_vault(
            Arc::new(RwLock::new(self.clone())),
            chain_id,
            client.vault_detail(Id::new(vault_id.to_string())).await?,
            None,
        )?;
        Ok(vault)
    }
}

#[derive(Serialize, Deserialize, Debug, Clone, Tsify)]
#[serde(rename_all = "camelCase")]
pub struct GetVaultsFilters {
    #[tsify(type = "Address[]")]
    pub owners: Vec<Address>,
    pub hide_zero_balance: bool,
    #[tsify(optional, type = "Address[]")]
    pub tokens: Option<Vec<Address>>,
}
impl_wasm_traits!(GetVaultsFilters);

impl TryFrom<GetVaultsFilters> for SgVaultsListFilterArgs {
    type Error = RaindexError;
    fn try_from(filters: GetVaultsFilters) -> Result<Self, Self::Error> {
        Ok(Self {
            owners: filters
                .owners
                .into_iter()
                .map(|owner| SgBytes(owner.to_string()))
                .collect(),
            hide_zero_balance: filters.hide_zero_balance,
            tokens: filters
                .tokens
                .map(|tokens| {
                    tokens
                        .into_iter()
                        .map(|token| token.to_string().to_lowercase())
                        .collect()
                })
                .unwrap_or_default(),
        })
    }
}

impl RaindexVault {
    pub fn try_from_sg_vault(
        raindex_client: Arc<RwLock<RaindexClient>>,
        chain_id: u32,
        vault: SgVault,
        vault_type: Option<RaindexVaultType>,
    ) -> Result<Self, RaindexError> {
        let balance = Float::from_hex(&vault.balance.0)?;

        Ok(Self {
            raindex_client,
            chain_id,
            vault_type,
            id: Bytes::from_str(&vault.id.0)?,
            owner: Address::from_str(&vault.owner.0)?,
            vault_id: U256::from_str(&vault.vault_id.0)?,
<<<<<<< HEAD
            balance,
            token: vault.token.try_into()?,
=======
            balance: U256::from_str(&vault.balance.0)?,
            token: RaindexVaultToken::try_from_sg_erc20(chain_id, vault.token)?,
>>>>>>> 4549bd1e
            orderbook: Address::from_str(&vault.orderbook.id.0)?,
            orders_as_inputs: vault
                .orders_as_input
                .iter()
                .map(|order| RaindexOrderAsIO::try_from(order.clone()))
                .collect::<Result<Vec<RaindexOrderAsIO>, RaindexError>>()?,
            orders_as_outputs: vault
                .orders_as_output
                .iter()
                .map(|order| RaindexOrderAsIO::try_from(order.clone()))
                .collect::<Result<Vec<RaindexOrderAsIO>, RaindexError>>()?,
        })
    }

    pub fn with_vault_type(&self, vault_type: RaindexVaultType) -> Self {
        Self {
            raindex_client: self.raindex_client.clone(),
            chain_id: self.chain_id,
            vault_type: Some(vault_type),
            id: self.id.clone(),
            owner: self.owner,
            vault_id: self.vault_id,
            balance: self.balance,
            token: self.token.clone(),
            orderbook: self.orderbook,
            orders_as_inputs: self.orders_as_inputs.clone(),
            orders_as_outputs: self.orders_as_outputs.clone(),
        }
    }

    pub fn into_sg_vault(self) -> Result<SgVault, RaindexError> {
        Ok(SgVault {
            id: SgBytes(self.id.to_string()),
            vault_id: SgBytes(self.vault_id.to_string()),
            balance: SgBytes(self.balance.as_hex()),
            owner: SgBytes(self.owner.to_string()),
            token: self.token.try_into()?,
            orderbook: SgOrderbook {
                id: SgBytes(self.orderbook.to_string()),
            },
            orders_as_input: self
                .orders_as_inputs
                .into_iter()
                .map(|v| v.try_into())
                .collect::<Result<Vec<SgOrderAsIO>, RaindexError>>()?,
            orders_as_output: self
                .orders_as_outputs
                .into_iter()
                .map(|v| v.try_into())
                .collect::<Result<Vec<SgOrderAsIO>, RaindexError>>()?,
            balance_changes: vec![],
        })
    }
}

impl RaindexVaultToken {
    fn try_from_sg_erc20(chain_id: u32, erc20: SgErc20) -> Result<Self, RaindexError> {
        Ok(Self {
            chain_id,
            id: erc20.id.0,
            address: Address::from_str(&erc20.address.0)?,
            name: erc20.name,
            symbol: erc20.symbol,
            decimals: erc20
                .decimals
                .map(|decimals| U256::from_str(&decimals.0))
                .transpose()?,
        })
    }
}
impl TryFrom<RaindexVaultToken> for SgErc20 {
    type Error = RaindexError;
    fn try_from(token: RaindexVaultToken) -> Result<Self, Self::Error> {
        Ok(Self {
            id: SgBytes(token.id),
            address: SgBytes(token.address.to_string()),
            name: token.name,
            symbol: token.symbol,
            decimals: token
                .decimals
                .map(|decimals| SgBigInt(decimals.to_string())),
        })
    }
}

#[cfg(test)]
mod tests {
    #[cfg(not(target_family = "wasm"))]
    use super::*;

    #[cfg(not(target_family = "wasm"))]
    mod non_wasm {
        use super::*;
        use crate::raindex_client::tests::get_test_yaml;
        use crate::raindex_client::tests::CHAIN_ID_1_ORDERBOOK_ADDRESS;
        use alloy::hex::encode_prefixed;
        use alloy::sol_types::SolCall;
        use httpmock::MockServer;
        use rain_orderbook_bindings::IERC20::decimalsCall;
        use rain_orderbook_bindings::{
            IOrderBookV5::{deposit3Call, withdraw3Call},
            IERC20::approveCall,
        };
        use rain_orderbook_subgraph_client::utils::float::*;
        use serde_json::{json, Value};

        fn get_vault1_json() -> Value {
            json!({
              "id": "0x0123",
              "owner": "0x0000000000000000000000000000000000000000",
              "vaultId": "0x0123",
              "balance": *F1,
              "token": {
                "id": "token1",
                "address": "0x1d80c49bbbcd1c0911346656b529df9e5c2f783d",
                "name": "Token 1",
                "symbol": "TKN1",
                "decimals": "18"
              },
              "orderbook": {
                "id": CHAIN_ID_1_ORDERBOOK_ADDRESS
              },
              "ordersAsOutput": [],
              "ordersAsInput": [],
              "balanceChanges": []
            })
        }

        fn get_vault2_json() -> Value {
            json!({
                "id": "0x0234",
                "owner": "0x0000000000000000000000000000000000000000",
                "vaultId": "0x0234",
                "balance": *F2,
                "token": {
                    "id": "token2",
                    "address": "0x12e605bc104e93b45e1ad99f9e555f659051c2bb",
                    "name": "Token 2",
                    "symbol": "TKN2",
                    "decimals": "18"
                },
                "orderbook": {
                    "id": "0x0000000000000000000000000000000000000000"
                },
                "ordersAsOutput": [],
                "ordersAsInput": [],
                "balanceChanges": []
            })
        }

        #[tokio::test]
        async fn test_get_vaults() {
            let sg_server = MockServer::start_async().await;
            sg_server.mock(|when, then| {
                when.path("/sg1");
                then.status(200).json_body_obj(&json!({
                    "data": {
                        "vaults": [get_vault1_json()]
                    }
                }));
            });
            sg_server.mock(|when, then| {
                when.path("/sg2");
                then.status(200).json_body_obj(&json!({
                    "data": {
                        "vaults": [get_vault2_json()]
                    }
                }));
            });

            let raindex_client = RaindexClient::new(
                vec![get_test_yaml(
                    &sg_server.url("/sg1"),
                    &sg_server.url("/sg2"),
                    // not used
                    &sg_server.url("/rpc1"),
                    &sg_server.url("/rpc2"),
                )],
                None,
            )
            .unwrap();

            let result = raindex_client.get_vaults(None, None, None).await.unwrap();
            assert_eq!(result.len(), 2);

            let vault1 = result[0].clone();
            assert_eq!(vault1.chain_id, 1);
            assert_eq!(vault1.id, Bytes::from_str("0x0123").unwrap());
            assert_eq!(
                vault1.owner,
                Address::from_str("0x0000000000000000000000000000000000000000").unwrap()
            );
            assert_eq!(vault1.vault_id, U256::from_str("0x0123").unwrap());
            assert!(vault1.balance.eq(*F1).unwrap());
            assert_eq!(vault1.token.id, "token1");
            assert_eq!(
                vault1.orderbook,
                Address::from_str(CHAIN_ID_1_ORDERBOOK_ADDRESS).unwrap()
            );

            let vault2 = result[1].clone();
            assert_eq!(vault2.chain_id, 137);
            assert_eq!(vault2.id, Bytes::from_str("0x0234").unwrap());
            assert_eq!(
                vault2.owner,
                Address::from_str("0x0000000000000000000000000000000000000000").unwrap()
            );
            assert_eq!(vault2.vault_id, U256::from_str("0x0234").unwrap());
            assert!(vault2.balance.eq(*F2).unwrap());
            assert_eq!(vault2.token.id, "token2");
            assert_eq!(
                vault2.orderbook,
                Address::from_str("0x0000000000000000000000000000000000000000").unwrap()
            );
        }

        #[tokio::test]
        async fn test_get_vault() {
            let sg_server = MockServer::start_async().await;
            sg_server.mock(|when, then| {
                when.path("/sg1");
                then.status(200).json_body_obj(&json!({
                    "data": {
                        "vault": get_vault1_json()
                    }
                }));
            });

            let raindex_client = RaindexClient::new(
                vec![get_test_yaml(
                    &sg_server.url("/sg1"),
                    &sg_server.url("/sg2"),
                    // not used
                    &sg_server.url("/rpc1"),
                    &sg_server.url("/rpc2"),
                )],
                None,
            )
            .unwrap();

            let vault = raindex_client
                .get_vault(
                    1,
                    Address::from_str(CHAIN_ID_1_ORDERBOOK_ADDRESS).unwrap(),
                    Bytes::from_str("0x0123").unwrap(),
                )
                .await
                .unwrap();

            assert_eq!(vault.chain_id, 1);
            assert_eq!(vault.id, Bytes::from_str("0x0123").unwrap());
            assert_eq!(
                vault.owner,
                Address::from_str("0x0000000000000000000000000000000000000000").unwrap()
            );
            assert_eq!(vault.vault_id, U256::from_str("0x0123").unwrap());

            assert!(
                vault.balance.eq(*F1).unwrap(),
                "unexpected balance: {}",
                vault.balance.format().unwrap()
            );

            assert_eq!(vault.token.id, "token1");
            assert_eq!(
                vault.orderbook,
                Address::from_str(CHAIN_ID_1_ORDERBOOK_ADDRESS).unwrap()
            );
        }

        #[tokio::test]
        async fn test_get_vault_balance_changes() {
            let sg_server = MockServer::start_async().await;
            sg_server.mock(|when, then| {
                when.path("/sg1")
                .body_contains("\"first\":200")
                .body_contains("\"skip\":0");
                then.status(200).json_body_obj(&json!({
                    "data": {
                        "vaultBalanceChanges": [
                            {
                                "__typename": "Deposit",
                                "amount": *F5,
                                "newVaultBalance": *F5,
                                "oldVaultBalance": *F0,
                                "vault": {
                                    "id": "0x166aeed725f0f3ef9fe62f2a9054035756d55e5560b17afa1ae439e9cd362902",
                                    "vaultId": "1",
                                    "token": {
                                        "id": "0x1d80c49bbbcd1c0911346656b529df9e5c2f783d",
                                        "address": "0x1d80c49bbbcd1c0911346656b529df9e5c2f783d",
                                        "name": "Wrapped Flare",
                                        "symbol": "WFLR",
                                        "decimals": "18"
                                    }
                                },
                                "timestamp": "1734054063",
                                "transaction": {
                                    "id": "0x85857b5c6d0b277f9e971b6b45cab98720f90b8f24d65df020776d675b71fc22",
                                    "from": "0x7177b9d00bb5dbcaaf069cc63190902763783b09",
                                    "blockNumber": "34407047",
                                    "timestamp": "1734054063"
                                },
                                "orderbook": {
                                    "id": "0xcee8cd002f151a536394e564b84076c41bbbcd4d"
                                }
                            }
                        ]
                    }
                }));
            });
            sg_server.mock(|when, then| {
                when.path("/sg1")
                    .body_contains("\"first\":200")
                    .body_contains("\"skip\":200");
                then.status(200).json_body_obj(&json!({
                    "data": { "vaultBalanceChanges": [] }
                }));
            });
            sg_server.mock(|when, then| {
                when.path("/sg1");
                then.status(200).json_body_obj(&json!({
                    "data": {
                        "vault": get_vault1_json()
                    }
                }));
            });

            let raindex_client = RaindexClient::new(
                vec![get_test_yaml(
                    &sg_server.url("/sg1"),
                    &sg_server.url("/sg2"),
                    // not used
                    &sg_server.url("/rpc1"),
                    &sg_server.url("/rpc2"),
                )],
                None,
            )
            .unwrap();
            let vault = raindex_client
                .get_vault(
                    1,
                    Address::from_str(CHAIN_ID_1_ORDERBOOK_ADDRESS).unwrap(),
                    Bytes::from_str("0x0123").unwrap(),
                )
                .await
                .unwrap();
            let result = vault.get_balance_changes(None).await.unwrap();
            assert_eq!(result.len(), 1);
            assert_eq!(result[0].r#type, RaindexVaultBalanceChangeType::Deposit);
            assert_eq!(result[0].vault_id, U256::from_str("1").unwrap());
            assert_eq!(
                result[0].token.id,
                "0x1d80c49bbbcd1c0911346656b529df9e5c2f783d"
            );
            assert_eq!(
                result[0].token.address,
                Address::from_str("0x1d80c49bbbcd1c0911346656b529df9e5c2f783d").unwrap()
            );
            assert_eq!(result[0].token.name, Some("Wrapped Flare".to_string()));
            assert_eq!(result[0].token.symbol, Some("WFLR".to_string()));
            assert_eq!(result[0].token.decimals, Some(U256::from(18)));
            assert!(result[0].amount.eq(*F5).unwrap());
            assert!(result[0].new_balance.eq(*F5).unwrap());
            assert!(result[0].old_balance.eq(*F0).unwrap());
            assert_eq!(result[0].timestamp, U256::from_str("1734054063").unwrap());
            assert_eq!(
                result[0].transaction.id(),
                Bytes::from_str(
                    "0x85857b5c6d0b277f9e971b6b45cab98720f90b8f24d65df020776d675b71fc22"
                )
                .unwrap()
            );
            assert_eq!(
                result[0].transaction.from(),
                Address::from_str("0x7177b9d00bB5dbcaaF069CC63190902763783b09").unwrap()
            );
            assert_eq!(result[0].transaction.block_number(), U256::from(34407047));
            assert_eq!(result[0].transaction.timestamp(), U256::from(1734054063));
            assert_eq!(
                result[0].orderbook,
                Address::from_str("0xcee8cd002f151a536394e564b84076c41bbbcd4d").unwrap()
            );
        }

        #[tokio::test]
        async fn test_get_vault_deposit_calldata() {
            let server = MockServer::start_async().await;
            server.mock(|when, then| {
                when.path("/sg1");
                then.status(200).json_body_obj(&json!({
                    "data": {
                        "vault": get_vault1_json()
                    }
                }));
            });

            server.mock(|when, then| {
                when.path("/rpc1");
                then.status(200).json_body(json!({
                    "jsonrpc": "2.0",
                    "id": 1,
                    "result": encode_prefixed(decimalsCall::abi_encode_returns(&18))
                }));
            });

            let raindex_client = RaindexClient::new(
                vec![get_test_yaml(
                    &server.url("/sg1"),
                    &server.url("/sg2"),
                    &server.url("/rpc1"),
                    // not used
                    &server.url("/rpc2"),
                )],
                None,
            )
            .unwrap();
            let vault = raindex_client
                .get_vault(
                    1,
                    Address::from_str(CHAIN_ID_1_ORDERBOOK_ADDRESS).unwrap(),
                    Bytes::from_str("0x0123").unwrap(),
                )
                .await
                .unwrap();
            let result = vault.get_deposit_calldata("500".to_string()).await.unwrap();
            assert_eq!(
                result,
                Bytes::copy_from_slice(
<<<<<<< HEAD
                    &deposit3Call {
                        token: Address::from_str("0x0000000000000000000000000000000000000000")
=======
                    &deposit2Call {
                        token: Address::from_str("0x1d80c49bbbcd1c0911346656b529df9e5c2f783d")
>>>>>>> 4549bd1e
                            .unwrap(),
                        vaultId: B256::from(U256::from_str("0x0123").unwrap()),
                        depositAmount: Float::from_fixed_decimal(U256::from(500), 18).unwrap().0,
                        tasks: vec![],
                    }
                    .abi_encode()
                )
            );

            let err = vault
                .get_deposit_calldata("0".to_string())
                .await
                .unwrap_err();
            assert_eq!(err.to_string(), RaindexError::ZeroAmount.to_string());
        }

        #[tokio::test]
        async fn test_get_vault_withdraw_calldata() {
            let server = MockServer::start_async().await;
            server.mock(|when, then| {
                when.path("/sg1");
                then.status(200).json_body_obj(&json!({
                    "data": {
                        "vault": get_vault1_json()
                    }
                }));
            });

            server.mock(|when, then| {
                when.path("/rpc1");
                then.status(200).json_body(json!({
                    "jsonrpc": "2.0",
                    "id": 1,
                    "result": encode_prefixed(decimalsCall::abi_encode_returns(&18))
                }));
            });

            let raindex_client = RaindexClient::new(
                vec![get_test_yaml(
                    &server.url("/sg1"),
                    &server.url("/sg2"),
                    &server.url("/rpc1"),
                    // not used
                    &server.url("/rpc2"),
                )],
                None,
            )
            .unwrap();
            let vault = raindex_client
                .get_vault(
                    1,
                    Address::from_str(CHAIN_ID_1_ORDERBOOK_ADDRESS).unwrap(),
                    Bytes::from_str("0x0123").unwrap(),
                )
                .await
                .unwrap();
            let result = vault
                .get_withdraw_calldata("500".to_string())
                .await
                .unwrap();
            assert_eq!(
                result,
                Bytes::copy_from_slice(
<<<<<<< HEAD
                    &withdraw3Call {
                        token: Address::from_str("0x0000000000000000000000000000000000000000")
=======
                    &withdraw2Call {
                        token: Address::from_str("0x1d80c49bbbcd1c0911346656b529df9e5c2f783d")
>>>>>>> 4549bd1e
                            .unwrap(),
                        vaultId: B256::from(U256::from_str("0x0123").unwrap()),
                        targetAmount: Float::from_fixed_decimal(U256::from(500), 18).unwrap().0,
                        tasks: vec![],
                    }
                    .abi_encode()
                )
            );

            let err = vault
                .get_withdraw_calldata("0".to_string())
                .await
                .unwrap_err();
            assert_eq!(err.to_string(), RaindexError::ZeroAmount.to_string());
        }

        #[tokio::test]
        async fn test_get_vault_approval_calldata() {
            let rpc_server = MockServer::start_async().await;
            rpc_server.mock(|when, then| {
                when.path("/rpc1");
                then.status(200).json_body(json!({
                    "jsonrpc": "2.0",
                    "id": 1,
                    "result": "0x0000000000000000000000000000000000000000000000000000000000000064",
                }));
            });

            let sg_server = MockServer::start_async().await;
            sg_server.mock(|when, then| {
                when.path("/sg1");
                then.status(200).json_body_obj(&json!({
                    "data": {
                        "vault": get_vault1_json()
                    }
                }));
            });

            let raindex_client = RaindexClient::new(
                vec![get_test_yaml(
                    &sg_server.url("/sg1"),
                    &sg_server.url("/sg2"),
                    &rpc_server.url("/rpc1"),
                    &rpc_server.url("/rpc2"),
                )],
                None,
            )
            .unwrap();
            let vault = raindex_client
                .get_vault(
                    1,
                    Address::from_str(CHAIN_ID_1_ORDERBOOK_ADDRESS).unwrap(),
                    Bytes::from_str("0x0123").unwrap(),
                )
                .await
                .unwrap();
            let result = vault
                .get_approval_calldata("600".to_string())
                .await
                .unwrap();
            assert_eq!(
                result,
                Bytes::copy_from_slice(
                    &approveCall {
                        spender: Address::from_str(CHAIN_ID_1_ORDERBOOK_ADDRESS).unwrap(),
                        amount: U256::from(600),
                    }
                    .abi_encode(),
                )
            );

            let err = vault
                .get_approval_calldata("0".to_string())
                .await
                .unwrap_err();
            assert_eq!(err.to_string(), RaindexError::ZeroAmount.to_string());

            let err = vault
                .get_approval_calldata("90".to_string())
                .await
                .unwrap_err();
            assert_eq!(err.to_string(), RaindexError::ExistingAllowance.to_string());

            let err = vault
                .get_approval_calldata("100".to_string())
                .await
                .unwrap_err();
            assert_eq!(err.to_string(), RaindexError::ExistingAllowance.to_string());
        }

        #[tokio::test]
        async fn test_check_vault_allowance() {
            let rpc_server = MockServer::start_async().await;
            rpc_server.mock(|when, then| {
                when.path("/rpc1");
                then.status(200).json_body(json!({
                    "jsonrpc": "2.0",
                    "id": 1,
                    "result": "0x0000000000000000000000000000000000000000000000000000000000000001",
                }));
            });

            let sg_server = MockServer::start_async().await;
            sg_server.mock(|when, then| {
                when.path("/sg1");
                then.status(200).json_body_obj(&json!({
                    "data": {
                        "vault": get_vault1_json()
                    }
                }));
            });

            let raindex_client = RaindexClient::new(
                vec![get_test_yaml(
                    &sg_server.url("/sg1"),
                    &sg_server.url("/sg2"),
                    &rpc_server.url("/rpc1"),
                    &rpc_server.url("/rpc2"),
                )],
                None,
            )
            .unwrap();
            let vault = raindex_client
                .get_vault(
                    1,
                    Address::from_str(CHAIN_ID_1_ORDERBOOK_ADDRESS).unwrap(),
                    Bytes::from_str("0x0123").unwrap(),
                )
                .await
                .unwrap();
            let result = vault.get_allowance().await.unwrap();
            assert_eq!(result.0, U256::from(1));
        }

        #[tokio::test]
        async fn test_get_vaults_with_token_filter() {
            let sg_server = MockServer::start_async().await;
            sg_server.mock(|when, then| {
                when.path("/sg1")
                    .body_contains("\"token_in\":[\"0x1d80c49bbbcd1c0911346656b529df9e5c2f783d\"]");
                then.status(200).json_body_obj(&json!({
                    "data": {
                        "vaults": [get_vault1_json()]
                    }
                }));
            });
            sg_server.mock(|when, then| {
                when.path("/sg2")
                    .body_contains("\"token_in\":[\"0x1d80c49bbbcd1c0911346656b529df9e5c2f783d\"]");
                then.status(200).json_body_obj(&json!({
                    "data": {
                        "vaults": []
                    }
                }));
            });

            let raindex_client = RaindexClient::new(
                vec![get_test_yaml(
                    &sg_server.url("/sg1"),
                    &sg_server.url("/sg2"),
                    &sg_server.url("/rpc1"),
                    &sg_server.url("/rpc2"),
                )],
                None,
            )
            .unwrap();

            let filters = GetVaultsFilters {
                owners: vec![],
                hide_zero_balance: false,
                tokens: Some(vec![Address::from_str(
                    "0x1d80c49bbbcd1c0911346656b529df9e5c2f783d",
                )
                .unwrap()]),
            };

            let result = raindex_client
                .get_vaults(None, Some(filters), None)
                .await
                .unwrap();

            assert_eq!(result.len(), 1);
            assert_eq!(result[0].id, Bytes::from_str("0x0123").unwrap());
            assert_eq!(
                result[0].token.address,
                Address::from_str("0x1d80c49bbbcd1c0911346656b529df9e5c2f783d").unwrap()
            );
        }

        #[tokio::test]
        async fn test_get_vaults_with_multiple_token_filters() {
            let sg_server = MockServer::start_async().await;
            sg_server.mock(|when, then| {
                when.path("/sg1")
                    .body_contains("\"token_in\":[\"0x1d80c49bbbcd1c0911346656b529df9e5c2f783d\",\"0x12e605bc104e93b45e1ad99f9e555f659051c2bb\"]");
                then.status(200).json_body_obj(&json!({
                    "data": {
                        "vaults": [get_vault1_json(), get_vault2_json()]
                    }
                }));
            });
            sg_server.mock(|when, then| {
                when.path("/sg2");
                then.status(200).json_body_obj(&json!({
                    "data": {
                        "vaults": []
                    }
                }));
            });

            let raindex_client = RaindexClient::new(
                vec![get_test_yaml(
                    &sg_server.url("/sg1"),
                    &sg_server.url("/sg2"),
                    &sg_server.url("/rpc1"),
                    &sg_server.url("/rpc2"),
                )],
                None,
            )
            .unwrap();

            let filters = GetVaultsFilters {
                owners: vec![],
                hide_zero_balance: false,
                tokens: Some(vec![
                    Address::from_str("0x1d80c49bbbcd1c0911346656b529df9e5c2f783d").unwrap(),
                    Address::from_str("0x12e605bc104e93b45e1ad99f9e555f659051c2bb").unwrap(),
                ]),
            };

            let result = raindex_client
                .get_vaults(None, Some(filters), None)
                .await
                .unwrap();

            assert_eq!(result.len(), 2);
        }

        #[tokio::test]
        async fn test_get_all_vault_tokens_without_filter() {
            let sg_server = MockServer::start_async().await;
            sg_server.mock(|when, then| {
                when.path("/sg1");
                then.status(200).json_body_obj(&json!({
                    "data": {
                        "erc20S": [
                            {
                                "id": "token1",
                                "address": "0x1d80c49bbbcd1c0911346656b529df9e5c2f783d",
                                "name": "Token 1",
                                "symbol": "TKN1",
                                "decimals": "18"
                            }
                        ]
                    }
                }));
            });

            sg_server.mock(|when, then| {
                when.path("/sg2");
                then.status(200).json_body_obj(&json!({
                    "data": {
                        "erc20S": [
                            {
                                "id": "token2",
                                "address": "0x1d80c49bbbcd1c0911346656b529df9e5c2f783f",
                                "name": "Token 2",
                                "symbol": "TKN2",
                                "decimals": "18"
                            }
                        ]
                    }
                }));
            });

            let raindex_client = RaindexClient::new(
                vec![get_test_yaml(
                    &sg_server.url("/sg1"),
                    &sg_server.url("/sg2"),
                    &sg_server.url("/rpc1"),
                    &sg_server.url("/rpc2"),
                )],
                None,
            )
            .unwrap();

            // Test with specific chain filter (only chain 1)
            let result = raindex_client.get_all_vault_tokens(None).await.unwrap();

            assert_eq!(result.len(), 2);
        }

        #[tokio::test]
        async fn test_get_all_vault_tokens_with_chain_filter() {
            let sg_server = MockServer::start_async().await;
            sg_server.mock(|when, then| {
                when.path("/sg1");
                then.status(200).json_body_obj(&json!({
                    "data": {
                        "erc20S": [
                            {
                                "id": "token1",
                                "address": "0x1d80c49bbbcd1c0911346656b529df9e5c2f783d",
                                "name": "Token 1",
                                "symbol": "TKN1",
                                "decimals": "18"
                            }
                        ]
                    }
                }));
            });

            let raindex_client = RaindexClient::new(
                vec![get_test_yaml(
                    &sg_server.url("/sg1"),
                    &sg_server.url("/sg2"),
                    &sg_server.url("/rpc1"),
                    &sg_server.url("/rpc2"),
                )],
                None,
            )
            .unwrap();

            // Test with specific chain filter (only chain 1)
            let result = raindex_client
                .get_all_vault_tokens(Some(ChainIds(vec![1])))
                .await
                .unwrap();

            assert_eq!(result.len(), 1);
            assert_eq!(result[0].id(), "token1");
            assert_eq!(result[0].chain_id(), 1);
        }
    }
}<|MERGE_RESOLUTION|>--- conflicted
+++ resolved
@@ -616,27 +616,38 @@
 pub struct RaindexVaultAllowance(#[tsify(type = "string")] U256);
 impl_wasm_traits!(RaindexVaultAllowance);
 
-<<<<<<< HEAD
-impl TryFrom<SgVaultBalanceChangeUnwrapped> for RaindexVaultBalanceChange {
-    type Error = RaindexError;
-    fn try_from(balance_change: SgVaultBalanceChangeUnwrapped) -> Result<Self, Self::Error> {
-        let amount = Float::from_hex(&balance_change.amount.0)?;
-        let new_balance = Float::from_hex(&balance_change.new_vault_balance.0)?;
-        let old_balance = Float::from_hex(&balance_change.old_vault_balance.0)?;
-
-        Ok(Self {
-            r#type: balance_change.__typename.try_into()?,
-            vault_id: U256::from_str(&balance_change.vault.vault_id.0)?,
-            token: RaindexVaultToken::try_from(balance_change.vault.token)?,
-            amount,
-            new_balance,
-            old_balance,
-=======
 impl RaindexVaultBalanceChange {
     pub fn try_from_sg_balance_change(
         chain_id: u32,
         balance_change: SgVaultBalanceChangeUnwrapped,
     ) -> Result<Self, RaindexError> {
+        let amount = Float::from_hex(&balance_change.amount.0)?;
+        let new_balance = Float::from_hex(&balance_change.new_vault_balance.0)?;
+        let old_balance = Float::from_hex(&balance_change.old_vault_balance.0)?;
+
+        Ok(Self {
+            r#type: balance_change.__typename.try_into()?,
+            vault_id: U256::from_str(&balance_change.vault.vault_id.0)?,
+            token: RaindexVaultToken::try_from_sg_erc20(chain_id, balance_change.vault.token)?,
+            amount,
+            new_balance,
+            old_balance,
+            timestamp: U256::from_str(&balance_change.timestamp.0)?,
+            transaction: RaindexTransaction::try_from(balance_change.transaction)?,
+            orderbook: Address::from_str(&balance_change.orderbook.id.0)?,
+        })
+    }
+}
+
+impl RaindexVaultBalanceChange {
+    pub fn try_from_sg_trade_balance_change(
+        chain_id: u32,
+        balance_change: SgTradeVaultBalanceChange,
+    ) -> Result<Self, RaindexError> {
+        let amount = Float::from_hex(&balance_change.amount.0)?;
+        let new_balance = Float::from_hex(&balance_change.new_vault_balance.0)?;
+        let old_balance = Float::from_hex(&balance_change.old_vault_balance.0)?;
+
         Ok(Self {
             r#type: balance_change.__typename.try_into()?,
             vault_id: U256::from_str(&balance_change.vault.vault_id.0)?,
@@ -644,43 +655,6 @@
             amount: I256::from_str(&balance_change.amount.0)?,
             new_balance: U256::from_str(&balance_change.new_vault_balance.0)?,
             old_balance: U256::from_str(&balance_change.old_vault_balance.0)?,
->>>>>>> 4549bd1e
-            timestamp: U256::from_str(&balance_change.timestamp.0)?,
-            transaction: RaindexTransaction::try_from(balance_change.transaction)?,
-            orderbook: Address::from_str(&balance_change.orderbook.id.0)?,
-        })
-    }
-}
-
-<<<<<<< HEAD
-impl TryFrom<SgTradeVaultBalanceChange> for RaindexVaultBalanceChange {
-    type Error = RaindexError;
-    fn try_from(balance_change: SgTradeVaultBalanceChange) -> Result<Self, Self::Error> {
-        let amount = Float::from_hex(&balance_change.amount.0)?;
-        let new_balance = Float::from_hex(&balance_change.new_vault_balance.0)?;
-        let old_balance = Float::from_hex(&balance_change.old_vault_balance.0)?;
-
-        Ok(Self {
-            r#type: balance_change.__typename.try_into()?,
-            vault_id: U256::from_str(&balance_change.vault.vault_id.0)?,
-            token: RaindexVaultToken::try_from(balance_change.vault.token)?,
-            amount,
-            new_balance,
-            old_balance,
-=======
-impl RaindexVaultBalanceChange {
-    pub fn try_from_sg_trade_balance_change(
-        chain_id: u32,
-        balance_change: SgTradeVaultBalanceChange,
-    ) -> Result<Self, RaindexError> {
-        Ok(Self {
-            r#type: balance_change.__typename.try_into()?,
-            vault_id: U256::from_str(&balance_change.vault.vault_id.0)?,
-            token: RaindexVaultToken::try_from_sg_erc20(chain_id, balance_change.vault.token)?,
-            amount: I256::from_str(&balance_change.amount.0)?,
-            new_balance: U256::from_str(&balance_change.new_vault_balance.0)?,
-            old_balance: U256::from_str(&balance_change.old_vault_balance.0)?,
->>>>>>> 4549bd1e
             timestamp: U256::from_str(&balance_change.timestamp.0)?,
             transaction: RaindexTransaction::try_from(balance_change.transaction)?,
             orderbook: Address::from_str(&balance_change.orderbook.id.0)?,
@@ -947,13 +921,8 @@
             id: Bytes::from_str(&vault.id.0)?,
             owner: Address::from_str(&vault.owner.0)?,
             vault_id: U256::from_str(&vault.vault_id.0)?,
-<<<<<<< HEAD
             balance,
-            token: vault.token.try_into()?,
-=======
-            balance: U256::from_str(&vault.balance.0)?,
             token: RaindexVaultToken::try_from_sg_erc20(chain_id, vault.token)?,
->>>>>>> 4549bd1e
             orderbook: Address::from_str(&vault.orderbook.id.0)?,
             orders_as_inputs: vault
                 .orders_as_input
@@ -1383,13 +1352,8 @@
             assert_eq!(
                 result,
                 Bytes::copy_from_slice(
-<<<<<<< HEAD
                     &deposit3Call {
-                        token: Address::from_str("0x0000000000000000000000000000000000000000")
-=======
-                    &deposit2Call {
                         token: Address::from_str("0x1d80c49bbbcd1c0911346656b529df9e5c2f783d")
->>>>>>> 4549bd1e
                             .unwrap(),
                         vaultId: B256::from(U256::from_str("0x0123").unwrap()),
                         depositAmount: Float::from_fixed_decimal(U256::from(500), 18).unwrap().0,
@@ -1453,13 +1417,8 @@
             assert_eq!(
                 result,
                 Bytes::copy_from_slice(
-<<<<<<< HEAD
                     &withdraw3Call {
-                        token: Address::from_str("0x0000000000000000000000000000000000000000")
-=======
-                    &withdraw2Call {
                         token: Address::from_str("0x1d80c49bbbcd1c0911346656b529df9e5c2f783d")
->>>>>>> 4549bd1e
                             .unwrap(),
                         vaultId: B256::from(U256::from_str("0x0123").unwrap()),
                         targetAmount: Float::from_fixed_decimal(U256::from(500), 18).unwrap().0,
