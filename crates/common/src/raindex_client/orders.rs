use super::*;
use crate::{
    meta::TryDecodeRainlangSource,
    raindex_client::{
        transactions::RaindexTransaction,
        vaults::{RaindexVault, RaindexVaultType},
    },
};
use alloy::primitives::{Address, Bytes, U256};
use rain_orderbook_subgraph_client::{
    // performance::{vol::VaultVolume, OrderPerformance},
    types::{
        common::{
            SgBigInt, SgBytes, SgOrder, SgOrderAsIO, SgOrderbook, SgOrdersListFilterArgs, SgVault,
        },
        // Id,
    },
    MultiOrderbookSubgraphClient,
    OrderbookSubgraphClient,
    SgPaginationArgs,
};
use std::{
    collections::HashSet,
    str::FromStr,
    sync::{Arc, RwLock, RwLockReadGuard},
};
#[cfg(target_family = "wasm")]
use wasm_bindgen_utils::prelude::js_sys::BigInt;

const DEFAULT_PAGE_SIZE: u16 = 100;

/// A single order representation within a given orderbook.
///
/// RaindexOrder represents a trading order on a specific blockchain with its associated
/// input and output vaults, metadata, and performance tracking capabilities. Each order
/// is deployed on a specific orderbook contract and can be queried for volume and
/// performance metrics over time.
///
/// The order contains both the raw order data (bytes and hash) and structured access
/// to its vaults, which define what tokens can be traded and their current balances.
#[derive(Serialize, Deserialize, Debug, Clone)]
#[serde(rename_all = "camelCase")]
#[wasm_bindgen]
pub struct RaindexOrder {
    raindex_client: Arc<RwLock<RaindexClient>>,
    chain_id: u32,
    id: Bytes,
    order_bytes: Bytes,
    order_hash: Bytes,
    owner: Address,
    inputs: Vec<RaindexVault>,
    outputs: Vec<RaindexVault>,
    orderbook: Address,
    active: bool,
    timestamp_added: U256,
    meta: Option<Bytes>,
    rainlang: Option<String>,
    transaction: Option<RaindexTransaction>,
    trades_count: u16,
}
#[cfg(target_family = "wasm")]
#[wasm_bindgen]
impl RaindexOrder {
    #[wasm_bindgen(getter = chainId)]
    pub fn chain_id(&self) -> u32 {
        self.chain_id
    }
    #[wasm_bindgen(getter, unchecked_return_type = "Hex")]
    pub fn id(&self) -> String {
        self.id.to_string()
    }
    #[wasm_bindgen(getter = orderBytes, unchecked_return_type = "Hex")]
    pub fn order_bytes(&self) -> String {
        self.order_bytes.to_string()
    }
    #[wasm_bindgen(getter = orderHash, unchecked_return_type = "Hex")]
    pub fn order_hash(&self) -> String {
        self.order_hash.to_string()
    }
    #[wasm_bindgen(getter, unchecked_return_type = "Address")]
    pub fn owner(&self) -> String {
        self.owner.to_string()
    }
    #[wasm_bindgen(getter)]
    pub fn inputs(&self) -> Vec<RaindexVault> {
        self.inputs.clone()
    }
    #[wasm_bindgen(getter)]
    pub fn outputs(&self) -> Vec<RaindexVault> {
        self.outputs.clone()
    }
    /// Returns a combined view of all vaults associated with this order.
    ///
    /// This method merges input and output vaults, properly handling vaults that serve
    /// both roles by marking them as InputOutput type. The returned list contains each
    /// unique vault exactly once with the correct type classification.
    ///
    /// ## Returns
    ///
    /// - `Vec<RaindexVault>` - All vaults with proper type classification
    ///
    /// ## Examples
    ///
    /// ```javascript
    /// order.vaults.forEach(vault => {
    ///   console.log(`${vault.id}: ${vault.vaultType}`);
    /// });
    /// ```
    #[wasm_bindgen(getter)]
    pub fn vaults(&self) -> Vec<RaindexVault> {
        get_vaults_with_type(self.inputs.clone(), self.outputs.clone())
    }
    #[wasm_bindgen(getter, unchecked_return_type = "Address")]
    pub fn orderbook(&self) -> String {
        self.orderbook.to_string()
    }
    #[wasm_bindgen(getter)]
    pub fn active(&self) -> bool {
        self.active
    }
    #[wasm_bindgen(getter = timestampAdded)]
    pub fn timestamp_added(&self) -> Result<BigInt, RaindexError> {
        BigInt::from_str(&self.timestamp_added.to_string())
            .map_err(|e| RaindexError::JsError(e.to_string().into()))
    }
    #[wasm_bindgen(getter, unchecked_return_type = "Hex | undefined")]
    pub fn meta(&self) -> Option<String> {
        self.meta.clone().map(|meta| meta.to_string())
    }
    #[wasm_bindgen(getter)]
    pub fn rainlang(&self) -> Option<String> {
        self.rainlang.clone()
    }
    #[wasm_bindgen(getter)]
    pub fn transaction(&self) -> Option<RaindexTransaction> {
        self.transaction.clone()
    }
    #[wasm_bindgen(getter = tradesCount)]
    pub fn trades_count(&self) -> u16 {
        self.trades_count
    }
}
#[cfg(not(target_family = "wasm"))]
impl RaindexOrder {
    pub fn chain_id(&self) -> u32 {
        self.chain_id
    }
    pub fn id(&self) -> Bytes {
        self.id.clone()
    }
    pub fn order_bytes(&self) -> Bytes {
        self.order_bytes.clone()
    }
    pub fn order_hash(&self) -> Bytes {
        self.order_hash.clone()
    }
    pub fn owner(&self) -> Address {
        self.owner
    }
    pub fn inputs(&self) -> Vec<RaindexVault> {
        self.inputs.clone()
    }
    pub fn outputs(&self) -> Vec<RaindexVault> {
        self.outputs.clone()
    }
    pub fn vaults(&self) -> Vec<RaindexVault> {
        get_vaults_with_type(self.inputs.clone(), self.outputs.clone())
    }
    pub fn orderbook(&self) -> Address {
        self.orderbook
    }
    pub fn active(&self) -> bool {
        self.active
    }
    pub fn timestamp_added(&self) -> U256 {
        self.timestamp_added
    }
    pub fn meta(&self) -> Option<Bytes> {
        self.meta.clone()
    }
    pub fn rainlang(&self) -> Option<String> {
        self.rainlang.clone()
    }
    pub fn transaction(&self) -> Option<RaindexTransaction> {
        self.transaction.clone()
    }
    pub fn trades_count(&self) -> u16 {
        self.trades_count
    }
}

fn get_vaults_with_type(
    inputs: Vec<RaindexVault>,
    outputs: Vec<RaindexVault>,
) -> Vec<RaindexVault> {
    let mut vaults: Vec<RaindexVault> = Vec::new();

    let input_ids: HashSet<String> = inputs.iter().map(|v| v.id().to_string()).collect();
    let output_ids: HashSet<String> = outputs.iter().map(|v| v.id().to_string()).collect();

    // First add inputs (excluding input_outputs)
    for vault in &inputs {
        if !output_ids.contains(&vault.id().to_string()) {
            vaults.push(vault.clone());
        }
    }
    // Then add outputs (excluding input_outputs)
    for vault in &outputs {
        if !input_ids.contains(&vault.id().to_string()) {
            vaults.push(vault.clone());
        }
    }
    // Finally add input_outputs (only once for vaults that are both input and output)
    for vault in &inputs {
        if output_ids.contains(&vault.id().to_string()) {
            let input_output_vault = vault.with_vault_type(RaindexVaultType::InputOutput);
            vaults.push(input_output_vault);
        }
    }
    vaults
}

#[wasm_export]
impl RaindexOrder {
    #[wasm_export(skip)]
    pub fn get_raindex_client(&self) -> Arc<RwLock<RaindexClient>> {
        self.raindex_client.clone()
    }
    #[wasm_export(skip)]
    pub fn read_raindex_client(&self) -> Result<RwLockReadGuard<RaindexClient>, RaindexError> {
        self.raindex_client
            .read()
            .map_err(|_| RaindexError::ReadLockError)
    }
    #[wasm_export(skip)]
    pub fn get_orderbook_client(&self) -> Result<OrderbookSubgraphClient, RaindexError> {
        let raindex_client = self.read_raindex_client()?;
        raindex_client.get_orderbook_client(self.orderbook)
    }

    #[wasm_export(skip)]
    pub fn get_rpc_urls(&self) -> Result<Vec<Url>, RaindexError> {
        let raindex_client = self.read_raindex_client()?;
        raindex_client.get_rpc_urls_for_chain(self.chain_id)
    }

<<<<<<< HEAD
    // /// Retrieves volume data for all vaults associated with this order over a specified time period
    // ///
    // /// Queries historical volume information across all vaults that belong to this order,
    // /// allowing analysis of trading activity and liquidity patterns over time.
    // ///
    // /// ## Examples
    // ///
    // /// ```javascript
    // /// const result = await order.getVaultsVolume(
    // ///   Math.floor(Date.now() / 1000) - 86400, // 24 hours ago
    // ///   Math.floor(Date.now() / 1000)
    // /// );
    // /// if (result.error) {
    // ///   console.error("Error fetching volume:", result.error.readableMsg);
    // ///   return;
    // /// }
    // /// const volumes = result.value;
    // /// // Do something with volumes
    // /// ```
    // #[wasm_export(
    //     js_name = "getVaultsVolume",
    //     return_description = "Volume data for each vault over the specified period",
    //     unchecked_return_type = "RaindexVaultVolume[]",
    //     preserve_js_class
    // )]
    // pub async fn get_vaults_volume(
    //     &self,
    //     #[wasm_export(
    //         js_name = "startTimestamp",
    //         param_description = "Unix timestamp for the start of the query period (optional)"
    //     )]
    //     start_timestamp: Option<u64>,
    //     #[wasm_export(
    //         js_name = "endTimestamp",
    //         param_description = "Unix timestamp for the end of the query period (optional)"
    //     )]
    //     end_timestamp: Option<u64>,
    // ) -> Result<Vec<RaindexVaultVolume>, RaindexError> {
    //     let client = self.get_orderbook_client()?;

    //     let mut result_volumes = Vec::new();
    //     let volumes = client
    //         .order_vaults_volume(Id::new(self.id.to_string()), start_timestamp, end_timestamp)
    //         .await?;
    //     for volume in volumes {
    //         let volume = RaindexVaultVolume::try_from_vault_volume(self.chain_id, volume)?;
    //         result_volumes.push(volume);
    //     }
    //     Ok(result_volumes)
    // }

    // /// Gets comprehensive performance metrics and analytics for this order over a specified time period
    // ///
    // /// Retrieves detailed performance data including profit/loss, volume statistics, and other
    // /// key metrics that help assess the effectiveness of the trading strategy implemented by this order.
    // ///
    // /// ## Examples
    // ///
    // /// ```javascript
    // /// const result = await order.getPerformance(
    // ///   Math.floor(Date.now() / 1000) - 604800, // 1 week ago
    // ///   Math.floor(Date.now() / 1000)
    // /// );
    // /// if (result.error) {
    // ///   console.error("Error fetching performance:", result.error.readableMsg);
    // ///   return;
    // /// }
    // /// const performance = result.value;
    // /// // Do something with performance
    // /// ```
    // #[wasm_export(
    //     js_name = "getPerformance",
    //     return_description = "Comprehensive performance metrics for the order",
    //     unchecked_return_type = "OrderPerformance"
    // )]
    // pub async fn get_performance(
    //     &self,
    //     #[wasm_export(
    //         js_name = "startTimestamp",
    //         param_description = "Unix timestamp for the start of the analysis period (optional, defaults to order creation)"
    //     )]
    //     start_timestamp: Option<u64>,
    //     #[wasm_export(
    //         js_name = "endTimestamp",
    //         param_description = "Unix timestamp for the end of the analysis period (optional, defaults to current time)"
    //     )]
    //     end_timestamp: Option<u64>,
    // ) -> Result<OrderPerformance, RaindexError> {
    //     let client = self.get_orderbook_client()?;
    //     let performance = client
    //         .order_performance(Id::new(self.id.to_string()), start_timestamp, end_timestamp)
    //         .await?;
    //     Ok(performance)
    // }
=======
    /// Retrieves volume data for all vaults associated with this order over a specified time period
    ///
    /// Queries historical volume information across all vaults that belong to this order,
    /// allowing analysis of trading activity and liquidity patterns over time.
    ///
    /// ## Examples
    ///
    /// ```javascript
    /// const result = await order.getVaultsVolume(
    ///   Math.floor(Date.now() / 1000) - 86400, // 24 hours ago
    ///   Math.floor(Date.now() / 1000)
    /// );
    /// if (result.error) {
    ///   console.error("Error fetching volume:", result.error.readableMsg);
    ///   return;
    /// }
    /// const volumes = result.value;
    /// // Do something with volumes
    /// ```
    #[wasm_export(
        js_name = "getVaultsVolume",
        return_description = "Volume data for each vault over the specified period",
        unchecked_return_type = "RaindexVaultVolume[]",
        preserve_js_class
    )]
    pub async fn get_vaults_volume(
        &self,
        #[wasm_export(
            js_name = "startTimestamp",
            param_description = "Unix timestamp for the start of the query period (optional)"
        )]
        start_timestamp: Option<u64>,
        #[wasm_export(
            js_name = "endTimestamp",
            param_description = "Unix timestamp for the end of the query period (optional)"
        )]
        end_timestamp: Option<u64>,
    ) -> Result<Vec<RaindexVaultVolume>, RaindexError> {
        let client = self.get_orderbook_client()?;

        let mut result_volumes = Vec::new();
        let volumes = client
            .order_vaults_volume(Id::new(self.id.to_string()), start_timestamp, end_timestamp)
            .await?;
        for volume in volumes {
            let volume = RaindexVaultVolume::try_from_vault_volume(self.chain_id, volume)?;
            result_volumes.push(volume);
        }
        Ok(result_volumes)
    }

    /// Gets comprehensive performance metrics and analytics for this order over a specified time period
    ///
    /// Retrieves detailed performance data including profit/loss, volume statistics, and other
    /// key metrics that help assess the effectiveness of the trading algorithm implemented by this order.
    ///
    /// ## Examples
    ///
    /// ```javascript
    /// const result = await order.getPerformance(
    ///   Math.floor(Date.now() / 1000) - 604800, // 1 week ago
    ///   Math.floor(Date.now() / 1000)
    /// );
    /// if (result.error) {
    ///   console.error("Error fetching performance:", result.error.readableMsg);
    ///   return;
    /// }
    /// const performance = result.value;
    /// // Do something with performance
    /// ```
    #[wasm_export(
        js_name = "getPerformance",
        return_description = "Comprehensive performance metrics for the order",
        unchecked_return_type = "OrderPerformance"
    )]
    pub async fn get_performance(
        &self,
        #[wasm_export(
            js_name = "startTimestamp",
            param_description = "Unix timestamp for the start of the analysis period (optional, defaults to order creation)"
        )]
        start_timestamp: Option<u64>,
        #[wasm_export(
            js_name = "endTimestamp",
            param_description = "Unix timestamp for the end of the analysis period (optional, defaults to current time)"
        )]
        end_timestamp: Option<u64>,
    ) -> Result<OrderPerformance, RaindexError> {
        let client = self.get_orderbook_client()?;
        let performance = client
            .order_performance(Id::new(self.id.to_string()), start_timestamp, end_timestamp)
            .await?;
        Ok(performance)
    }
>>>>>>> b7c33c73

    /// Converts the order from RaindexOrder to an SgOrder type
    ///
    /// ## Examples
    ///
    /// ```javascript
    /// const sgOrder = await order.convertToSgOrder();
    /// // Do something with sgOrder
    /// ```
    #[wasm_export(
        js_name = "convertToSgOrder",
        return_description = "Order as SgOrder type",
        unchecked_return_type = "SgOrder"
    )]
    pub fn convert_to_sg_order(&self) -> Result<SgOrder, RaindexError> {
        let sg_order = self.clone().into_sg_order()?;
        Ok(sg_order)
    }
}

#[derive(Serialize, Deserialize, Debug, Clone, Tsify)]
#[serde(rename_all = "camelCase")]
pub struct RaindexOrderAsIO {
    #[tsify(type = "Hex")]
    pub id: Bytes,
    #[tsify(type = "Hex")]
    pub order_hash: Bytes,
    pub active: bool,
}
impl_wasm_traits!(RaindexOrderAsIO);
impl TryFrom<SgOrderAsIO> for RaindexOrderAsIO {
    type Error = RaindexError;
    fn try_from(order: SgOrderAsIO) -> Result<Self, Self::Error> {
        Ok(Self {
            id: Bytes::from_str(&order.id.0)?,
            order_hash: Bytes::from_str(&order.order_hash.0)?,
            active: order.active,
        })
    }
}
impl TryFrom<RaindexOrderAsIO> for SgOrderAsIO {
    type Error = RaindexError;
    fn try_from(order: RaindexOrderAsIO) -> Result<Self, Self::Error> {
        Ok(Self {
            id: SgBytes(order.id.to_string()),
            order_hash: SgBytes(order.order_hash.to_string()),
            active: order.active,
        })
    }
}

#[wasm_export]
impl RaindexClient {
    /// Queries orders with filtering and pagination across configured networks
    ///
    /// Retrieves a list of orders from the specified network or all configured networks,
    /// with support for filtering by owner, status, and order hash. Results are paginated
    /// for efficient data retrieval.
    ///
    /// ## Examples
    ///
    /// ```javascript
    /// const result = await client.getOrders(
    ///   137, // Polygon network
    ///   {
    ///     owners: ["0x1234567890abcdef1234567890abcdef12345678"],
    ///     active: true
    ///   },
    ///   1
    /// );
    /// if (result.error) {
    ///   console.error("Error fetching orders:", result.error.readableMsg);
    ///   return;
    /// }
    /// const orders = result.value;
    /// // Do something with orders
    /// ```
    #[wasm_export(
        js_name = "getOrders",
        return_description = "Array of raindex order instances",
        unchecked_return_type = "RaindexOrder[]",
        preserve_js_class
    )]
    pub async fn get_orders(
        &self,
        #[wasm_export(
            js_name = "chainIds",
            param_description = "Specific blockchain network to query (optional, queries all networks if not specified)"
        )]
        chain_ids: Option<ChainIds>,
        #[wasm_export(
            param_description = "Filtering criteria including owners, active status, and order hash (optional)"
        )]
        filters: Option<GetOrdersFilters>,
        #[wasm_export(param_description = "Page number for pagination (optional, defaults to 1)")]
        page: Option<u16>,
    ) -> Result<Vec<RaindexOrder>, RaindexError> {
        let raindex_client = Arc::new(RwLock::new(self.clone()));
        let multi_subgraph_args =
            self.get_multi_subgraph_args(chain_ids.map(|ids| ids.0.to_vec()))?;

        let client = MultiOrderbookSubgraphClient::new(
            multi_subgraph_args.values().flatten().cloned().collect(),
        );

        let orders = client
            .orders_list(
                filters
                    .unwrap_or(GetOrdersFilters {
                        owners: vec![],
                        active: None,
                        order_hash: None,
                        tokens: None,
                    })
                    .try_into()?,
                SgPaginationArgs {
                    page: page.unwrap_or(1),
                    page_size: DEFAULT_PAGE_SIZE,
                },
            )
            .await;

        let orders = orders
            .iter()
            .map(|order| {
                let chain_id = multi_subgraph_args
                    .iter()
                    .find(|(_, args)| args.iter().any(|arg| arg.name == order.subgraph_name))
                    .map(|(chain_id, _)| *chain_id)
                    .ok_or(RaindexError::SubgraphNotFound(
                        order.subgraph_name.clone(),
                        order.order.order_hash.0.clone(),
                    ))?;
                let order = RaindexOrder::try_from_sg_order(
                    raindex_client.clone(),
                    chain_id,
                    order.order.clone(),
                    None,
                )?;
                Ok(order)
            })
            .collect::<Result<Vec<RaindexOrder>, RaindexError>>()?;
        Ok(orders)
    }

    /// Retrieves a specific order by its hash from a particular blockchain network
    ///
    /// Fetches complete order details including all vault information, metadata, and
    /// performance tracking capabilities for a specific order identified by its hash.
    ///
    /// ## Examples
    ///
    /// ```javascript
    /// const result = await client.getOrderByHash(
    ///   137, // Polygon network
    ///   "0xabcdef1234567890abcdef1234567890abcdef1234567890abcdef1234567890"
    /// );
    /// if (result.error) {
    ///   console.error("Error fetching order:", result.error.readableMsg);
    ///   return;
    /// }
    /// const order = result.value;
    /// // Do something with order
    /// ```
    #[wasm_export(
        js_name = "getOrderByHash",
        return_description = "Complete order details with vault and metadata information",
        unchecked_return_type = "RaindexOrder",
        preserve_js_class
    )]
    pub async fn get_order_by_hash_wasm_binding(
        &self,
        #[wasm_export(
            js_name = "chainId",
            param_description = "The blockchain network ID where the order exists"
        )]
        chain_id: u32,
        #[wasm_export(
            js_name = "orderbookAddress",
            param_description = "Orderbook contract address",
            unchecked_param_type = "Address"
        )]
        orderbook_address: String,
        #[wasm_export(
            js_name = "orderHash",
            param_description = "The unique hash identifier of the order",
            unchecked_param_type = "Hex"
        )]
        order_hash: String,
    ) -> Result<RaindexOrder, RaindexError> {
        let orderbook_address = Address::from_str(&orderbook_address)?;
        let order_hash = Bytes::from_str(&order_hash)?;
        self.get_order_by_hash(chain_id, orderbook_address, order_hash)
            .await
    }
}
impl RaindexClient {
    pub async fn get_order_by_hash(
        &self,
        chain_id: u32,
        orderbook_address: Address,
        order_hash: Bytes,
    ) -> Result<RaindexOrder, RaindexError> {
        let raindex_client = Arc::new(RwLock::new(self.clone()));
        let client = self.get_orderbook_client(orderbook_address)?;
        let order = client
            .order_detail_by_hash(SgBytes(order_hash.to_string()))
            .await?;
        let order = RaindexOrder::try_from_sg_order(raindex_client.clone(), chain_id, order, None)?;
        Ok(order)
    }
}

#[derive(Serialize, Deserialize, Debug, Clone, Tsify)]
#[serde(rename_all = "camelCase")]
pub struct GetOrdersFilters {
    #[tsify(type = "Address[]")]
    pub owners: Vec<Address>,
    #[tsify(optional)]
    pub active: Option<bool>,
    #[tsify(optional, type = "Hex")]
    pub order_hash: Option<Bytes>,
    #[tsify(optional, type = "Address[]")]
    pub tokens: Option<Vec<Address>>,
}
impl_wasm_traits!(GetOrdersFilters);

impl TryFrom<GetOrdersFilters> for SgOrdersListFilterArgs {
    type Error = RaindexError;
    fn try_from(filters: GetOrdersFilters) -> Result<Self, Self::Error> {
        Ok(Self {
            owners: filters
                .owners
                .into_iter()
                .map(|owner| SgBytes(owner.to_string()))
                .collect(),
            active: filters.active,
            order_hash: filters
                .order_hash
                .map(|order_hash| SgBytes(order_hash.to_string())),
            tokens: filters
                .tokens
                .map(|tokens| {
                    tokens
                        .into_iter()
                        .map(|token| token.to_string().to_lowercase())
                        .collect()
                })
                .unwrap_or_default(),
        })
    }
}

impl RaindexOrder {
    pub fn try_from_sg_order(
        raindex_client: Arc<RwLock<RaindexClient>>,
        chain_id: u32,
        order: SgOrder,
        transaction: Option<RaindexTransaction>,
    ) -> Result<Self, RaindexError> {
        let rainlang = order
            .meta
            .as_ref()
            .map(|meta| meta.0.try_decode_rainlangsource())
            .transpose()?;

        Ok(Self {
            raindex_client: raindex_client.clone(),
            chain_id,
            id: Bytes::from_str(&order.id.0)?,
            order_bytes: Bytes::from_str(&order.order_bytes.0)?,
            order_hash: Bytes::from_str(&order.order_hash.0)?,
            owner: Address::from_str(&order.owner.0)?,
            inputs: order
                .inputs
                .iter()
                .map(|v| {
                    RaindexVault::try_from_sg_vault(
                        raindex_client.clone(),
                        chain_id,
                        v.clone(),
                        Some(RaindexVaultType::Input),
                    )
                })
                .collect::<Result<Vec<RaindexVault>, RaindexError>>()?,
            outputs: order
                .outputs
                .iter()
                .map(|v| {
                    RaindexVault::try_from_sg_vault(
                        raindex_client.clone(),
                        chain_id,
                        v.clone(),
                        Some(RaindexVaultType::Output),
                    )
                })
                .collect::<Result<Vec<RaindexVault>, RaindexError>>()?,
            orderbook: Address::from_str(&order.orderbook.id.0)?,
            active: order.active,
            timestamp_added: U256::from_str(&order.timestamp_added.0)?,
            meta: order
                .meta
                .map(|meta| Bytes::from_str(&meta.0))
                .transpose()?,
            rainlang,
            transaction,
            trades_count: order.trades.len() as u16,
        })
    }

    pub fn into_sg_order(self) -> Result<SgOrder, RaindexError> {
        #[cfg(target_family = "wasm")]
        let timestamp_added = self.timestamp_added.to_string();
        #[cfg(not(target_family = "wasm"))]
        let timestamp_added = self.timestamp_added().to_string();

        Ok(SgOrder {
            id: SgBytes(self.id().to_string()),
            order_bytes: SgBytes(self.order_bytes().to_string()),
            order_hash: SgBytes(self.order_hash().to_string()),
            owner: SgBytes(self.owner().to_string()),
            outputs: self
                .outputs()
                .into_iter()
                .map(|v| v.into_sg_vault())
                .collect::<Result<Vec<SgVault>, RaindexError>>()?,
            inputs: self
                .inputs()
                .into_iter()
                .map(|v| v.into_sg_vault())
                .collect::<Result<Vec<SgVault>, RaindexError>>()?,
            orderbook: SgOrderbook {
                id: SgBytes(self.orderbook().to_string()),
            },
            active: self.active(),
            timestamp_added: SgBigInt(timestamp_added),
            meta: self.meta().map(|meta| SgBytes(meta.to_string())),
            add_events: vec![],
            remove_events: vec![],
            trades: vec![],
        })
    }
}

#[cfg(test)]
mod tests {
    #[cfg(not(target_family = "wasm"))]
    use super::*;

    #[cfg(not(target_family = "wasm"))]
    mod non_wasm {
        use super::*;
        use crate::raindex_client::tests::{get_test_yaml, CHAIN_ID_1_ORDERBOOK_ADDRESS};
        use alloy::primitives::U256;
        use httpmock::MockServer;
        use rain_math_float::Float;
        use rain_orderbook_subgraph_client::utils::float::*;
        use rain_orderbook_subgraph_client::{
            // performance::{
            //     apy::APYDetails, vol::VolumeDetails, DenominatedPerformance, VaultPerformance,
            // },
            types::common::{
                SgAddOrder, SgBigInt, SgBytes, SgErc20, SgOrderAsIO, SgOrderbook, SgTransaction,
                SgVault,
            },
        };
        use serde_json::{json, Value};

        fn get_order1_json() -> Value {
            json!(                        {
              "id": "0x1a69eeb7970d3c8d5776493327fb262e31fc880c9cc4a951607418a7963d9fa1",
              "orderBytes": "0x0000000000000000000000000000000000000000000000000000000000000020000000000000000000000000f08bcbce72f62c95dcb7c07dcb5ed26acfcfbc1100000000000000000000000000000000000000000000000000000000000000a000000000000000000000000000000000000000000000000000000000000005c00000000000000000000000000000000000000000000000000000000000000640392c489ef67afdc348209452c338ea5ba2b6152b936e152f610d05e1a20621a40000000000000000000000005fb33d710f8b58de4c9fdec703b5c2487a5219d600000000000000000000000084c6e7f5a1e5dd89594cc25bef4722a1b8871ae60000000000000000000000000000000000000000000000000000000000000060000000000000000000000000000000000000000000000000000000000000049d000000000000000000000000000000000000000000000000000000000000000f0000000000000000000000000000000000000000000000000de0b6b3a76400000000000000000000000000000000000000000000000000000c7d713b49da0000914d696e20747261646520616d6f756e742e00000000000000000000000000008b616d6f756e742d75736564000000000000000000000000000000000000000000000000000000000000000000000000000000000000000340aad21b3b70000000000000000000000000000000000000000000000000006194049f30f7200000000000000000000000000000000000000000000000000000000000000000000000000000000000000000000000000000000000000000000000b1a2bc2ec500000000000000000000000000000000000000000000000000000e043da6172500008f6c6173742d74726164652d74696d65000000000000000000000000000000008d6c6173742d74726164652d696f0000000000000000000000000000000000008c696e697469616c2d74696d650000000000000000000000000000000000000000000000000000000000000000000000000000000000000006f05b59d3b200000000000000000000000000000000000000000000000000008ac7230489e80000000000000000000000020000915e36ef882941816356bc3718df868054f868ad000000000000000000000000000000000000000000000000000000000000027d0a00000024007400e0015801b401e001f40218025c080500040b20000200100001001000000b120003001000010b110004001000030b0100051305000201100001011000003d120000011000020010000003100404211200001d02000001100003031000010c1200004911000003100404001000012b12000001100003031000010c1200004a0200001a0b00090b1000060b20000700100000001000011b1200001a10000047120000001000001a1000004712000001100000011000002e12000001100005011000042e120000001000053d12000001100004001000042e1200000010000601100005001000032e120000481200011d0b020a0010000001100000011000062713000001100003031000010c12000049110000001000030010000247120000001000010b110008001000050110000700100001201200001f12000001100000011000004712000000100006001000073d120000011000002b12000000100008001000043b120000160901080b1000070b10000901100008001000013d1200001b12000001100006001000013d1200000b100009001000033a120000001000040010000248120001001000000b110008001000053d12000000100006001000042b1200000a0401011a10000001100009031000010c1200004a020000001000000110000a031000010c1200004a020000040200010110000b031000010c120000491100000803000201100009031000010c120000491100000110000a031000010c12000049110000100c01030110000d001000002e1200000110000c3e1200000010000100100001001000010010000100100001001000010010000100100001001000013d1a0000020100010210000e3611000000000000000000000000000000000000000000000000000000000000000000000000010000000000000000000000001d80c49bbbcd1c0911346656b529df9e5c2f783d0000000000000000000000000000000000000000000000000000000000000012a6e3c06415539f92823a18ba63e1c0303040c4892970a0d1e3a27663d7583b33000000000000000000000000000000000000000000000000000000000000000100000000000000000000000012e605bc104e93b45e1ad99f9e555f659051c2bb0000000000000000000000000000000000000000000000000000000000000012a6e3c06415539f92823a18ba63e1c0303040c4892970a0d1e3a27663d7583b33",
              "orderHash": "0x557147dd0daa80d5beff0023fe6a3505469b2b8c4406ce1ab873e1a652572dd4",
              "owner": "0xf08bcbce72f62c95dcb7c07dcb5ed26acfcfbc11",
              "outputs": [
                {
                  "id": "0x49f6b665c395c7b975caa2fc167cb5119981bbb86798bcaf3c4570153d09dfcf",
                  "owner": "0xf08bcbce72f62c95dcb7c07dcb5ed26acfcfbc11",
                  "vaultId": "75486334982066122983501547829219246999490818941767825330875804445439814023987",
                  "balance": Float::parse("0.987".to_string()).unwrap(),
                  "token": {
                    "id": "0x12e605bc104e93b45e1ad99f9e555f659051c2bb",
                    "address": "0x12e605bc104e93b45e1ad99f9e555f659051c2bb",
                    "name": "Staked FLR",
                    "symbol": "sFLR",
                    "decimals": "18"
                  },
                  "orderbook": {
                    "id": "0xcee8cd002f151a536394e564b84076c41bbbcd4d"
                  },
                  "ordersAsOutput": [
                    {
                      "id": "0x1a69eeb7970d3c8d5776493327fb262e31fc880c9cc4a951607418a7963d9fa1",
                      "orderHash": "0x557147dd0daa80d5beff0023fe6a3505469b2b8c4406ce1ab873e1a652572dd4",
                      "active": true
                    }
                  ],
                  "ordersAsInput": [],
                  "balanceChanges": []
                },
                {
                    "id": "0x0000000000000000000000000000000000000000",
                    "token": {
                      "id": "0x0000000000000000000000000000000000000000",
                      "address": "0x0000000000000000000000000000000000000000",
                      "name": "T1",
                      "symbol": "T1",
                      "decimals": "0"
                    },
                    "balance": F0,
                    "vaultId": "0",
                    "owner": "0x0000000000000000000000000000000000000000",
                    "ordersAsOutput": [],
                    "ordersAsInput": [],
                    "balanceChanges": [],
                    "orderbook": {
                      "id": "0x0000000000000000000000000000000000000000"
                    }
                  }
              ],
              "inputs": [
                {
                  "id": "0x538830b4f8cc03840cea5af799dc532be4363a3ee8f4c6123dbff7a0acc86dac",
                  "owner": "0xf08bcbce72f62c95dcb7c07dcb5ed26acfcfbc11",
                  "vaultId": "75486334982066122983501547829219246999490818941767825330875804445439814023987",
                  "balance": Float::parse("0.79799".to_string()).unwrap(),
                  "token": {
                    "id": "0x1d80c49bbbcd1c0911346656b529df9e5c2f783d",
                    "address": "0x1d80c49bbbcd1c0911346656b529df9e5c2f783d",
                    "name": "Wrapped Flare",
                    "symbol": "WFLR",
                    "decimals": "18"
                  },
                  "orderbook": {
                    "id": "0xcee8cd002f151a536394e564b84076c41bbbcd4d"
                  },
                  "ordersAsOutput": [],
                  "ordersAsInput": [
                    {
                      "id": "0x1a69eeb7970d3c8d5776493327fb262e31fc880c9cc4a951607418a7963d9fa1",
                      "orderHash": "0x557147dd0daa80d5beff0023fe6a3505469b2b8c4406ce1ab873e1a652572dd4",
                      "active": true
                    }
                  ],
                  "balanceChanges": []
                },
                {
                    "id": "0x0000000000000000000000000000000000000000",
                    "token": {
                      "id": "0x0000000000000000000000000000000000000000",
                      "address": "0x0000000000000000000000000000000000000000",
                      "name": "T1",
                      "symbol": "T1",
                      "decimals": "0"
                    },
                    "balance": F0,
                    "vaultId": "0",
                    "owner": "0x0000000000000000000000000000000000000000",
                    "ordersAsOutput": [],
                    "ordersAsInput": [],
                    "balanceChanges": [],
                    "orderbook": {
                      "id": "0x0000000000000000000000000000000000000000"
                    }
                  }
              ],
              "orderbook": {
                "id": CHAIN_ID_1_ORDERBOOK_ADDRESS
              },
              "active": true,
              "timestampAdded": "1739448802",
              "meta": "0xff0a89c674ee7874a3005902252f2a20302e2063616c63756c6174652d696f202a2f200a7573696e672d776f7264732d66726f6d203078466532343131434461313933443945346538334135633233344337466433323031303138383361430a616d743a203130302c0a696f3a2063616c6c3c323e28293b0a0a2f2a20312e2068616e646c652d696f202a2f200a3a63616c6c3c333e28292c0a3a656e7375726528657175616c2d746f286f75747075742d7661756c742d64656372656173652829203130302920226d7573742074616b652066756c6c20616d6f756e7422293b0a0a2f2a20322e206765742d696f2d726174696f2d6e6f77202a2f200a656c61707365643a2063616c6c3c343e28292c0a696f3a2073617475726174696e672d73756228302e3031373733353620646976286d756c28656c61707365642073756228302e3031373733353620302e30313733383434292920363029293b0a0a2f2a20332e206f6e652d73686f74202a2f200a3a656e737572652869732d7a65726f286765742868617368286f726465722d68617368282920226861732d657865637574656422292929202268617320657865637574656422292c0a3a7365742868617368286f726465722d68617368282920226861732d657865637574656422292031293b0a0a2f2a20342e206765742d656c6170736564202a2f200a5f3a20737562286e6f772829206765742868617368286f726465722d68617368282920226465706c6f792d74696d65222929293b011bff13109e41336ff20278186170706c69636174696f6e2f6f637465742d73747265616d",
              "addEvents": [
                {
                  "transaction": {
                    "id": "0xb5d715bc74b7a7f2aac8cca544c1c95e209ed4113b82269ac3285142324bc6af",
                    "from": "0xf08bcbce72f62c95dcb7c07dcb5ed26acfcfbc11",
                    "blockNumber": "37432554",
                    "timestamp": "1739448802"
                  }
                }
              ],
              "trades": [],
              "removeEvents": []
            })
        }

        fn get_order1() -> SgOrder {
            SgOrder {
                id: SgBytes("0x1a69eeb7970d3c8d5776493327fb262e31fc880c9cc4a951607418a7963d9fa1".to_string()),
                order_bytes: SgBytes("0x0000000000000000000000000000000000000000000000000000000000000020000000000000000000000000f08bcbce72f62c95dcb7c07dcb5ed26acfcfbc1100000000000000000000000000000000000000000000000000000000000000a000000000000000000000000000000000000000000000000000000000000005c00000000000000000000000000000000000000000000000000000000000000640392c489ef67afdc348209452c338ea5ba2b6152b936e152f610d05e1a20621a40000000000000000000000005fb33d710f8b58de4c9fdec703b5c2487a5219d600000000000000000000000084c6e7f5a1e5dd89594cc25bef4722a1b8871ae60000000000000000000000000000000000000000000000000000000000000060000000000000000000000000000000000000000000000000000000000000049d000000000000000000000000000000000000000000000000000000000000000f0000000000000000000000000000000000000000000000000de0b6b3a76400000000000000000000000000000000000000000000000000000c7d713b49da0000914d696e20747261646520616d6f756e742e00000000000000000000000000008b616d6f756e742d75736564000000000000000000000000000000000000000000000000000000000000000000000000000000000000000340aad21b3b70000000000000000000000000000000000000000000000000006194049f30f7200000000000000000000000000000000000000000000000000000000000000000000000000000000000000000000000000000000000000000000000b1a2bc2ec500000000000000000000000000000000000000000000000000000e043da6172500008f6c6173742d74726164652d74696d65000000000000000000000000000000008d6c6173742d74726164652d696f0000000000000000000000000000000000008c696e697469616c2d74696d650000000000000000000000000000000000000000000000000000000000000000000000000000000000000006f05b59d3b200000000000000000000000000000000000000000000000000008ac7230489e80000000000000000000000020000915e36ef882941816356bc3718df868054f868ad000000000000000000000000000000000000000000000000000000000000027d0a00000024007400e0015801b401e001f40218025c080500040b20000200100001001000000b120003001000010b110004001000030b0100051305000201100001011000003d120000011000020010000003100404211200001d02000001100003031000010c1200004911000003100404001000012b12000001100003031000010c1200004a0200001a0b00090b1000060b20000700100000001000011b1200001a10000047120000001000001a1000004712000001100000011000002e12000001100005011000042e120000001000053d12000001100004001000042e1200000010000601100005001000032e120000481200011d0b020a0010000001100000011000062713000001100003031000010c12000049110000001000030010000247120000001000010b110008001000050110000700100001201200001f12000001100000011000004712000000100006001000073d120000011000002b12000000100008001000043b120000160901080b1000070b10000901100008001000013d1200001b12000001100006001000013d1200000b100009001000033a120000001000040010000248120001001000000b110008001000053d12000000100006001000042b1200000a0401011a10000001100009031000010c1200004a020000001000000110000a031000010c1200004a020000040200010110000b031000010c120000491100000803000201100009031000010c120000491100000110000a031000010c12000049110000100c01030110000d001000002e1200000110000c3e1200000010000100100001001000010010000100100001001000010010000100100001001000013d1a0000020100010210000e3611000000000000000000000000000000000000000000000000000000000000000000000000010000000000000000000000001d80c49bbbcd1c0911346656b529df9e5c2f783d0000000000000000000000000000000000000000000000000000000000000012a6e3c06415539f92823a18ba63e1c0303040c4892970a0d1e3a27663d7583b33000000000000000000000000000000000000000000000000000000000000000100000000000000000000000012e605bc104e93b45e1ad99f9e555f659051c2bb0000000000000000000000000000000000000000000000000000000000000012a6e3c06415539f92823a18ba63e1c0303040c4892970a0d1e3a27663d7583b33".to_string()),
                order_hash: SgBytes("0x557147dd0daa80d5beff0023fe6a3505469b2b8c4406ce1ab873e1a652572dd4".to_string()),
                owner: SgBytes("0xf08bcbce72f62c95dcb7c07dcb5ed26acfcfbc11".to_string()),
                outputs: vec![SgVault {
                    id: SgBytes("0x49f6b665c395c7b975caa2fc167cb5119981bbb86798bcaf3c4570153d09dfcf".to_string()),
                    owner: SgBytes("0xf08bcbce72f62c95dcb7c07dcb5ed26acfcfbc11".to_string()),
                    vault_id: SgBytes("75486334982066122983501547829219246999490818941767825330875804445439814023987".to_string()),
                    balance: SgBytes(Float::parse("0.987".to_string()).unwrap().as_hex()),
                    token: SgErc20 {
                        id: SgBytes("0x12e605bc104e93b45e1ad99f9e555f659051c2bb".to_string()),
                        address: SgBytes("0x12e605bc104e93b45e1ad99f9e555f659051c2bb".to_string()),
                        name: Some("Staked FLR".to_string()),
                        symbol: Some("sFLR".to_string()),
                        decimals: Some(SgBigInt("18".to_string())),
                    },
                    orderbook: SgOrderbook {
                        id: SgBytes("0xcee8cd002f151a536394e564b84076c41bbbcd4d".to_string()),
                    },
                    orders_as_output: vec![SgOrderAsIO {
                        id: SgBytes("0x1a69eeb7970d3c8d5776493327fb262e31fc880c9cc4a951607418a7963d9fa1".to_string()),
                        order_hash: SgBytes("0x557147dd0daa80d5beff0023fe6a3505469b2b8c4406ce1ab873e1a652572dd4".to_string()),
                        active: true,
                    }],
                    orders_as_input: vec![],
                    balance_changes: vec![],
                },
                SgVault {
                    id: SgBytes("0x0000000000000000000000000000000000000000".to_string()),
                    token: SgErc20 {
                        id: SgBytes("0x0000000000000000000000000000000000000000".to_string()),
                        address: SgBytes("0x0000000000000000000000000000000000000000".to_string()),
                        name: Some("T1".to_string()),
                        symbol: Some("T1".to_string()),
                        decimals: Some(SgBigInt("0".to_string())),
                    },
                    balance: SgBytes(F0.as_hex()),
                    vault_id: SgBytes("0".to_string()),
                    owner: SgBytes("0x0000000000000000000000000000000000000000".to_string()),
                    orders_as_output: vec![],
                    orders_as_input: vec![],
                    balance_changes: vec![],
                    orderbook: SgOrderbook {
                        id: SgBytes("0x0000000000000000000000000000000000000000".to_string()),
                    }
                }],
                inputs: vec![SgVault {
                    id: SgBytes("0x538830b4f8cc03840cea5af799dc532be4363a3ee8f4c6123dbff7a0acc86dac".to_string()),
                    owner: SgBytes("0xf08bcbce72f62c95dcb7c07dcb5ed26acfcfbc11".to_string()),
                    vault_id: SgBytes("75486334982066122983501547829219246999490818941767825330875804445439814023987".to_string()),
                    balance: SgBytes(Float::parse("0.79799".to_string()).unwrap().as_hex()),
                    token: SgErc20 {
                        id: SgBytes("0x1d80c49bbbcd1c0911346656b529df9e5c2f783d".to_string()),
                        address: SgBytes("0x1d80c49bbbcd1c0911346656b529df9e5c2f783d".to_string()),
                        name: Some("Wrapped Flare".to_string()),
                        symbol: Some("WFLR".to_string()),
                        decimals: Some(SgBigInt("18".to_string())),
                    },
                    orderbook: SgOrderbook {
                        id: SgBytes("0xcee8cd002f151a536394e564b84076c41bbbcd4d".to_string()),
                    },
                    orders_as_output: vec![],
                    orders_as_input: vec![SgOrderAsIO {
                        id: SgBytes("0x1a69eeb7970d3c8d5776493327fb262e31fc880c9cc4a951607418a7963d9fa1".to_string()),
                        order_hash: SgBytes("0x557147dd0daa80d5beff0023fe6a3505469b2b8c4406ce1ab873e1a652572dd4".to_string()),
                        active: true,
                    }],
                    balance_changes: vec![],
                },
                SgVault {
                    id: SgBytes("0x0000000000000000000000000000000000000000".to_string()),
                    token: SgErc20 {
                        id: SgBytes("0x0000000000000000000000000000000000000000".to_string()),
                        address: SgBytes("0x0000000000000000000000000000000000000000".to_string()),
                        name: Some("T1".to_string()),
                        symbol: Some("T1".to_string()),
                        decimals: Some(SgBigInt("0".to_string())),
                    },
                    balance: SgBytes(F0.as_hex()),
                    vault_id: SgBytes("0".to_string()),
                    owner: SgBytes("0x0000000000000000000000000000000000000000".to_string()),
                    orders_as_output: vec![],
                    orders_as_input: vec![],
                    balance_changes: vec![],
                    orderbook: SgOrderbook {
                        id: SgBytes("0x0000000000000000000000000000000000000000".to_string()),
                    }
                }],
                orderbook: SgOrderbook {
                    id: SgBytes(CHAIN_ID_1_ORDERBOOK_ADDRESS.to_string()),
                },
                active: true,
                timestamp_added: SgBigInt("1739448802".to_string()),
                meta: Some(SgBytes("0xff0a89c674ee7874a300590a932f2a20302e2063616c63756c6174652d696f202a2f200a7573696e672d776f7264732d66726f6d20307846653234313143446131393344394534653833413563323334433746643332303130313838336143203078393135453336656638383239343138313633353662433337313844663836383035344638363861440a616d6f756e742d65706f6368730a74726164652d65706f6368733a63616c6c3c323e28292c0a6d61782d6f75747075743a2063616c6c3c333e28616d6f756e742d65706f6368732074726164652d65706f636873292c0a696f3a2063616c6c3c343e2874726164652d65706f636873292c0a3a63616c6c3c353e28696f293b0a0a2f2a20312e2068616e646c652d696f202a2f200a6d696e2d616d6f756e743a206d756c283120302e39292c0a3a656e7375726528677265617465722d7468616e2d6f722d657175616c2d746f286f75747075742d7661756c742d64656372656173652829206d696e2d616d6f756e742920224d696e20747261646520616d6f756e742e22292c0a757365643a206765742868617368286f726465722d6861736828292022616d6f756e742d757365642229292c0a3a7365742868617368286f726465722d6861736828292022616d6f756e742d757365642229206164642875736564206f75747075742d7661756c742d6465637265617365282929293b0a0a2f2a20322e206765742d65706f6368202a2f200a696e697469616c2d74696d653a2063616c6c3c363e28292c0a6c6173742d74696d65205f3a2063616c6c3c373e28292c0a6475726174696f6e3a20737562286e6f77282920616e79286c6173742d74696d6520696e697469616c2d74696d652929292c0a746f74616c2d6475726174696f6e3a20737562286e6f77282920696e697469616c2d74696d65292c0a726174696f2d667265657a652d616d6f756e742d65706f6368733a2064697628312031292c0a726174696f2d667265657a652d74726164652d65706f6368733a206d756c28726174696f2d667265657a652d616d6f756e742d65706f63687320646976283630203138303029292c0a616d6f756e742d65706f6368733a2064697628746f74616c2d6475726174696f6e203630292c0a74726164652d65706f6368733a2073617475726174696e672d73756228646976286475726174696f6e20313830302920726174696f2d667265657a652d74726164652d65706f636873293b0a0a2f2a20332e20616d6f756e742d666f722d65706f6368202a2f200a616d6f756e742d65706f6368730a74726164652d65706f6368733a2c0a746f74616c2d617661696c61626c653a206c696e6561722d67726f7774682830203120616d6f756e742d65706f636873292c0a757365643a206765742868617368286f726465722d6861736828292022616d6f756e742d757365642229292c0a756e757365643a2073756228746f74616c2d617661696c61626c652075736564292c0a64656361793a2063616c6c3c383e2874726164652d65706f636873292c0a7368792d64656361793a20657665727928677265617465722d7468616e2874726164652d65706f63687320302e303529206465636179292c0a7661726961626c652d636f6d706f6e656e743a2073756228312031292c0a7461726765742d616d6f756e743a206164642831206d756c287661726961626c652d636f6d706f6e656e74207368792d646563617929292c0a6361707065642d756e757365643a206d696e28756e75736564207461726765742d616d6f756e74293b0a0a2f2a20342e20696f2d666f722d65706f6368202a2f200a65706f63683a2c0a6c6173742d696f3a2063616c6c3c373e28292c0a6d61782d6e6578742d74726164653a20616e79286d756c286c6173742d696f20312e3031292063616c6c3c393e2829292c0a626173656c696e652d6e6578742d74726164653a206d756c286c6173742d696f2030292c0a7265616c2d626173656c696e653a206d617828626173656c696e652d6e6578742d74726164652063616c6c3c393e2829292c0a7661726961626c652d636f6d706f6e656e743a2073617475726174696e672d737562286d61782d6e6578742d7472616465207265616c2d626173656c696e65292c0a61626f76652d626173656c696e653a206d756c287661726961626c652d636f6d706f6e656e742063616c6c3c383e2865706f636829292c0a5f3a20616464287265616c2d626173656c696e652061626f76652d626173656c696e65293b0a0a2f2a20352e207365742d6c6173742d7472616465202a2f200a6c6173742d696f3a2c0a3a7365742868617368286f726465722d68617368282920226c6173742d74726164652d74696d652229206e6f772829292c0a3a7365742868617368286f726465722d68617368282920226c6173742d74726164652d696f2229206c6173742d696f293b0a0a2f2a20362e206765742d696e697469616c2d74696d65202a2f200a5f3a6765742868617368286f726465722d6861736828292022696e697469616c2d74696d652229293b0a0a2f2a20372e206765742d6c6173742d7472616465202a2f200a6c6173742d74696d653a6765742868617368286f726465722d68617368282920226c6173742d74726164652d74696d652229292c0a6c6173742d696f3a6765742868617368286f726465722d68617368282920226c6173742d74726164652d696f2229293b0a0a2f2a20382e2068616c666c696665202a2f200a65706f63683a2c0a2f2a2a0a202a20536872696e6b696e6720746865206d756c7469706c696572206c696b6520746869730a202a207468656e206170706c79696e672069742031302074696d657320616c6c6f777320666f720a202a2062657474657220707265636973696f6e207768656e206d61782d696f2d726174696f0a202a2069732076657279206c617267652c20652e672e207e31653130206f72207e316532302b0a202a0a202a205468697320776f726b7320626563617573652060706f77657260206c6f7365730a202a20707265636973696f6e206f6e20626173652060302e3560207768656e207468650a202a206578706f6e656e74206973206c6172676520616e642063616e206576656e20676f0a202a20746f20603060207768696c652074686520696f2d726174696f206973207374696c6c0a202a206c617267652e2042657474657220746f206b65657020746865206d756c7469706c6965720a202a2068696768657220707265636973696f6e20616e642064726f702074686520696f2d726174696f0a202a20736d6f6f74686c7920666f72206173206c6f6e672061732077652063616e2e0a202a0a6d756c7469706c6965723a0a2020706f77657228302e35206469762865706f636820313029292c0a76616c3a0a20206d756c280a202020206d756c7469706c6965720a202020206d756c7469706c6965720a202020206d756c7469706c6965720a202020206d756c7469706c6965720a202020206d756c7469706c6965720a202020206d756c7469706c6965720a202020206d756c7469706c6965720a202020206d756c7469706c6965720a202020206d756c7469706c6965720a202020206d756c7469706c6965720a2020293b0a0a2f2a20392e2073666c722d626173656c696e652d696e76202a2f200a5f3a20696e762873666c722d65786368616e67652d726174652829293b011bff13109e41336ff20278186170706c69636174696f6e2f6f637465742d73747265616d".to_string())),
                add_events: vec![SgAddOrder {
                    transaction: SgTransaction {
                        id: SgBytes("0xb5d715bc74b7a7f2aac8cca544c1c95e209ed4113b82269ac3285142324bc6af".to_string()),
                        from: SgBytes("0xf08bcbce72f62c95dcb7c07dcb5ed26acfcfbc11".to_string()),
                        block_number: SgBigInt("37432554".to_string()),
                        timestamp: SgBigInt("1739448802".to_string()),
                    },
                }],
                trades: vec![],
                remove_events: vec![],
            }
        }

        #[tokio::test]
        async fn test_get_orders() {
            let sg_server = MockServer::start_async().await;

            sg_server.mock(|when, then| {
                when.path("/sg1");
                then.status(200).json_body_obj(&json!({
                  "data": {
                    "orders": [
                      get_order1_json()
                    ]
                  }
                }));
            });
            sg_server.mock(|when, then| {
                when.path("/sg2");
                then.status(200).json_body_obj(&json!({
                    "data": {
                      "orders": [
                        {
                          "id": "0x0234",
                          "orderBytes": "0x0000000000000000000000000000000000000000000000000000000000000020000000000000000000000000000000000000000000000000000000000000000000000000000000000000000000000000000000000000000000000000000000a0000000000000000000000000000000000000000000000000000000000000012000000000000000000000000000000000000000000000000000000000000001a00000000000000000000000000000000000000000000000000000000000000000000000000000000000000000000000000000000000000000000000000000000000000000000000000000000000000000000000000000000000000000000000000000000000000000000000000000000000000000000000000000000000000060000000000000000000000000000000000000000000000000000000000000000000000000000000000000000000000000000000000000000000000000000000010000000000000000000000000000000000000000000000000000000000000000000000000000000000000000000000000000000000000000000000000000000000000000000000000000000000000000000000000000000000000000000000000000000000000000000000000000000000000000000000000000000000000001000000000000000000000000000000000000000000000000000000000000000000000000000000000000000000000000000000000000000000000000000000000000000000000000000000000000000000000000000000000000000000000000",
                          "orderHash": "0x2345",
                          "owner": "0x0000000000000000000000000000000000000000",
                          "outputs": [
                            {
                              "id": "0x0000000000000000000000000000000000000000",
                              "token": {
                                "id": "0x0000000000000000000000000000000000000000",
                                "address": "0x0000000000000000000000000000000000000000",
                                "name": "T1",
                                "symbol": "T1",
                                "decimals": "0"
                              },
                              "balance": F0,
                              "vaultId": "0",
                              "owner": "0x0000000000000000000000000000000000000000",
                              "ordersAsOutput": [],
                              "ordersAsInput": [],
                              "balanceChanges": [],
                              "orderbook": {
                                "id": "0x0000000000000000000000000000000000000000"
                              }
                            }
                          ],
                          "inputs": [
                            {
                              "id": "0x0000000000000000000000000000000000000000",
                              "token": {
                                "id": "0x0000000000000000000000000000000000000000",
                                "address": "0x0000000000000000000000000000000000000000",
                                "name": "T2",
                                "symbol": "T2",
                                "decimals": "0"
                              },
                              "balance": F0,
                              "vaultId": "0",
                              "owner": "0x0000000000000000000000000000000000000000",
                              "ordersAsOutput": [],
                              "ordersAsInput": [],
                              "balanceChanges": [],
                              "orderbook": {
                                "id": "0x0000000000000000000000000000000000000000"
                              }
                            }
                          ],
                          "active": true,
                          "addEvents": [
                            {
                              "transaction": {
                                "blockNumber": "0",
                                "timestamp": "0",
                                "id": "0x0000000000000000000000000000000000000000",
                                "from": "0x0000000000000000000000000000000000000000"
                              }
                            }
                          ],
                          "meta": null,
                          "timestampAdded": "0",
                          "orderbook": {
                            "id": "0x0000000000000000000000000000000000000000"
                          },
                          "trades": [],
                          "removeEvents": []
                        }
                      ]
                    }
                  }));
            });

            let filter_args = GetOrdersFilters {
                owners: vec![],
                active: None,
                order_hash: None,
                tokens: None,
            };
            let raindex_client = RaindexClient::new(
                vec![get_test_yaml(
                    &sg_server.url("/sg1"),
                    &sg_server.url("/sg2"),
                    // not used
                    &sg_server.url("/rpc1"),
                    &sg_server.url("/rpc2"),
                )],
                None,
            )
            .unwrap();
            let result = raindex_client
                .get_orders(None, Some(filter_args), Some(1))
                .await
                .unwrap();

            assert_eq!(result.len(), 2);

            let expected_order1 = RaindexOrder::try_from_sg_order(
                Arc::new(RwLock::new(raindex_client.clone())),
                1,
                get_order1(),
                None,
            )
            .unwrap();

            let order1 = result[0].clone();
            assert_eq!(order1.chain_id, expected_order1.chain_id);
            assert_eq!(order1.id, expected_order1.id);
            assert_eq!(order1.order_bytes, expected_order1.order_bytes);
            assert_eq!(order1.order_hash, expected_order1.order_hash);
            assert_eq!(order1.owner, expected_order1.owner);
            assert_eq!(order1.outputs.len(), expected_order1.outputs.len());
            for (order1_output, expected_output) in
                order1.outputs.iter().zip(expected_order1.outputs.iter())
            {
                assert_eq!(order1_output.id(), expected_output.id());
                assert_eq!(order1_output.owner(), expected_output.owner());
                assert_eq!(order1_output.vault_id(), expected_output.vault_id());
                assert_eq!(order1_output.token().id(), expected_output.token().id());
                assert_eq!(
                    order1_output.token().address(),
                    expected_output.token().address()
                );
                assert_eq!(order1_output.token().name(), expected_output.token().name());
                assert_eq!(
                    order1_output.token().symbol(),
                    expected_output.token().symbol()
                );
                assert_eq!(
                    order1_output.token().decimals(),
                    expected_output.token().decimals()
                );
                assert_eq!(order1_output.orderbook(), expected_output.orderbook());
            }
            assert_eq!(order1.inputs.len(), expected_order1.inputs.len());
            for (order1_input, expected_input) in
                order1.inputs.iter().zip(expected_order1.inputs.iter())
            {
                assert_eq!(order1_input.id(), expected_input.id());
                assert_eq!(order1_input.owner(), expected_input.owner());
                assert_eq!(order1_input.vault_id(), expected_input.vault_id());
                assert_eq!(order1_input.token().id(), expected_input.token().id());
                assert_eq!(
                    order1_input.token().address(),
                    expected_input.token().address()
                );
                assert_eq!(order1_input.token().name(), expected_input.token().name());
                assert_eq!(
                    order1_input.token().symbol(),
                    expected_input.token().symbol()
                );
                assert_eq!(
                    order1_input.token().decimals(),
                    expected_input.token().decimals()
                );
                assert_eq!(order1_input.orderbook(), expected_input.orderbook());
            }

            assert_eq!(order1.orderbook(), expected_order1.orderbook());
            assert_eq!(order1.timestamp_added(), expected_order1.timestamp_added());

            let order2 = result[1].clone();
            assert_eq!(order2.chain_id, 137);
            assert_eq!(order2.id, Bytes::from_str("0x0234").unwrap());
            assert_eq!(order2.order_bytes, Bytes::from_str("0x0000000000000000000000000000000000000000000000000000000000000020000000000000000000000000000000000000000000000000000000000000000000000000000000000000000000000000000000000000000000000000000000a0000000000000000000000000000000000000000000000000000000000000012000000000000000000000000000000000000000000000000000000000000001a00000000000000000000000000000000000000000000000000000000000000000000000000000000000000000000000000000000000000000000000000000000000000000000000000000000000000000000000000000000000000000000000000000000000000000000000000000000000000000000000000000000000000060000000000000000000000000000000000000000000000000000000000000000000000000000000000000000000000000000000000000000000000000000000010000000000000000000000000000000000000000000000000000000000000000000000000000000000000000000000000000000000000000000000000000000000000000000000000000000000000000000000000000000000000000000000000000000000000000000000000000000000000000000000000000000000000001000000000000000000000000000000000000000000000000000000000000000000000000000000000000000000000000000000000000000000000000000000000000000000000000000000000000000000000000000000000000000000000000").unwrap());
            assert_eq!(order2.order_hash, Bytes::from_str("0x2345").unwrap());
            assert_eq!(
                order2.owner,
                Address::from_str("0x0000000000000000000000000000000000000000").unwrap()
            );
            assert_eq!(order2.outputs.len(), 1);
            let order2_outputs = order2.outputs[0].clone();
            assert_eq!(
                order2_outputs.id(),
                Bytes::from_str("0x0000000000000000000000000000000000000000").unwrap()
            );
            assert_eq!(
                order2_outputs.owner(),
                Address::from_str("0x0000000000000000000000000000000000000000").unwrap()
            );
            assert_eq!(order2_outputs.vault_id(), U256::from(0));
            assert_eq!(
                order2_outputs.token().id(),
                "0x0000000000000000000000000000000000000000".to_string()
            );
            assert_eq!(
                order2_outputs.token().address(),
                Address::from_str("0x0000000000000000000000000000000000000000").unwrap()
            );
            assert_eq!(order2_outputs.token().name(), Some("T1".to_string()));
            assert_eq!(order2_outputs.token().symbol(), Some("T1".to_string()));
            assert_eq!(order2_outputs.token().decimals(), 0);
            assert_eq!(
                order2_outputs.orderbook(),
                Address::from_str("0x0000000000000000000000000000000000000000").unwrap()
            );

            assert_eq!(order2.inputs.len(), 1);
            let order2_inputs = order2.inputs[0].clone();
            assert_eq!(
                order2_inputs.id(),
                Bytes::from_str("0x0000000000000000000000000000000000000000").unwrap()
            );
            assert_eq!(
                order2_inputs.owner(),
                Address::from_str("0x0000000000000000000000000000000000000000").unwrap()
            );
            assert_eq!(order2_inputs.vault_id(), U256::from(0));
            assert_eq!(
                order2_inputs.token().id(),
                "0x0000000000000000000000000000000000000000".to_string()
            );
            assert_eq!(
                order2_inputs.token().address(),
                Address::from_str("0x0000000000000000000000000000000000000000").unwrap()
            );
            assert_eq!(order2_inputs.token().name(), Some("T2".to_string()));
            assert_eq!(order2_inputs.token().symbol(), Some("T2".to_string()));
            assert_eq!(order2_inputs.token().decimals(), 0);
            assert_eq!(
                order2_inputs.orderbook(),
                Address::from_str("0x0000000000000000000000000000000000000000").unwrap()
            );
            assert_eq!(
                order2.orderbook(),
                Address::from_str("0x0000000000000000000000000000000000000000").unwrap()
            );
            assert_eq!(order2.timestamp_added(), U256::from(0));
        }

        #[tokio::test]
        async fn test_get_order_by_hash() {
            let sg_server = MockServer::start_async().await;
            sg_server.mock(|when, then| {
                when.path("/sg1");
                then.status(200).json_body_obj(&json!({
                    "data": {
                        "orders": [get_order1_json()]
                    }
                }));
            });

            let raindex_client = RaindexClient::new(
                vec![get_test_yaml(
                    &sg_server.url("/sg1"),
                    &sg_server.url("/sg2"),
                    // not used
                    &sg_server.url("/rpc1"),
                    &sg_server.url("/rpc2"),
                )],
                None,
            )
            .unwrap();
            let res = raindex_client
                .get_order_by_hash(
                    1,
                    Address::from_str(CHAIN_ID_1_ORDERBOOK_ADDRESS).unwrap(),
                    Bytes::from_str("0x0123").unwrap(),
                )
                .await
                .unwrap();

            let expected_order = RaindexOrder::try_from_sg_order(
                Arc::new(RwLock::new(raindex_client.clone())),
                1,
                get_order1(),
                None,
            )
            .unwrap();
            assert_eq!(res.id, expected_order.id);
            assert_eq!(res.order_bytes, expected_order.order_bytes);
            assert_eq!(res.order_hash, expected_order.order_hash);
            assert_eq!(res.owner, expected_order.owner);
            assert_eq!(res.outputs.len(), 2);
            assert_eq!(res.inputs.len(), 2);

            assert_eq!(res.outputs[0].id(), expected_order.outputs[0].id());
            assert_eq!(res.inputs[0].id(), expected_order.inputs[0].id());
            assert_eq!(res.inputs[1].id(), expected_order.inputs[1].id());
            assert_eq!(res.outputs[1].id(), expected_order.outputs[1].id());

            assert_eq!(res.vaults().len(), 3);
            assert_eq!(res.vaults()[0].id(), expected_order.inputs[0].id());
            assert_eq!(res.vaults()[1].id(), expected_order.outputs[0].id());
            assert_eq!(res.vaults()[2].id(), expected_order.inputs[1].id());
        }

        #[tokio::test]
        async fn test_order_detail_extended() {
            let sg_server = MockServer::start_async().await;
            sg_server.mock(|when, then| {
                when.path("/sg1");
                then.status(200).json_body_obj(&json!({
                    "data": {
                        "orders": [get_order1_json()]
                    }
                }));
            });

            let raindex_client = RaindexClient::new(
                vec![get_test_yaml(
                    &sg_server.url("/sg1"),
                    &sg_server.url("/sg2"),
                    // not used
                    &sg_server.url("/rpc1"),
                    &sg_server.url("/rpc2"),
                )],
                None,
            )
            .unwrap();
            let res = raindex_client
                .get_order_by_hash(
                    1,
                    Address::from_str(CHAIN_ID_1_ORDERBOOK_ADDRESS).unwrap(),
                    Bytes::from_str("0x0123").unwrap(),
                )
                .await
                .unwrap();

            assert!(res.rainlang.is_some());
            assert_eq!(res.rainlang, Some("/* 0. calculate-io */ \nusing-words-from 0xFe2411CDa193D9E4e83A5c234C7Fd320101883aC\namt: 100,\nio: call<2>();\n\n/* 1. handle-io */ \n:call<3>(),\n:ensure(equal-to(output-vault-decrease() 100) \"must take full amount\");\n\n/* 2. get-io-ratio-now */ \nelapsed: call<4>(),\nio: saturating-sub(0.0177356 div(mul(elapsed sub(0.0177356 0.0173844)) 60));\n\n/* 3. one-shot */ \n:ensure(is-zero(get(hash(order-hash() \"has-executed\"))) \"has executed\"),\n:set(hash(order-hash() \"has-executed\") 1);\n\n/* 4. get-elapsed */ \n_: sub(now() get(hash(order-hash() \"deploy-time\")));".to_string()));
        }

<<<<<<< HEAD
        // TODO: Issue #1989
        // #[tokio::test]
        // async fn test_order_vaults_volume() {
        //     let sg_server = MockServer::start_async().await;
        //     sg_server.mock(|when, then| {
        //         when.path("/sg1")
        //             .body_contains("\"first\":200")
        //             .body_contains("\"skip\":0");
        //         then.status(200).json_body_obj(&json!({
        //           "data": {
        //             "trades": get_trades_json()
        //           }
        //         }));
        //     });
        //     sg_server.mock(|when, then| {
        //         when.path("/sg1")
        //             .body_contains("\"first\":200")
        //             .body_contains("\"skip\":200");
        //         then.status(200).json_body_obj(&json!({
        //             "data": { "trades": [] }
        //         }));
        //     });
        //     sg_server.mock(|when, then| {
        //         when.path("/sg1");
        //         then.status(200).json_body_obj(&json!({
        //             "data": {
        //                 "orders": [get_order1_json()]
        //             }
        //         }));
        //     });

        //     let raindex_client = RaindexClient::new(
        //         vec![get_test_yaml(
        //             &sg_server.url("/sg1"),
        //             &sg_server.url("/sg2"),
        //             // not used
        //             &sg_server.url("/rpc1"),
        //             &sg_server.url("/rpc2"),
        //         )],
        //         None,
        //     )
        //     .unwrap();
        //     let order = raindex_client
        //         .get_order_by_hash(
        //             1,
        //             Address::from_str(CHAIN_ID_1_ORDERBOOK_ADDRESS).unwrap(),
        //             Bytes::from_str("0x0123").unwrap(),
        //         )

        //     let volume1 = res[0].clone();
        //     assert_eq!(volume1.id(), Bytes::from_str("0x10").unwrap());
        //     assert_eq!(
        //         volume1.token().address(),
        //         Address::from_str("0x1d80c49bbbcd1c0911346656b529df9e5c2f783d").unwrap()
        //     );
        //     assert_eq!(volume1.token().name(), Some("Wrapped Flare".to_string()));
        //     assert_eq!(volume1.token().symbol(), Some("WFLR".to_string()));
        //     assert_eq!(volume1.token().decimals(), U256::from(18));
        //     assert_eq!(volume1.details().total_in(), U256::from(1));
        //     assert_eq!(volume1.details().total_out(), U256::from(0));
        //     assert_eq!(volume1.details().total_vol(), U256::from(1));
        //     assert_eq!(volume1.details().net_vol(), U256::from(1));

        //     let volume2 = res[1].clone();
        //     assert_eq!(volume2.id(), Bytes::from_str("0x10").unwrap());
        //     assert_eq!(
        //         volume2.token().address(),
        //         Address::from_str("0x12e605bc104e93b45e1ad99f9e555f659051c2bb").unwrap()
        //     );
        //     assert_eq!(volume2.token().name(), Some("Staked FLR".to_string()));
        //     assert_eq!(volume2.token().symbol(), Some("sFLR".to_string()));
        //     assert_eq!(volume2.token().decimals(), U256::from(18));
        //     assert_eq!(volume2.details().total_in(), U256::from(0));
        //     assert_eq!(volume2.details().total_out(), U256::from(2));
        //     assert_eq!(volume2.details().total_vol(), U256::from(2));
        //     assert_eq!(volume2.details().net_vol(), U256::from(2));

        //     let volume3 = res[2].clone();
        //     assert_eq!(volume3.id(), Bytes::from_str("0x20").unwrap());
        //     assert_eq!(
        //         volume3.token().address(),
        //         Address::from_str("0x1d80c49bbbcd1c0911346656b529df9e5c2f783d").unwrap()
        //     );
        //     assert_eq!(volume3.token().name(), Some("Wrapped Flare".to_string()));
        //     assert_eq!(volume3.token().symbol(), Some("WFLR".to_string()));
        //     assert_eq!(volume3.token().decimals(), U256::from(18));
        //     assert_eq!(volume3.details().total_in(), U256::from(2));
        //     assert_eq!(volume3.details().total_out(), U256::from(0));
        //     assert_eq!(volume3.details().total_vol(), U256::from(2));
        //     assert_eq!(volume3.details().net_vol(), U256::from(2));

        //     let volume4 = res[3].clone();
        //     assert_eq!(volume4.id(), Bytes::from_str("0x20").unwrap());
        //     assert_eq!(
        //         volume4.token().address(),
        //         Address::from_str("0x12e605bc104e93b45e1ad99f9e555f659051c2bb").unwrap()
        //     );
        //     assert_eq!(volume4.token().name(), Some("Staked FLR".to_string()));
        //     assert_eq!(volume4.token().symbol(), Some("sFLR".to_string()));
        //     assert_eq!(volume4.token().decimals(), U256::from(18));
        //     assert_eq!(volume4.details().total_in(), U256::from(0));
        //     assert_eq!(volume4.details().total_out(), U256::from(5));
        //     assert_eq!(volume4.details().total_vol(), U256::from(5));
        //     assert_eq!(volume4.details().net_vol(), U256::from(5));
        // }

        // TODO: Issue #1989
        // #[tokio::test]
        // async fn test_order_performance() {
        //     let sg_server = MockServer::start_async().await;
        //     sg_server.mock(|when, then| {
        //         when.path("/sg1").body_contains("SgOrderDetailByIdQuery");
        //         then.status(200).json_body_obj(&json!({
        //           "data": {
        //             "order": {
        //               "id": "order1",
        //               "orderBytes": "0x0000000000000000000000000000000000000000000000000000000000000020000000000000000000000000000000000000000000000000000000000000000000000000000000000000000000000000000000000000000000000000000000a0000000000000000000000000000000000000000000000000000000000000012000000000000000000000000000000000000000000000000000000000000001a0000000000000000000000000000000000000000000000000000000000000000000000000000000000000000000000000000000000000000000000000000000000000000000000000000000000000000000000000000000000000000000000000000000000000000000000000000000000000000000000000000000000000006000000000000000000000000000000000000000000000000000000000000000000000000000000000000000000000000000000000000000000000000000000010000000000000000000000000000000000000000000000000000000000000000000000000000000000000000000000000000000000000000000000000000000000000000000000000000000000000000000000000000000000000000000000000000000000000000000000000000000000000000000000000000000000000001000000000000000000000000000000000000000000000000000000000000000000000000000000000000000000000000000000000000000000000000000000000000000000000000000000000000000000000000000000000000000000000000",
        //               "orderHash": "0x1",
        //               "owner": "0x0000000000000000000000000000000000000000",
        //               "outputs": [
        //                 {
        //                   "id": "0x0000000000000000000000000000000000000000",
        //                   "token": {
        //                     "id": "token-1",
        //                     "address": "0x1111111111111111111111111111111111111111",
        //                     "name": "Token One",
        //                     "symbol": "TK1",
        //                     "decimals": "18"
        //                   },
        //                   "balance": "0",
        //                   "vaultId": "1",
        //                   "owner": "0x0000000000000000000000000000000000000000",
        //                   "ordersAsOutput": [],
        //                   "ordersAsInput": [],
        //                   "balanceChanges": [],
        //                   "orderbook": {
        //                     "id": "0x0000000000000000000000000000000000000000"
        //                   }
        //                 }
        //               ],
        //               "inputs": [
        //                 {
        //                   "id": "0x0000000000000000000000000000000000000000",
        //                   "token": {
        //                     "id": "token-2",
        //                     "address": "0x2222222222222222222222222222222222222222",
        //                     "name": "Token Two",
        //                     "symbol": "TK2",
        //                     "decimals": "18"
        //                   },
        //                   "balance": "0",
        //                   "vaultId": "2",
        //                   "owner": "0x0000000000000000000000000000000000000000",
        //                   "ordersAsOutput": [],
        //                   "ordersAsInput": [],
        //                   "balanceChanges": [],
        //                   "orderbook": {
        //                     "id": "0x0000000000000000000000000000000000000000"
        //                   }
        //                 }
        //               ],
        //               "active": true,
        //               "addEvents": [
        //                 {
        //                   "transaction": {
        //                     "blockNumber": "0",
        //                     "timestamp": "0",
        //                     "id": "0x0000000000000000000000000000000000000000",
        //                     "from": "0x0000000000000000000000000000000000000000"
        //                   }
        //                 }
        //               ],
        //               "meta": null,
        //               "timestampAdded": "0",
        //               "orderbook": {
        //                 "id": "0x0000000000000000000000000000000000000000"
        //               },
        //               "trades": [],
        //               "removeEvents": []
        //             }
        //           }
        //         }));
        //     });
        //     sg_server.mock(|when, then| {
        //         when.path("/sg1")
        //             .body_contains("\"first\":200")
        //             .body_contains("\"skip\":0");
        //         then.status(200).json_body_obj(&json!({
        //           "data": {
        //             "trades": [
        //               {
        //                 "id": "0x07db8b3f3e7498f9d4d0e40b98f57c020d3d277516e86023a8200a20464d4894",
        //                 "timestamp": "1632000000",
        //                 "tradeEvent": {
        //                   "sender": "0x0000000000000000000000000000000000000000",
        //                   "transaction": {
        //                     "id": "0x0000000000000000000000000000000000000000",
        //                     "from": "0x0000000000000000000000000000000000000000",
        //                     "timestamp": "1632000000",
        //                     "blockNumber": "0"
        //                   }
        //                 },
        //                 "outputVaultBalanceChange": {
        //                   "amount": "-100000000000000000000",
        //                   "vault": {
        //                     "id": "vault-1",
        //                     "vaultId": "1",
        //                     "token": {
        //                       "id": "token-1",
        //                       "address": "0x1111111111111111111111111111111111111111",
        //                       "name": "Token One",
        //                       "symbol": "TK1",
        //                       "decimals": "18"
        //                     }
        //                   },
        //                   "id": "output-change-1",
        //                   "__typename": "TradeVaultBalanceChange",
        //                   "newVaultBalance": "900",
        //                   "oldVaultBalance": "1000",
        //                   "timestamp": "1632000000",
        //                   "transaction": {
        //                     "id": "0x0000000000000000000000000000000000000000",
        //                     "from": "0x0000000000000000000000000000000000000000",
        //                     "timestamp": "1632000000",
        //                     "blockNumber": "0"
        //                   },
        //                   "orderbook": {
        //                     "id": "orderbook-1"
        //                   }
        //                 },
        //                 "order": {
        //                   "id": "order1.id",
        //                   "orderHash": "0x1234567890abcdef1234567890abcdef1234567890abcdef1234567890abcdef"
        //                 },
        //                 "inputVaultBalanceChange": {
        //                   "amount": "50000000000000000000",
        //                   "vault": {
        //                     "id": "vault-2",
        //                     "vaultId": "2",
        //                     "token": {
        //                       "id": "token-2",
        //                       "address": "0x2222222222222222222222222222222222222222",
        //                       "name": "Token Two",
        //                       "symbol": "TK2",
        //                       "decimals": "18"
        //                     }
        //                   },
        //                   "id": "input-change-1",
        //                   "__typename": "TradeVaultBalanceChange",
        //                   "newVaultBalance": "150",
        //                   "oldVaultBalance": "100",
        //                   "timestamp": "1632000000",
        //                   "transaction": {
        //                     "id": "0x0000000000000000000000000000000000000000",
        //                     "from": "0x0000000000000000000000000000000000000000",
        //                     "timestamp": "1632000000",
        //                     "blockNumber": "0"
        //                   },
        //                   "orderbook": {
        //                     "id": "orderbook-1"
        //                   }
        //                 },
        //                 "orderbook": {
        //                   "id": "orderbook-1"
        //                 }
        //               }
        //             ]
        //           }
        //         }));
        //     });
        //     sg_server.mock(|when, then| {
        //         when.path("/sg1")
        //             .body_contains("\"first\":200")
        //             .body_contains("\"skip\":200");
        //         then.status(200).json_body_obj(&json!({
        //             "data": { "trades": [] }
        //         }));
        //     });
        //     sg_server.mock(|when, then| {
        //         when.path("/sg1");
        //         then.status(200).json_body_obj(&json!({
        //             "data": {
        //                 "orders": [get_order1_json()]
        //             }
        //         }));
        //     });

        //     let raindex_client = RaindexClient::new(
        //         vec![get_test_yaml(
        //             &sg_server.url("/sg1"),
        //             &sg_server.url("/sg2"),
        //             // not used
        //             &sg_server.url("/rpc1"),
        //             &sg_server.url("/rpc2"),
        //         )],
        //         None,
        //     )
        //     .unwrap();
        //     let order = raindex_client
        //         .get_order_by_hash(
        //             1,
        //             Address::from_str(CHAIN_ID_1_ORDERBOOK_ADDRESS).unwrap(),
        //             Bytes::from_str("0x0123").unwrap(),
        //         )
        //         .await
        //         .unwrap();
        //     let res = order
        //         .get_performance(Some(1632000000), Some(1734571449))
        //         .await
        //         .unwrap();

        //     assert_eq!(res.order_id, "order1");
        //     assert_eq!(res.order_hash, "0x1");
        //     assert_eq!(res.orderbook, "0x0000000000000000000000000000000000000000");
        //     assert_eq!(
        //         res.denominated_performance,
        //         Some(DenominatedPerformance {
        //             token: SgErc20 {
        //                 id: SgBytes("token-2".to_string()),
        //                 address: SgBytes("0x2222222222222222222222222222222222222222".to_string()),
        //                 name: Some("Token Two".to_string()),
        //                 symbol: Some("TK2".to_string()),
        //                 decimals: Some(SgBigInt("18".to_string())),
        //             },
        //             apy: U256::from(0),
        //             apy_is_neg: false,
        //             net_vol: U256::from(0),
        //             net_vol_is_neg: false,
        //             starting_capital: U256::from(600),
        //         })
        //     );
        //     assert_eq!(res.start_time, 1632000000);
        //     assert_eq!(res.end_time, 1734571449);
        //     assert_eq!(res.inputs_vaults.len(), 1);
        //     assert_eq!(
        //         res.inputs_vaults[0],
        //         VaultPerformance {
        //             id: "2".to_string(),
        //             token: SgErc20 {
        //                 id: SgBytes("token-2".to_string()),
        //                 address: SgBytes("0x2222222222222222222222222222222222222222".to_string()),
        //                 name: Some("Token Two".to_string()),
        //                 symbol: Some("TK2".to_string()),
        //                 decimals: Some(SgBigInt("18".to_string())),
        //             },
        //             vol_details: VolumeDetails {
        //                 total_in: U256::from(50000000000000000000u128),
        //                 total_out: U256::from(0u8),
        //                 total_vol: U256::from(50000000000000000000u128),
        //                 net_vol: U256::from(50000000000000000000u128),
        //             },
        //             apy_details: Some(APYDetails {
        //                 start_time: 1632000000,
        //                 end_time: 1734571449,
        //                 net_vol: U256::from(50000000000000000000u128),
        //                 capital: U256::from(150u8),
        //                 apy: Some(U256::from(102484659254448087225972733172491493u128)),
        //                 is_neg: false,
        //             }),
        //         }
        //     );
        //     assert_eq!(res.outputs_vaults.len(), 1);
        //     assert_eq!(
        //         res.outputs_vaults[0],
        //         VaultPerformance {
        //             id: "1".to_string(),
        //             token: SgErc20 {
        //                 id: SgBytes("token-1".to_string()),
        //                 address: SgBytes("0x1111111111111111111111111111111111111111".to_string()),
        //                 name: Some("Token One".to_string()),
        //                 symbol: Some("TK1".to_string()),
        //                 decimals: Some(SgBigInt("18".to_string())),
        //             },
        //             vol_details: VolumeDetails {
        //                 total_in: U256::from(0),
        //                 total_out: U256::from(100000000000000000000u128),
        //                 total_vol: U256::from(100000000000000000000u128),
        //                 net_vol: U256::from(100000000000000000000u128),
        //             },
        //             apy_details: Some(APYDetails {
        //                 start_time: 1632000000,
        //                 end_time: 1734571449,
        //                 net_vol: U256::from(100000000000000000000u128),
        //                 capital: U256::from(900u16),
        //                 apy: Some(U256::from(34161553084816029075324244390830497u128)),
        //                 is_neg: true,
        //             }),
        //         }
        //     );
        // }

        // TODO: Issue #1989
        // #[tokio::test]
        // async fn test_get_orders_with_token_filter() {
        //     let sg_server = MockServer::start_async().await;

        //     sg_server.mock(|when, then| {
        //         when.path("/sg1")
        //             .body_contains("\"token_in\":[\"0x1d80c49bbbcd1c0911346656b529df9e5c2f783d\"]");
        //         then.status(200).json_body_obj(&json!({
        //             "data": {
        //                 "orders": [get_order1_json()]
        //             }
        //         }));
        //     });
        //     sg_server.mock(|when, then| {
        //         when.path("/sg2")
        //             .body_contains("\"token_in\":[\"0x1d80c49bbbcd1c0911346656b529df9e5c2f783d\"]");
        //         then.status(200).json_body_obj(&json!({
        //             "data": {
        //                 "orders": []
        //             }
        //         }));
        //     });

        //     let raindex_client = RaindexClient::new(
        //         vec![get_test_yaml(
        //             &sg_server.url("/sg1"),
        //             &sg_server.url("/sg2"),
        //             &sg_server.url("/rpc1"),
        //             &sg_server.url("/rpc2"),
        //         )],
        //         None,
        //     )
        //     .unwrap();

        //     let filters = GetOrdersFilters {
        //         owners: vec![],
        //         active: None,
        //         order_hash: None,
        //         tokens: Some(vec![Address::from_str(
        //             "0x1d80c49bbbcd1c0911346656b529df9e5c2f783d",
        //         )
        //         .unwrap()]),
        //     };

        //     let result = raindex_client
        //         .get_orders(None, Some(filters), None)
        //         .await
        //         .unwrap();

        //     assert_eq!(result.len(), 1);
        //     assert_eq!(
        //         result[0].id,
        //         Bytes::from_str(
        //             "0x1a69eeb7970d3c8d5776493327fb262e31fc880c9cc4a951607418a7963d9fa1"
        //         )
        //         .unwrap()
        //     );
        // }

        // TODO: Issue #1989
        // #[tokio::test]
        // async fn test_get_orders_with_multiple_token_filters() {
        //     let sg_server = MockServer::start_async().await;

        //     sg_server.mock(|when, then| {
        //         when.path("/sg1")
        //             .body_contains("\"token_in\":[\"0x1d80c49bbbcd1c0911346656b529df9e5c2f783d\",\"0x12e605bc104e93b45e1ad99f9e555f659051c2bb\"]");
        //         then.status(200).json_body_obj(&json!({
        //             "data": {
        //                 "orders": [get_order1_json()]
        //             }
        //         }));
        //     });
        //     sg_server.mock(|when, then| {
        //         when.path("/sg2");
        //         then.status(200).json_body_obj(&json!({
        //             "data": {
        //                 "orders": []
        //             }
        //         }));
        //     });

        //     let raindex_client = RaindexClient::new(
        //         vec![get_test_yaml(
        //             &sg_server.url("/sg1"),
        //             &sg_server.url("/sg2"),
        //             &sg_server.url("/rpc1"),
        //             &sg_server.url("/rpc2"),
        //         )],
        //         None,
        //     )
        //     .unwrap();

        //     let filters = GetOrdersFilters {
        //         owners: vec![],
        //         active: None,
        //         order_hash: None,
        //         tokens: Some(vec![
        //             Address::from_str("0x1d80c49bbbcd1c0911346656b529df9e5c2f783d").unwrap(),
        //             Address::from_str("0x12e605bc104e93b45e1ad99f9e555f659051c2bb").unwrap(),
        //         ]),
        //     };

        //     let result = raindex_client
        //         .get_orders(None, Some(filters), None)
        //         .await
        //         .unwrap();

        //     assert_eq!(result.len(), 1);
        // }
=======
        #[tokio::test]
        async fn test_order_vaults_volume() {
            let sg_server = MockServer::start_async().await;
            sg_server.mock(|when, then| {
                when.path("/sg1")
                    .body_contains("\"first\":200")
                    .body_contains("\"skip\":0");
                then.status(200).json_body_obj(&json!({
                  "data": {
                    "trades": get_trades_json()
                  }
                }));
            });
            sg_server.mock(|when, then| {
                when.path("/sg1")
                    .body_contains("\"first\":200")
                    .body_contains("\"skip\":200");
                then.status(200).json_body_obj(&json!({
                    "data": { "trades": [] }
                }));
            });
            sg_server.mock(|when, then| {
                when.path("/sg1");
                then.status(200).json_body_obj(&json!({
                    "data": {
                        "orders": [get_order1_json()]
                    }
                }));
            });

            let raindex_client = RaindexClient::new(
                vec![get_test_yaml(
                    &sg_server.url("/sg1"),
                    &sg_server.url("/sg2"),
                    // not used
                    &sg_server.url("/rpc1"),
                    &sg_server.url("/rpc2"),
                )],
                None,
            )
            .unwrap();
            let order = raindex_client
                .get_order_by_hash(
                    1,
                    Address::from_str(CHAIN_ID_1_ORDERBOOK_ADDRESS).unwrap(),
                    Bytes::from_str("0x0123").unwrap(),
                )
                .await
                .unwrap();
            let res = order.get_vaults_volume(None, None).await.unwrap();

            assert_eq!(res.len(), 4);

            let volume1 = res[0].clone();
            assert_eq!(volume1.id(), U256::from_str("0x10").unwrap());
            assert_eq!(
                volume1.token().address(),
                Address::from_str("0x1d80c49bbbcd1c0911346656b529df9e5c2f783d").unwrap()
            );
            assert_eq!(volume1.token().name(), Some("Wrapped Flare".to_string()));
            assert_eq!(volume1.token().symbol(), Some("WFLR".to_string()));
            assert_eq!(volume1.token().decimals(), U256::from(18));
            assert_eq!(volume1.details().total_in(), U256::from(1));
            assert_eq!(volume1.details().total_out(), U256::from(0));
            assert_eq!(volume1.details().total_vol(), U256::from(1));
            assert_eq!(volume1.details().net_vol(), U256::from(1));

            let volume2 = res[1].clone();
            assert_eq!(volume2.id(), U256::from_str("0x10").unwrap());
            assert_eq!(
                volume2.token().address(),
                Address::from_str("0x12e605bc104e93b45e1ad99f9e555f659051c2bb").unwrap()
            );
            assert_eq!(volume2.token().name(), Some("Staked FLR".to_string()));
            assert_eq!(volume2.token().symbol(), Some("sFLR".to_string()));
            assert_eq!(volume2.token().decimals(), U256::from(18));
            assert_eq!(volume2.details().total_in(), U256::from(0));
            assert_eq!(volume2.details().total_out(), U256::from(2));
            assert_eq!(volume2.details().total_vol(), U256::from(2));
            assert_eq!(volume2.details().net_vol(), U256::from(2));

            let volume3 = res[2].clone();
            assert_eq!(volume3.id(), U256::from_str("0x20").unwrap());
            assert_eq!(
                volume3.token().address(),
                Address::from_str("0x1d80c49bbbcd1c0911346656b529df9e5c2f783d").unwrap()
            );
            assert_eq!(volume3.token().name(), Some("Wrapped Flare".to_string()));
            assert_eq!(volume3.token().symbol(), Some("WFLR".to_string()));
            assert_eq!(volume3.token().decimals(), U256::from(18));
            assert_eq!(volume3.details().total_in(), U256::from(2));
            assert_eq!(volume3.details().total_out(), U256::from(0));
            assert_eq!(volume3.details().total_vol(), U256::from(2));
            assert_eq!(volume3.details().net_vol(), U256::from(2));

            let volume4 = res[3].clone();
            assert_eq!(volume4.id(), U256::from_str("0x20").unwrap());
            assert_eq!(
                volume4.token().address(),
                Address::from_str("0x12e605bc104e93b45e1ad99f9e555f659051c2bb").unwrap()
            );
            assert_eq!(volume4.token().name(), Some("Staked FLR".to_string()));
            assert_eq!(volume4.token().symbol(), Some("sFLR".to_string()));
            assert_eq!(volume4.token().decimals(), U256::from(18));
            assert_eq!(volume4.details().total_in(), U256::from(0));
            assert_eq!(volume4.details().total_out(), U256::from(5));
            assert_eq!(volume4.details().total_vol(), U256::from(5));
            assert_eq!(volume4.details().net_vol(), U256::from(5));
        }

        #[tokio::test]
        async fn test_order_performance() {
            let sg_server = MockServer::start_async().await;
            sg_server.mock(|when, then| {
                when.path("/sg1").body_contains("SgOrderDetailByIdQuery");
                then.status(200).json_body_obj(&json!({
                  "data": {
                    "order": {
                      "id": "order1",
                      "orderBytes": "0x0000000000000000000000000000000000000000000000000000000000000020000000000000000000000000000000000000000000000000000000000000000000000000000000000000000000000000000000000000000000000000000000a0000000000000000000000000000000000000000000000000000000000000012000000000000000000000000000000000000000000000000000000000000001a0000000000000000000000000000000000000000000000000000000000000000000000000000000000000000000000000000000000000000000000000000000000000000000000000000000000000000000000000000000000000000000000000000000000000000000000000000000000000000000000000000000000000006000000000000000000000000000000000000000000000000000000000000000000000000000000000000000000000000000000000000000000000000000000010000000000000000000000000000000000000000000000000000000000000000000000000000000000000000000000000000000000000000000000000000000000000000000000000000000000000000000000000000000000000000000000000000000000000000000000000000000000000000000000000000000000000001000000000000000000000000000000000000000000000000000000000000000000000000000000000000000000000000000000000000000000000000000000000000000000000000000000000000000000000000000000000000000000000000",
                      "orderHash": "0x1",
                      "owner": "0x0000000000000000000000000000000000000000",
                      "outputs": [
                        {
                          "id": "0x0000000000000000000000000000000000000000",
                          "token": {
                            "id": "token-1",
                            "address": "0x1111111111111111111111111111111111111111",
                            "name": "Token One",
                            "symbol": "TK1",
                            "decimals": "18"
                          },
                          "balance": "0",
                          "vaultId": "1",
                          "owner": "0x0000000000000000000000000000000000000000",
                          "ordersAsOutput": [],
                          "ordersAsInput": [],
                          "balanceChanges": [],
                          "orderbook": {
                            "id": "0x0000000000000000000000000000000000000000"
                          }
                        }
                      ],
                      "inputs": [
                        {
                          "id": "0x0000000000000000000000000000000000000000",
                          "token": {
                            "id": "token-2",
                            "address": "0x2222222222222222222222222222222222222222",
                            "name": "Token Two",
                            "symbol": "TK2",
                            "decimals": "18"
                          },
                          "balance": "0",
                          "vaultId": "2",
                          "owner": "0x0000000000000000000000000000000000000000",
                          "ordersAsOutput": [],
                          "ordersAsInput": [],
                          "balanceChanges": [],
                          "orderbook": {
                            "id": "0x0000000000000000000000000000000000000000"
                          }
                        }
                      ],
                      "active": true,
                      "addEvents": [
                        {
                          "transaction": {
                            "blockNumber": "0",
                            "timestamp": "0",
                            "id": "0x0000000000000000000000000000000000000000",
                            "from": "0x0000000000000000000000000000000000000000"
                          }
                        }
                      ],
                      "meta": null,
                      "timestampAdded": "0",
                      "orderbook": {
                        "id": "0x0000000000000000000000000000000000000000"
                      },
                      "trades": [],
                      "removeEvents": []
                    }
                  }
                }));
            });
            sg_server.mock(|when, then| {
                when.path("/sg1")
                    .body_contains("\"first\":200")
                    .body_contains("\"skip\":0");
                then.status(200).json_body_obj(&json!({
                  "data": {
                    "trades": [
                      {
                        "id": "0x07db8b3f3e7498f9d4d0e40b98f57c020d3d277516e86023a8200a20464d4894",
                        "timestamp": "1632000000",
                        "tradeEvent": {
                          "sender": "0x0000000000000000000000000000000000000000",
                          "transaction": {
                            "id": "0x0000000000000000000000000000000000000000",
                            "from": "0x0000000000000000000000000000000000000000",
                            "timestamp": "1632000000",
                            "blockNumber": "0"
                          }
                        },
                        "outputVaultBalanceChange": {
                          "amount": "-100000000000000000000",
                          "vault": {
                            "id": "vault-1",
                            "vaultId": "1",
                            "token": {
                              "id": "token-1",
                              "address": "0x1111111111111111111111111111111111111111",
                              "name": "Token One",
                              "symbol": "TK1",
                              "decimals": "18"
                            }
                          },
                          "id": "output-change-1",
                          "__typename": "TradeVaultBalanceChange",
                          "newVaultBalance": "900",
                          "oldVaultBalance": "1000",
                          "timestamp": "1632000000",
                          "transaction": {
                            "id": "0x0000000000000000000000000000000000000000",
                            "from": "0x0000000000000000000000000000000000000000",
                            "timestamp": "1632000000",
                            "blockNumber": "0"
                          },
                          "orderbook": {
                            "id": "orderbook-1"
                          }
                        },
                        "order": {
                          "id": "order1.id",
                          "orderHash": "0x1234567890abcdef1234567890abcdef1234567890abcdef1234567890abcdef"
                        },
                        "inputVaultBalanceChange": {
                          "amount": "50000000000000000000",
                          "vault": {
                            "id": "vault-2",
                            "vaultId": "2",
                            "token": {
                              "id": "token-2",
                              "address": "0x2222222222222222222222222222222222222222",
                              "name": "Token Two",
                              "symbol": "TK2",
                              "decimals": "18"
                            }
                          },
                          "id": "input-change-1",
                          "__typename": "TradeVaultBalanceChange",
                          "newVaultBalance": "150",
                          "oldVaultBalance": "100",
                          "timestamp": "1632000000",
                          "transaction": {
                            "id": "0x0000000000000000000000000000000000000000",
                            "from": "0x0000000000000000000000000000000000000000",
                            "timestamp": "1632000000",
                            "blockNumber": "0"
                          },
                          "orderbook": {
                            "id": "orderbook-1"
                          }
                        },
                        "orderbook": {
                          "id": "orderbook-1"
                        }
                      }
                    ]
                  }
                }));
            });
            sg_server.mock(|when, then| {
                when.path("/sg1")
                    .body_contains("\"first\":200")
                    .body_contains("\"skip\":200");
                then.status(200).json_body_obj(&json!({
                    "data": { "trades": [] }
                }));
            });
            sg_server.mock(|when, then| {
                when.path("/sg1");
                then.status(200).json_body_obj(&json!({
                    "data": {
                        "orders": [get_order1_json()]
                    }
                }));
            });

            let raindex_client = RaindexClient::new(
                vec![get_test_yaml(
                    &sg_server.url("/sg1"),
                    &sg_server.url("/sg2"),
                    // not used
                    &sg_server.url("/rpc1"),
                    &sg_server.url("/rpc2"),
                )],
                None,
            )
            .unwrap();
            let order = raindex_client
                .get_order_by_hash(
                    1,
                    Address::from_str(CHAIN_ID_1_ORDERBOOK_ADDRESS).unwrap(),
                    Bytes::from_str("0x0123").unwrap(),
                )
                .await
                .unwrap();
            let res = order
                .get_performance(Some(1632000000), Some(1734571449))
                .await
                .unwrap();

            assert_eq!(res.order_id, "order1");
            assert_eq!(res.order_hash, "0x1");
            assert_eq!(res.orderbook, "0x0000000000000000000000000000000000000000");
            assert_eq!(
                res.denominated_performance,
                Some(DenominatedPerformance {
                    token: SgErc20 {
                        id: SgBytes("token-2".to_string()),
                        address: SgBytes("0x2222222222222222222222222222222222222222".to_string()),
                        name: Some("Token Two".to_string()),
                        symbol: Some("TK2".to_string()),
                        decimals: Some(SgBigInt("18".to_string())),
                    },
                    apy: U256::from(0),
                    apy_is_neg: false,
                    net_vol: U256::from(0),
                    net_vol_is_neg: false,
                    starting_capital: U256::from(600),
                })
            );
            assert_eq!(res.start_time, 1632000000);
            assert_eq!(res.end_time, 1734571449);
            assert_eq!(res.inputs_vaults.len(), 1);
            assert_eq!(
                res.inputs_vaults[0],
                VaultPerformance {
                    id: "2".to_string(),
                    token: SgErc20 {
                        id: SgBytes("token-2".to_string()),
                        address: SgBytes("0x2222222222222222222222222222222222222222".to_string()),
                        name: Some("Token Two".to_string()),
                        symbol: Some("TK2".to_string()),
                        decimals: Some(SgBigInt("18".to_string())),
                    },
                    vol_details: VolumeDetails {
                        total_in: U256::from(50000000000000000000u128),
                        total_out: U256::from(0u8),
                        total_vol: U256::from(50000000000000000000u128),
                        net_vol: U256::from(50000000000000000000u128),
                    },
                    apy_details: Some(APYDetails {
                        start_time: 1632000000,
                        end_time: 1734571449,
                        net_vol: U256::from(50000000000000000000u128),
                        capital: U256::from(150u8),
                        apy: Some(U256::from(102484659254448087225972733172491493u128)),
                        is_neg: false,
                    }),
                }
            );
            assert_eq!(res.outputs_vaults.len(), 1);
            assert_eq!(
                res.outputs_vaults[0],
                VaultPerformance {
                    id: "1".to_string(),
                    token: SgErc20 {
                        id: SgBytes("token-1".to_string()),
                        address: SgBytes("0x1111111111111111111111111111111111111111".to_string()),
                        name: Some("Token One".to_string()),
                        symbol: Some("TK1".to_string()),
                        decimals: Some(SgBigInt("18".to_string())),
                    },
                    vol_details: VolumeDetails {
                        total_in: U256::from(0),
                        total_out: U256::from(100000000000000000000u128),
                        total_vol: U256::from(100000000000000000000u128),
                        net_vol: U256::from(100000000000000000000u128),
                    },
                    apy_details: Some(APYDetails {
                        start_time: 1632000000,
                        end_time: 1734571449,
                        net_vol: U256::from(100000000000000000000u128),
                        capital: U256::from(900u16),
                        apy: Some(U256::from(34161553084816029075324244390830497u128)),
                        is_neg: true,
                    }),
                }
            );
        }

        #[tokio::test]
        async fn test_get_orders_with_token_filter() {
            let sg_server = MockServer::start_async().await;

            sg_server.mock(|when, then| {
                when.path("/sg1")
                    .body_contains("\"token_in\":[\"0x1d80c49bbbcd1c0911346656b529df9e5c2f783d\"]");
                then.status(200).json_body_obj(&json!({
                    "data": {
                        "orders": [get_order1_json()]
                    }
                }));
            });
            sg_server.mock(|when, then| {
                when.path("/sg2")
                    .body_contains("\"token_in\":[\"0x1d80c49bbbcd1c0911346656b529df9e5c2f783d\"]");
                then.status(200).json_body_obj(&json!({
                    "data": {
                        "orders": []
                    }
                }));
            });

            let raindex_client = RaindexClient::new(
                vec![get_test_yaml(
                    &sg_server.url("/sg1"),
                    &sg_server.url("/sg2"),
                    &sg_server.url("/rpc1"),
                    &sg_server.url("/rpc2"),
                )],
                None,
            )
            .unwrap();

            let filters = GetOrdersFilters {
                owners: vec![],
                active: None,
                order_hash: None,
                tokens: Some(vec![Address::from_str(
                    "0x1d80c49bbbcd1c0911346656b529df9e5c2f783d",
                )
                .unwrap()]),
            };

            let result = raindex_client
                .get_orders(None, Some(filters), None)
                .await
                .unwrap();

            assert_eq!(result.len(), 1);
            assert_eq!(
                result[0].id,
                Bytes::from_str(
                    "0x1a69eeb7970d3c8d5776493327fb262e31fc880c9cc4a951607418a7963d9fa1"
                )
                .unwrap()
            );
        }

        #[tokio::test]
        async fn test_get_orders_with_multiple_token_filters() {
            let sg_server = MockServer::start_async().await;

            sg_server.mock(|when, then| {
                when.path("/sg1")
                    .body_contains("\"token_in\":[\"0x1d80c49bbbcd1c0911346656b529df9e5c2f783d\",\"0x12e605bc104e93b45e1ad99f9e555f659051c2bb\"]");
                then.status(200).json_body_obj(&json!({
                    "data": {
                        "orders": [get_order1_json()]
                    }
                }));
            });
            sg_server.mock(|when, then| {
                when.path("/sg2");
                then.status(200).json_body_obj(&json!({
                    "data": {
                        "orders": []
                    }
                }));
            });

            let raindex_client = RaindexClient::new(
                vec![get_test_yaml(
                    &sg_server.url("/sg1"),
                    &sg_server.url("/sg2"),
                    &sg_server.url("/rpc1"),
                    &sg_server.url("/rpc2"),
                )],
                None,
            )
            .unwrap();

            let filters = GetOrdersFilters {
                owners: vec![],
                active: None,
                order_hash: None,
                tokens: Some(vec![
                    Address::from_str("0x1d80c49bbbcd1c0911346656b529df9e5c2f783d").unwrap(),
                    Address::from_str("0x12e605bc104e93b45e1ad99f9e555f659051c2bb").unwrap(),
                ]),
            };

            let result = raindex_client
                .get_orders(None, Some(filters), None)
                .await
                .unwrap();

            assert_eq!(result.len(), 1);
        }
>>>>>>> b7c33c73
    }
}<|MERGE_RESOLUTION|>--- conflicted
+++ resolved
@@ -244,7 +244,6 @@
         raindex_client.get_rpc_urls_for_chain(self.chain_id)
     }
 
-<<<<<<< HEAD
     // /// Retrieves volume data for all vaults associated with this order over a specified time period
     // ///
     // /// Queries historical volume information across all vaults that belong to this order,
@@ -299,7 +298,7 @@
     // /// Gets comprehensive performance metrics and analytics for this order over a specified time period
     // ///
     // /// Retrieves detailed performance data including profit/loss, volume statistics, and other
-    // /// key metrics that help assess the effectiveness of the trading strategy implemented by this order.
+    // /// key metrics that help assess the effectiveness of the trading algorithm implemented by this order.
     // ///
     // /// ## Examples
     // ///
@@ -339,102 +338,6 @@
     //         .await?;
     //     Ok(performance)
     // }
-=======
-    /// Retrieves volume data for all vaults associated with this order over a specified time period
-    ///
-    /// Queries historical volume information across all vaults that belong to this order,
-    /// allowing analysis of trading activity and liquidity patterns over time.
-    ///
-    /// ## Examples
-    ///
-    /// ```javascript
-    /// const result = await order.getVaultsVolume(
-    ///   Math.floor(Date.now() / 1000) - 86400, // 24 hours ago
-    ///   Math.floor(Date.now() / 1000)
-    /// );
-    /// if (result.error) {
-    ///   console.error("Error fetching volume:", result.error.readableMsg);
-    ///   return;
-    /// }
-    /// const volumes = result.value;
-    /// // Do something with volumes
-    /// ```
-    #[wasm_export(
-        js_name = "getVaultsVolume",
-        return_description = "Volume data for each vault over the specified period",
-        unchecked_return_type = "RaindexVaultVolume[]",
-        preserve_js_class
-    )]
-    pub async fn get_vaults_volume(
-        &self,
-        #[wasm_export(
-            js_name = "startTimestamp",
-            param_description = "Unix timestamp for the start of the query period (optional)"
-        )]
-        start_timestamp: Option<u64>,
-        #[wasm_export(
-            js_name = "endTimestamp",
-            param_description = "Unix timestamp for the end of the query period (optional)"
-        )]
-        end_timestamp: Option<u64>,
-    ) -> Result<Vec<RaindexVaultVolume>, RaindexError> {
-        let client = self.get_orderbook_client()?;
-
-        let mut result_volumes = Vec::new();
-        let volumes = client
-            .order_vaults_volume(Id::new(self.id.to_string()), start_timestamp, end_timestamp)
-            .await?;
-        for volume in volumes {
-            let volume = RaindexVaultVolume::try_from_vault_volume(self.chain_id, volume)?;
-            result_volumes.push(volume);
-        }
-        Ok(result_volumes)
-    }
-
-    /// Gets comprehensive performance metrics and analytics for this order over a specified time period
-    ///
-    /// Retrieves detailed performance data including profit/loss, volume statistics, and other
-    /// key metrics that help assess the effectiveness of the trading algorithm implemented by this order.
-    ///
-    /// ## Examples
-    ///
-    /// ```javascript
-    /// const result = await order.getPerformance(
-    ///   Math.floor(Date.now() / 1000) - 604800, // 1 week ago
-    ///   Math.floor(Date.now() / 1000)
-    /// );
-    /// if (result.error) {
-    ///   console.error("Error fetching performance:", result.error.readableMsg);
-    ///   return;
-    /// }
-    /// const performance = result.value;
-    /// // Do something with performance
-    /// ```
-    #[wasm_export(
-        js_name = "getPerformance",
-        return_description = "Comprehensive performance metrics for the order",
-        unchecked_return_type = "OrderPerformance"
-    )]
-    pub async fn get_performance(
-        &self,
-        #[wasm_export(
-            js_name = "startTimestamp",
-            param_description = "Unix timestamp for the start of the analysis period (optional, defaults to order creation)"
-        )]
-        start_timestamp: Option<u64>,
-        #[wasm_export(
-            js_name = "endTimestamp",
-            param_description = "Unix timestamp for the end of the analysis period (optional, defaults to current time)"
-        )]
-        end_timestamp: Option<u64>,
-    ) -> Result<OrderPerformance, RaindexError> {
-        let client = self.get_orderbook_client()?;
-        let performance = client
-            .order_performance(Id::new(self.id.to_string()), start_timestamp, end_timestamp)
-            .await?;
-        Ok(performance)
-    }
->>>>>>> b7c33c73
 
     /// Converts the order from RaindexOrder to an SgOrder type
     ///
@@ -1371,7 +1274,6 @@
             assert_eq!(res.rainlang, Some("/* 0. calculate-io */ \nusing-words-from 0xFe2411CDa193D9E4e83A5c234C7Fd320101883aC\namt: 100,\nio: call<2>();\n\n/* 1. handle-io */ \n:call<3>(),\n:ensure(equal-to(output-vault-decrease() 100) \"must take full amount\");\n\n/* 2. get-io-ratio-now */ \nelapsed: call<4>(),\nio: saturating-sub(0.0177356 div(mul(elapsed sub(0.0177356 0.0173844)) 60));\n\n/* 3. one-shot */ \n:ensure(is-zero(get(hash(order-hash() \"has-executed\"))) \"has executed\"),\n:set(hash(order-hash() \"has-executed\") 1);\n\n/* 4. get-elapsed */ \n_: sub(now() get(hash(order-hash() \"deploy-time\")));".to_string()));
         }
 
-<<<<<<< HEAD
         // TODO: Issue #1989
         // #[tokio::test]
         // async fn test_order_vaults_volume() {
@@ -1435,8 +1337,23 @@
         //     assert_eq!(volume1.details().total_vol(), U256::from(1));
         //     assert_eq!(volume1.details().net_vol(), U256::from(1));
 
+        // TODO: Issue #1989
+        //     let volume1 = res[0].clone();
+        //     assert_eq!(volume1.id(), U256::from_str("0x10").unwrap());
+        //     assert_eq!(
+        //         volume1.token().address(),
+        //         Address::from_str("0x1d80c49bbbcd1c0911346656b529df9e5c2f783d").unwrap()
+        //     );
+        //     assert_eq!(volume1.token().name(), Some("Wrapped Flare".to_string()));
+        //     assert_eq!(volume1.token().symbol(), Some("WFLR".to_string()));
+        //     assert_eq!(volume1.token().decimals(), U256::from(18));
+        //     assert_eq!(volume1.details().total_in(), U256::from(1));
+        //     assert_eq!(volume1.details().total_out(), U256::from(0));
+        //     assert_eq!(volume1.details().total_vol(), U256::from(1));
+        //     assert_eq!(volume1.details().net_vol(), U256::from(1));
+
         //     let volume2 = res[1].clone();
-        //     assert_eq!(volume2.id(), Bytes::from_str("0x10").unwrap());
+        //     assert_eq!(volume2.id(), U256::from_str("0x10").unwrap());
         //     assert_eq!(
         //         volume2.token().address(),
         //         Address::from_str("0x12e605bc104e93b45e1ad99f9e555f659051c2bb").unwrap()
@@ -1450,7 +1367,7 @@
         //     assert_eq!(volume2.details().net_vol(), U256::from(2));
 
         //     let volume3 = res[2].clone();
-        //     assert_eq!(volume3.id(), Bytes::from_str("0x20").unwrap());
+        //     assert_eq!(volume3.id(), U256::from_str("0x20").unwrap());
         //     assert_eq!(
         //         volume3.token().address(),
         //         Address::from_str("0x1d80c49bbbcd1c0911346656b529df9e5c2f783d").unwrap()
@@ -1464,7 +1381,7 @@
         //     assert_eq!(volume3.details().net_vol(), U256::from(2));
 
         //     let volume4 = res[3].clone();
-        //     assert_eq!(volume4.id(), Bytes::from_str("0x20").unwrap());
+        //     assert_eq!(volume4.id(), U256::from_str("0x20").unwrap());
         //     assert_eq!(
         //         volume4.token().address(),
         //         Address::from_str("0x12e605bc104e93b45e1ad99f9e555f659051c2bb").unwrap()
@@ -1477,187 +1394,6 @@
         //     assert_eq!(volume4.details().total_vol(), U256::from(5));
         //     assert_eq!(volume4.details().net_vol(), U256::from(5));
         // }
-
-        // TODO: Issue #1989
-        // #[tokio::test]
-        // async fn test_order_performance() {
-        //     let sg_server = MockServer::start_async().await;
-        //     sg_server.mock(|when, then| {
-        //         when.path("/sg1").body_contains("SgOrderDetailByIdQuery");
-        //         then.status(200).json_body_obj(&json!({
-        //           "data": {
-        //             "order": {
-        //               "id": "order1",
-        //               "orderBytes": "0x0000000000000000000000000000000000000000000000000000000000000020000000000000000000000000000000000000000000000000000000000000000000000000000000000000000000000000000000000000000000000000000000a0000000000000000000000000000000000000000000000000000000000000012000000000000000000000000000000000000000000000000000000000000001a0000000000000000000000000000000000000000000000000000000000000000000000000000000000000000000000000000000000000000000000000000000000000000000000000000000000000000000000000000000000000000000000000000000000000000000000000000000000000000000000000000000000000006000000000000000000000000000000000000000000000000000000000000000000000000000000000000000000000000000000000000000000000000000000010000000000000000000000000000000000000000000000000000000000000000000000000000000000000000000000000000000000000000000000000000000000000000000000000000000000000000000000000000000000000000000000000000000000000000000000000000000000000000000000000000000000000001000000000000000000000000000000000000000000000000000000000000000000000000000000000000000000000000000000000000000000000000000000000000000000000000000000000000000000000000000000000000000000000000",
-        //               "orderHash": "0x1",
-        //               "owner": "0x0000000000000000000000000000000000000000",
-        //               "outputs": [
-        //                 {
-        //                   "id": "0x0000000000000000000000000000000000000000",
-        //                   "token": {
-        //                     "id": "token-1",
-        //                     "address": "0x1111111111111111111111111111111111111111",
-        //                     "name": "Token One",
-        //                     "symbol": "TK1",
-        //                     "decimals": "18"
-        //                   },
-        //                   "balance": "0",
-        //                   "vaultId": "1",
-        //                   "owner": "0x0000000000000000000000000000000000000000",
-        //                   "ordersAsOutput": [],
-        //                   "ordersAsInput": [],
-        //                   "balanceChanges": [],
-        //                   "orderbook": {
-        //                     "id": "0x0000000000000000000000000000000000000000"
-        //                   }
-        //                 }
-        //               ],
-        //               "inputs": [
-        //                 {
-        //                   "id": "0x0000000000000000000000000000000000000000",
-        //                   "token": {
-        //                     "id": "token-2",
-        //                     "address": "0x2222222222222222222222222222222222222222",
-        //                     "name": "Token Two",
-        //                     "symbol": "TK2",
-        //                     "decimals": "18"
-        //                   },
-        //                   "balance": "0",
-        //                   "vaultId": "2",
-        //                   "owner": "0x0000000000000000000000000000000000000000",
-        //                   "ordersAsOutput": [],
-        //                   "ordersAsInput": [],
-        //                   "balanceChanges": [],
-        //                   "orderbook": {
-        //                     "id": "0x0000000000000000000000000000000000000000"
-        //                   }
-        //                 }
-        //               ],
-        //               "active": true,
-        //               "addEvents": [
-        //                 {
-        //                   "transaction": {
-        //                     "blockNumber": "0",
-        //                     "timestamp": "0",
-        //                     "id": "0x0000000000000000000000000000000000000000",
-        //                     "from": "0x0000000000000000000000000000000000000000"
-        //                   }
-        //                 }
-        //               ],
-        //               "meta": null,
-        //               "timestampAdded": "0",
-        //               "orderbook": {
-        //                 "id": "0x0000000000000000000000000000000000000000"
-        //               },
-        //               "trades": [],
-        //               "removeEvents": []
-        //             }
-        //           }
-        //         }));
-        //     });
-        //     sg_server.mock(|when, then| {
-        //         when.path("/sg1")
-        //             .body_contains("\"first\":200")
-        //             .body_contains("\"skip\":0");
-        //         then.status(200).json_body_obj(&json!({
-        //           "data": {
-        //             "trades": [
-        //               {
-        //                 "id": "0x07db8b3f3e7498f9d4d0e40b98f57c020d3d277516e86023a8200a20464d4894",
-        //                 "timestamp": "1632000000",
-        //                 "tradeEvent": {
-        //                   "sender": "0x0000000000000000000000000000000000000000",
-        //                   "transaction": {
-        //                     "id": "0x0000000000000000000000000000000000000000",
-        //                     "from": "0x0000000000000000000000000000000000000000",
-        //                     "timestamp": "1632000000",
-        //                     "blockNumber": "0"
-        //                   }
-        //                 },
-        //                 "outputVaultBalanceChange": {
-        //                   "amount": "-100000000000000000000",
-        //                   "vault": {
-        //                     "id": "vault-1",
-        //                     "vaultId": "1",
-        //                     "token": {
-        //                       "id": "token-1",
-        //                       "address": "0x1111111111111111111111111111111111111111",
-        //                       "name": "Token One",
-        //                       "symbol": "TK1",
-        //                       "decimals": "18"
-        //                     }
-        //                   },
-        //                   "id": "output-change-1",
-        //                   "__typename": "TradeVaultBalanceChange",
-        //                   "newVaultBalance": "900",
-        //                   "oldVaultBalance": "1000",
-        //                   "timestamp": "1632000000",
-        //                   "transaction": {
-        //                     "id": "0x0000000000000000000000000000000000000000",
-        //                     "from": "0x0000000000000000000000000000000000000000",
-        //                     "timestamp": "1632000000",
-        //                     "blockNumber": "0"
-        //                   },
-        //                   "orderbook": {
-        //                     "id": "orderbook-1"
-        //                   }
-        //                 },
-        //                 "order": {
-        //                   "id": "order1.id",
-        //                   "orderHash": "0x1234567890abcdef1234567890abcdef1234567890abcdef1234567890abcdef"
-        //                 },
-        //                 "inputVaultBalanceChange": {
-        //                   "amount": "50000000000000000000",
-        //                   "vault": {
-        //                     "id": "vault-2",
-        //                     "vaultId": "2",
-        //                     "token": {
-        //                       "id": "token-2",
-        //                       "address": "0x2222222222222222222222222222222222222222",
-        //                       "name": "Token Two",
-        //                       "symbol": "TK2",
-        //                       "decimals": "18"
-        //                     }
-        //                   },
-        //                   "id": "input-change-1",
-        //                   "__typename": "TradeVaultBalanceChange",
-        //                   "newVaultBalance": "150",
-        //                   "oldVaultBalance": "100",
-        //                   "timestamp": "1632000000",
-        //                   "transaction": {
-        //                     "id": "0x0000000000000000000000000000000000000000",
-        //                     "from": "0x0000000000000000000000000000000000000000",
-        //                     "timestamp": "1632000000",
-        //                     "blockNumber": "0"
-        //                   },
-        //                   "orderbook": {
-        //                     "id": "orderbook-1"
-        //                   }
-        //                 },
-        //                 "orderbook": {
-        //                   "id": "orderbook-1"
-        //                 }
-        //               }
-        //             ]
-        //           }
-        //         }));
-        //     });
-        //     sg_server.mock(|when, then| {
-        //         when.path("/sg1")
-        //             .body_contains("\"first\":200")
-        //             .body_contains("\"skip\":200");
-        //         then.status(200).json_body_obj(&json!({
-        //             "data": { "trades": [] }
-        //         }));
-        //     });
-        //     sg_server.mock(|when, then| {
-        //         when.path("/sg1");
-        //         then.status(200).json_body_obj(&json!({
-        //             "data": {
-        //                 "orders": [get_order1_json()]
-        //             }
-        //         }));
-        //     });
 
         //     let raindex_client = RaindexClient::new(
         //         vec![get_test_yaml(
@@ -1874,510 +1610,5 @@
 
         //     assert_eq!(result.len(), 1);
         // }
-=======
-        #[tokio::test]
-        async fn test_order_vaults_volume() {
-            let sg_server = MockServer::start_async().await;
-            sg_server.mock(|when, then| {
-                when.path("/sg1")
-                    .body_contains("\"first\":200")
-                    .body_contains("\"skip\":0");
-                then.status(200).json_body_obj(&json!({
-                  "data": {
-                    "trades": get_trades_json()
-                  }
-                }));
-            });
-            sg_server.mock(|when, then| {
-                when.path("/sg1")
-                    .body_contains("\"first\":200")
-                    .body_contains("\"skip\":200");
-                then.status(200).json_body_obj(&json!({
-                    "data": { "trades": [] }
-                }));
-            });
-            sg_server.mock(|when, then| {
-                when.path("/sg1");
-                then.status(200).json_body_obj(&json!({
-                    "data": {
-                        "orders": [get_order1_json()]
-                    }
-                }));
-            });
-
-            let raindex_client = RaindexClient::new(
-                vec![get_test_yaml(
-                    &sg_server.url("/sg1"),
-                    &sg_server.url("/sg2"),
-                    // not used
-                    &sg_server.url("/rpc1"),
-                    &sg_server.url("/rpc2"),
-                )],
-                None,
-            )
-            .unwrap();
-            let order = raindex_client
-                .get_order_by_hash(
-                    1,
-                    Address::from_str(CHAIN_ID_1_ORDERBOOK_ADDRESS).unwrap(),
-                    Bytes::from_str("0x0123").unwrap(),
-                )
-                .await
-                .unwrap();
-            let res = order.get_vaults_volume(None, None).await.unwrap();
-
-            assert_eq!(res.len(), 4);
-
-            let volume1 = res[0].clone();
-            assert_eq!(volume1.id(), U256::from_str("0x10").unwrap());
-            assert_eq!(
-                volume1.token().address(),
-                Address::from_str("0x1d80c49bbbcd1c0911346656b529df9e5c2f783d").unwrap()
-            );
-            assert_eq!(volume1.token().name(), Some("Wrapped Flare".to_string()));
-            assert_eq!(volume1.token().symbol(), Some("WFLR".to_string()));
-            assert_eq!(volume1.token().decimals(), U256::from(18));
-            assert_eq!(volume1.details().total_in(), U256::from(1));
-            assert_eq!(volume1.details().total_out(), U256::from(0));
-            assert_eq!(volume1.details().total_vol(), U256::from(1));
-            assert_eq!(volume1.details().net_vol(), U256::from(1));
-
-            let volume2 = res[1].clone();
-            assert_eq!(volume2.id(), U256::from_str("0x10").unwrap());
-            assert_eq!(
-                volume2.token().address(),
-                Address::from_str("0x12e605bc104e93b45e1ad99f9e555f659051c2bb").unwrap()
-            );
-            assert_eq!(volume2.token().name(), Some("Staked FLR".to_string()));
-            assert_eq!(volume2.token().symbol(), Some("sFLR".to_string()));
-            assert_eq!(volume2.token().decimals(), U256::from(18));
-            assert_eq!(volume2.details().total_in(), U256::from(0));
-            assert_eq!(volume2.details().total_out(), U256::from(2));
-            assert_eq!(volume2.details().total_vol(), U256::from(2));
-            assert_eq!(volume2.details().net_vol(), U256::from(2));
-
-            let volume3 = res[2].clone();
-            assert_eq!(volume3.id(), U256::from_str("0x20").unwrap());
-            assert_eq!(
-                volume3.token().address(),
-                Address::from_str("0x1d80c49bbbcd1c0911346656b529df9e5c2f783d").unwrap()
-            );
-            assert_eq!(volume3.token().name(), Some("Wrapped Flare".to_string()));
-            assert_eq!(volume3.token().symbol(), Some("WFLR".to_string()));
-            assert_eq!(volume3.token().decimals(), U256::from(18));
-            assert_eq!(volume3.details().total_in(), U256::from(2));
-            assert_eq!(volume3.details().total_out(), U256::from(0));
-            assert_eq!(volume3.details().total_vol(), U256::from(2));
-            assert_eq!(volume3.details().net_vol(), U256::from(2));
-
-            let volume4 = res[3].clone();
-            assert_eq!(volume4.id(), U256::from_str("0x20").unwrap());
-            assert_eq!(
-                volume4.token().address(),
-                Address::from_str("0x12e605bc104e93b45e1ad99f9e555f659051c2bb").unwrap()
-            );
-            assert_eq!(volume4.token().name(), Some("Staked FLR".to_string()));
-            assert_eq!(volume4.token().symbol(), Some("sFLR".to_string()));
-            assert_eq!(volume4.token().decimals(), U256::from(18));
-            assert_eq!(volume4.details().total_in(), U256::from(0));
-            assert_eq!(volume4.details().total_out(), U256::from(5));
-            assert_eq!(volume4.details().total_vol(), U256::from(5));
-            assert_eq!(volume4.details().net_vol(), U256::from(5));
-        }
-
-        #[tokio::test]
-        async fn test_order_performance() {
-            let sg_server = MockServer::start_async().await;
-            sg_server.mock(|when, then| {
-                when.path("/sg1").body_contains("SgOrderDetailByIdQuery");
-                then.status(200).json_body_obj(&json!({
-                  "data": {
-                    "order": {
-                      "id": "order1",
-                      "orderBytes": "0x0000000000000000000000000000000000000000000000000000000000000020000000000000000000000000000000000000000000000000000000000000000000000000000000000000000000000000000000000000000000000000000000a0000000000000000000000000000000000000000000000000000000000000012000000000000000000000000000000000000000000000000000000000000001a0000000000000000000000000000000000000000000000000000000000000000000000000000000000000000000000000000000000000000000000000000000000000000000000000000000000000000000000000000000000000000000000000000000000000000000000000000000000000000000000000000000000000006000000000000000000000000000000000000000000000000000000000000000000000000000000000000000000000000000000000000000000000000000000010000000000000000000000000000000000000000000000000000000000000000000000000000000000000000000000000000000000000000000000000000000000000000000000000000000000000000000000000000000000000000000000000000000000000000000000000000000000000000000000000000000000000001000000000000000000000000000000000000000000000000000000000000000000000000000000000000000000000000000000000000000000000000000000000000000000000000000000000000000000000000000000000000000000000000",
-                      "orderHash": "0x1",
-                      "owner": "0x0000000000000000000000000000000000000000",
-                      "outputs": [
-                        {
-                          "id": "0x0000000000000000000000000000000000000000",
-                          "token": {
-                            "id": "token-1",
-                            "address": "0x1111111111111111111111111111111111111111",
-                            "name": "Token One",
-                            "symbol": "TK1",
-                            "decimals": "18"
-                          },
-                          "balance": "0",
-                          "vaultId": "1",
-                          "owner": "0x0000000000000000000000000000000000000000",
-                          "ordersAsOutput": [],
-                          "ordersAsInput": [],
-                          "balanceChanges": [],
-                          "orderbook": {
-                            "id": "0x0000000000000000000000000000000000000000"
-                          }
-                        }
-                      ],
-                      "inputs": [
-                        {
-                          "id": "0x0000000000000000000000000000000000000000",
-                          "token": {
-                            "id": "token-2",
-                            "address": "0x2222222222222222222222222222222222222222",
-                            "name": "Token Two",
-                            "symbol": "TK2",
-                            "decimals": "18"
-                          },
-                          "balance": "0",
-                          "vaultId": "2",
-                          "owner": "0x0000000000000000000000000000000000000000",
-                          "ordersAsOutput": [],
-                          "ordersAsInput": [],
-                          "balanceChanges": [],
-                          "orderbook": {
-                            "id": "0x0000000000000000000000000000000000000000"
-                          }
-                        }
-                      ],
-                      "active": true,
-                      "addEvents": [
-                        {
-                          "transaction": {
-                            "blockNumber": "0",
-                            "timestamp": "0",
-                            "id": "0x0000000000000000000000000000000000000000",
-                            "from": "0x0000000000000000000000000000000000000000"
-                          }
-                        }
-                      ],
-                      "meta": null,
-                      "timestampAdded": "0",
-                      "orderbook": {
-                        "id": "0x0000000000000000000000000000000000000000"
-                      },
-                      "trades": [],
-                      "removeEvents": []
-                    }
-                  }
-                }));
-            });
-            sg_server.mock(|when, then| {
-                when.path("/sg1")
-                    .body_contains("\"first\":200")
-                    .body_contains("\"skip\":0");
-                then.status(200).json_body_obj(&json!({
-                  "data": {
-                    "trades": [
-                      {
-                        "id": "0x07db8b3f3e7498f9d4d0e40b98f57c020d3d277516e86023a8200a20464d4894",
-                        "timestamp": "1632000000",
-                        "tradeEvent": {
-                          "sender": "0x0000000000000000000000000000000000000000",
-                          "transaction": {
-                            "id": "0x0000000000000000000000000000000000000000",
-                            "from": "0x0000000000000000000000000000000000000000",
-                            "timestamp": "1632000000",
-                            "blockNumber": "0"
-                          }
-                        },
-                        "outputVaultBalanceChange": {
-                          "amount": "-100000000000000000000",
-                          "vault": {
-                            "id": "vault-1",
-                            "vaultId": "1",
-                            "token": {
-                              "id": "token-1",
-                              "address": "0x1111111111111111111111111111111111111111",
-                              "name": "Token One",
-                              "symbol": "TK1",
-                              "decimals": "18"
-                            }
-                          },
-                          "id": "output-change-1",
-                          "__typename": "TradeVaultBalanceChange",
-                          "newVaultBalance": "900",
-                          "oldVaultBalance": "1000",
-                          "timestamp": "1632000000",
-                          "transaction": {
-                            "id": "0x0000000000000000000000000000000000000000",
-                            "from": "0x0000000000000000000000000000000000000000",
-                            "timestamp": "1632000000",
-                            "blockNumber": "0"
-                          },
-                          "orderbook": {
-                            "id": "orderbook-1"
-                          }
-                        },
-                        "order": {
-                          "id": "order1.id",
-                          "orderHash": "0x1234567890abcdef1234567890abcdef1234567890abcdef1234567890abcdef"
-                        },
-                        "inputVaultBalanceChange": {
-                          "amount": "50000000000000000000",
-                          "vault": {
-                            "id": "vault-2",
-                            "vaultId": "2",
-                            "token": {
-                              "id": "token-2",
-                              "address": "0x2222222222222222222222222222222222222222",
-                              "name": "Token Two",
-                              "symbol": "TK2",
-                              "decimals": "18"
-                            }
-                          },
-                          "id": "input-change-1",
-                          "__typename": "TradeVaultBalanceChange",
-                          "newVaultBalance": "150",
-                          "oldVaultBalance": "100",
-                          "timestamp": "1632000000",
-                          "transaction": {
-                            "id": "0x0000000000000000000000000000000000000000",
-                            "from": "0x0000000000000000000000000000000000000000",
-                            "timestamp": "1632000000",
-                            "blockNumber": "0"
-                          },
-                          "orderbook": {
-                            "id": "orderbook-1"
-                          }
-                        },
-                        "orderbook": {
-                          "id": "orderbook-1"
-                        }
-                      }
-                    ]
-                  }
-                }));
-            });
-            sg_server.mock(|when, then| {
-                when.path("/sg1")
-                    .body_contains("\"first\":200")
-                    .body_contains("\"skip\":200");
-                then.status(200).json_body_obj(&json!({
-                    "data": { "trades": [] }
-                }));
-            });
-            sg_server.mock(|when, then| {
-                when.path("/sg1");
-                then.status(200).json_body_obj(&json!({
-                    "data": {
-                        "orders": [get_order1_json()]
-                    }
-                }));
-            });
-
-            let raindex_client = RaindexClient::new(
-                vec![get_test_yaml(
-                    &sg_server.url("/sg1"),
-                    &sg_server.url("/sg2"),
-                    // not used
-                    &sg_server.url("/rpc1"),
-                    &sg_server.url("/rpc2"),
-                )],
-                None,
-            )
-            .unwrap();
-            let order = raindex_client
-                .get_order_by_hash(
-                    1,
-                    Address::from_str(CHAIN_ID_1_ORDERBOOK_ADDRESS).unwrap(),
-                    Bytes::from_str("0x0123").unwrap(),
-                )
-                .await
-                .unwrap();
-            let res = order
-                .get_performance(Some(1632000000), Some(1734571449))
-                .await
-                .unwrap();
-
-            assert_eq!(res.order_id, "order1");
-            assert_eq!(res.order_hash, "0x1");
-            assert_eq!(res.orderbook, "0x0000000000000000000000000000000000000000");
-            assert_eq!(
-                res.denominated_performance,
-                Some(DenominatedPerformance {
-                    token: SgErc20 {
-                        id: SgBytes("token-2".to_string()),
-                        address: SgBytes("0x2222222222222222222222222222222222222222".to_string()),
-                        name: Some("Token Two".to_string()),
-                        symbol: Some("TK2".to_string()),
-                        decimals: Some(SgBigInt("18".to_string())),
-                    },
-                    apy: U256::from(0),
-                    apy_is_neg: false,
-                    net_vol: U256::from(0),
-                    net_vol_is_neg: false,
-                    starting_capital: U256::from(600),
-                })
-            );
-            assert_eq!(res.start_time, 1632000000);
-            assert_eq!(res.end_time, 1734571449);
-            assert_eq!(res.inputs_vaults.len(), 1);
-            assert_eq!(
-                res.inputs_vaults[0],
-                VaultPerformance {
-                    id: "2".to_string(),
-                    token: SgErc20 {
-                        id: SgBytes("token-2".to_string()),
-                        address: SgBytes("0x2222222222222222222222222222222222222222".to_string()),
-                        name: Some("Token Two".to_string()),
-                        symbol: Some("TK2".to_string()),
-                        decimals: Some(SgBigInt("18".to_string())),
-                    },
-                    vol_details: VolumeDetails {
-                        total_in: U256::from(50000000000000000000u128),
-                        total_out: U256::from(0u8),
-                        total_vol: U256::from(50000000000000000000u128),
-                        net_vol: U256::from(50000000000000000000u128),
-                    },
-                    apy_details: Some(APYDetails {
-                        start_time: 1632000000,
-                        end_time: 1734571449,
-                        net_vol: U256::from(50000000000000000000u128),
-                        capital: U256::from(150u8),
-                        apy: Some(U256::from(102484659254448087225972733172491493u128)),
-                        is_neg: false,
-                    }),
-                }
-            );
-            assert_eq!(res.outputs_vaults.len(), 1);
-            assert_eq!(
-                res.outputs_vaults[0],
-                VaultPerformance {
-                    id: "1".to_string(),
-                    token: SgErc20 {
-                        id: SgBytes("token-1".to_string()),
-                        address: SgBytes("0x1111111111111111111111111111111111111111".to_string()),
-                        name: Some("Token One".to_string()),
-                        symbol: Some("TK1".to_string()),
-                        decimals: Some(SgBigInt("18".to_string())),
-                    },
-                    vol_details: VolumeDetails {
-                        total_in: U256::from(0),
-                        total_out: U256::from(100000000000000000000u128),
-                        total_vol: U256::from(100000000000000000000u128),
-                        net_vol: U256::from(100000000000000000000u128),
-                    },
-                    apy_details: Some(APYDetails {
-                        start_time: 1632000000,
-                        end_time: 1734571449,
-                        net_vol: U256::from(100000000000000000000u128),
-                        capital: U256::from(900u16),
-                        apy: Some(U256::from(34161553084816029075324244390830497u128)),
-                        is_neg: true,
-                    }),
-                }
-            );
-        }
-
-        #[tokio::test]
-        async fn test_get_orders_with_token_filter() {
-            let sg_server = MockServer::start_async().await;
-
-            sg_server.mock(|when, then| {
-                when.path("/sg1")
-                    .body_contains("\"token_in\":[\"0x1d80c49bbbcd1c0911346656b529df9e5c2f783d\"]");
-                then.status(200).json_body_obj(&json!({
-                    "data": {
-                        "orders": [get_order1_json()]
-                    }
-                }));
-            });
-            sg_server.mock(|when, then| {
-                when.path("/sg2")
-                    .body_contains("\"token_in\":[\"0x1d80c49bbbcd1c0911346656b529df9e5c2f783d\"]");
-                then.status(200).json_body_obj(&json!({
-                    "data": {
-                        "orders": []
-                    }
-                }));
-            });
-
-            let raindex_client = RaindexClient::new(
-                vec![get_test_yaml(
-                    &sg_server.url("/sg1"),
-                    &sg_server.url("/sg2"),
-                    &sg_server.url("/rpc1"),
-                    &sg_server.url("/rpc2"),
-                )],
-                None,
-            )
-            .unwrap();
-
-            let filters = GetOrdersFilters {
-                owners: vec![],
-                active: None,
-                order_hash: None,
-                tokens: Some(vec![Address::from_str(
-                    "0x1d80c49bbbcd1c0911346656b529df9e5c2f783d",
-                )
-                .unwrap()]),
-            };
-
-            let result = raindex_client
-                .get_orders(None, Some(filters), None)
-                .await
-                .unwrap();
-
-            assert_eq!(result.len(), 1);
-            assert_eq!(
-                result[0].id,
-                Bytes::from_str(
-                    "0x1a69eeb7970d3c8d5776493327fb262e31fc880c9cc4a951607418a7963d9fa1"
-                )
-                .unwrap()
-            );
-        }
-
-        #[tokio::test]
-        async fn test_get_orders_with_multiple_token_filters() {
-            let sg_server = MockServer::start_async().await;
-
-            sg_server.mock(|when, then| {
-                when.path("/sg1")
-                    .body_contains("\"token_in\":[\"0x1d80c49bbbcd1c0911346656b529df9e5c2f783d\",\"0x12e605bc104e93b45e1ad99f9e555f659051c2bb\"]");
-                then.status(200).json_body_obj(&json!({
-                    "data": {
-                        "orders": [get_order1_json()]
-                    }
-                }));
-            });
-            sg_server.mock(|when, then| {
-                when.path("/sg2");
-                then.status(200).json_body_obj(&json!({
-                    "data": {
-                        "orders": []
-                    }
-                }));
-            });
-
-            let raindex_client = RaindexClient::new(
-                vec![get_test_yaml(
-                    &sg_server.url("/sg1"),
-                    &sg_server.url("/sg2"),
-                    &sg_server.url("/rpc1"),
-                    &sg_server.url("/rpc2"),
-                )],
-                None,
-            )
-            .unwrap();
-
-            let filters = GetOrdersFilters {
-                owners: vec![],
-                active: None,
-                order_hash: None,
-                tokens: Some(vec![
-                    Address::from_str("0x1d80c49bbbcd1c0911346656b529df9e5c2f783d").unwrap(),
-                    Address::from_str("0x12e605bc104e93b45e1ad99f9e555f659051c2bb").unwrap(),
-                ]),
-            };
-
-            let result = raindex_client
-                .get_orders(None, Some(filters), None)
-                .await
-                .unwrap();
-
-            assert_eq!(result.len(), 1);
-        }
->>>>>>> b7c33c73
     }
 }