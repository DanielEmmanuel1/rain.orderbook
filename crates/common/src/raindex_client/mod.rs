use crate::{
    add_order::AddOrderArgsError, deposit::DepositError, dotrain_order::DotrainOrderError,
    meta::TryDecodeRainlangSourceError, transaction::WritableTransactionExecuteError,
};
use alloy::{
    hex::FromHexError,
    primitives::{ruint::ParseError, Address, ParseSignedError},
};
use rain_orderbook_app_settings::{
    new_config::ParseConfigError,
    orderbook::OrderbookCfg,
    yaml::{orderbook::OrderbookYaml, YamlError, YamlParsable},
};
use rain_orderbook_subgraph_client::{
    types::order_detail_traits::OrderDetailError, MultiSubgraphArgs, OrderbookSubgraphClient,
    OrderbookSubgraphClientError,
};
use serde::{Deserialize, Serialize};
use std::{collections::BTreeMap, str::FromStr};
use thiserror::Error;
use tsify::Tsify;
use url::Url;
use wasm_bindgen_utils::{impl_wasm_traits, prelude::*, wasm_export};

pub mod add_orders;
pub mod order_quotes;
pub mod orders;
pub mod remove_orders;
pub mod trades;
pub mod transactions;
pub mod vaults;

#[derive(Serialize, Deserialize, Debug, Clone, Tsify)]
pub struct ChainIds(#[tsify(type = "number[]")] pub Vec<u32>);
impl_wasm_traits!(ChainIds);

/// RaindexClient provides a simplified interface for querying orderbook data across
/// multiple blockchain networks with automatic configuration management.
///
/// This client abstracts away complex network-specific configurations by parsing YAML
/// configuration files that define networks, tokens, orderbooks, and subgraph endpoints.
/// It enables querying orderbook data either from specific chains or across all
/// configured networks with automatic fallback mechanisms.
///
/// The client handles:
/// - YAML configuration parsing and validation
/// - Network-to-subgraph URL mapping
/// - Multi-network query coordination
/// - Chain ID resolution to network configurations
///
/// ## Examples
///
/// ```javascript
/// const result = await RaindexClient.new([yamlConfig]);
/// if (result.error) {
///   console.error('Failed to create client:', result.error.readableMsg);
/// } else {
///   const client = result.value;
///   // Query orders across all networks or specific chains
/// }
///
/// // Create client with multiple YAML files for modular configuration
/// const result = await RaindexClient.new([
///   yamlConfig1,
///   yamlConfig2,
///   yamlConfig3,
/// ]);
/// ```
#[derive(Serialize, Deserialize, Debug, Clone)]
#[wasm_bindgen]
pub struct RaindexClient {
    orderbook_yaml: OrderbookYaml,
}

#[wasm_export]
impl RaindexClient {
    /// Constructor that creates and returns RaindexClient instance directly
    ///
<<<<<<< HEAD
=======
    /// ## Parameters
    ///
    /// - `ob_yamls` - Vector of YAML configuration strings. The YAML files must match the [orderbook yaml spec](https://github.com/rainlanguage/specs/blob/main/ob-yaml.md).
    /// - `validate` - Optional boolean flag to enable validation of the YAML configuration. Defaults to false.
    ///
    /// ## Returns
    ///
    /// - `RaindexClient` - Initialized client instance for further operations.
    ///
>>>>>>> be04272b
    /// ## Examples
    ///
    /// ```javascript
    /// // Single YAML file
    /// const result = await RaindexClient.new([yamlConfig]);
    /// if (result.error) {
    ///   console.error("Init failed:", result.error.readableMsg);
    ///   return;
    /// }
    /// const client = result.value;
    ///
    /// // Multiple YAML files (for modular configuration)
    /// const result = await RaindexClient.new([networksYaml, orderbooksYaml, tokensYaml]);
    /// ```
    #[wasm_export(
        js_name = "new",
        return_description = "Initialized client instance for further operations",
        preserve_js_class
    )]
    pub fn new(
        #[wasm_export(
            js_name = "obYamls",
            param_description = "Vector of YAML configuration strings. \
            The YAML files must match the [orderbook yaml spec](https://github.com/rainlanguage/specs/blob/main/ob-yaml.md)
            "
        )]
        ob_yamls: Vec<String>,
        validate: Option<bool>,
    ) -> Result<RaindexClient, RaindexError> {
        let orderbook_yaml = OrderbookYaml::new(ob_yamls, validate.unwrap_or(false))?;
        Ok(RaindexClient { orderbook_yaml })
    }

    fn get_multi_subgraph_args(
        &self,
        chain_ids: Option<Vec<u32>>,
    ) -> Result<BTreeMap<u32, Vec<MultiSubgraphArgs>>, RaindexError> {
        let result = match chain_ids {
            Some(ids) if !ids.is_empty() => {
                let mut multi_subgraph_args = BTreeMap::new();
                for id in ids {
                    let network = self.orderbook_yaml.get_network_by_chain_id(id)?;
                    let orderbooks = self
                        .orderbook_yaml
                        .get_orderbooks_by_network_key(&network.key)?;
                    for orderbook in orderbooks {
                        multi_subgraph_args.entry(id).or_insert(Vec::new()).push(
                            MultiSubgraphArgs {
                                url: orderbook.subgraph.url.clone(),
                                name: network.label.clone().unwrap_or(network.key.clone()),
                            },
                        );
                    }
                }
                multi_subgraph_args
            }
            Some(_) | None => {
                let mut multi_subgraph_args = BTreeMap::new();
                let networks = self.orderbook_yaml.get_networks()?;

                for network in networks.values() {
                    let orderbooks = self
                        .orderbook_yaml
                        .get_orderbooks_by_network_key(&network.key)?;
                    for orderbook in orderbooks {
                        multi_subgraph_args
                            .entry(network.chain_id)
                            .or_insert(Vec::new())
                            .push(MultiSubgraphArgs {
                                url: orderbook.subgraph.url.clone(),
                                name: network.label.clone().unwrap_or(network.key.clone()),
                            });
                    }
                }
                multi_subgraph_args
            }
        };

        if result.is_empty() {
            return Err(RaindexError::NoNetworksConfigured);
        }
        Ok(result)
    }

    #[wasm_export(skip)]
    pub fn get_orderbook_client(
        &self,
        chain_id: u32,
        orderbook_address: Address,
    ) -> Result<OrderbookSubgraphClient, RaindexError> {
        let orderbook = self.get_orderbook_for_chain_id(chain_id, orderbook_address)?;
        Ok(OrderbookSubgraphClient::new(orderbook.subgraph.url.clone()))
    }

    fn get_orderbook_for_chain_id(
        &self,
        chain_id: u32,
        orderbook_address: Address,
    ) -> Result<OrderbookCfg, RaindexError> {
        let network = self.orderbook_yaml.get_network_by_chain_id(chain_id)?;
        let orderbooks = self
            .orderbook_yaml
            .get_orderbooks_by_network_key(&network.key)?;
        let orderbook = orderbooks
            .iter()
            .find(|orderbook| orderbook.address == orderbook_address)
            .ok_or(RaindexError::OrderbookNotFound(
                orderbook_address.to_string(),
                chain_id,
            ))?;
        Ok(orderbook.clone())
    }
<<<<<<< HEAD
    fn get_rpc_url_for_chain(&self, chain_id: u32) -> Result<Url, RaindexError> {
=======

    fn get_rpc_urls_for_chain(&self, chain_id: u64) -> Result<Vec<Url>, RaindexError> {
>>>>>>> be04272b
        let network = self.orderbook_yaml.get_network_by_chain_id(chain_id)?;
        Ok(network.rpcs.clone())
    }
}

#[derive(Error, Debug)]
pub enum RaindexError {
    #[error("Invalid yaml configuration")]
    InvalidYamlConfig,
    #[error("Chain ID not found: {0}")]
    ChainIdNotFound(u32),
    #[error("No networks configured")]
    NoNetworksConfigured,
    #[error("Subgraph not configured for chain ID: {0}")]
    SubgraphNotConfigured(String),
    #[error(transparent)]
    YamlError(#[from] YamlError),
    #[error(transparent)]
    SerdeError(#[from] serde_wasm_bindgen::Error),
    #[error(transparent)]
    DotrainOrderError(Box<DotrainOrderError>),
    #[error(transparent)]
    FromHexError(#[from] FromHexError),
    #[error(transparent)]
    OrderbookSubgraphClientError(#[from] OrderbookSubgraphClientError),
    #[error(transparent)]
    TryDecodeRainlangSourceError(#[from] TryDecodeRainlangSourceError),
    #[error(transparent)]
    U256ParseError(#[from] ParseError),
    #[error(transparent)]
    I256ParseError(#[from] ParseSignedError),
    #[error("JavaScript error: {0}")]
    JsError(String),
    #[error("Failed to acquire read lock")]
    ReadLockError,
    #[error("Failed to acquire write lock")]
    WriteLockError,
    #[error("Zero amount")]
    ZeroAmount,
    #[error("Existing allowance")]
    ExistingAllowance,
    #[error(transparent)]
    WritableTransactionExecuteError(#[from] WritableTransactionExecuteError),
    #[error(transparent)]
    DepositArgsError(#[from] DepositError),
<<<<<<< HEAD
    #[error("Orderbook not found for address: {0} on chain ID: {1}")]
    OrderbookNotFound(String, u32),
    #[error(transparent)]
    OrderDetailError(#[from] OrderDetailError),
    #[error(transparent)]
    ParseConfigError(#[from] ParseConfigError),
    #[error(transparent)]
    AddOrderArgsError(#[from] AddOrderArgsError),
    #[error(transparent)]
    OrderbookQuoteError(#[from] rain_orderbook_quote::error::Error),
=======
    #[error("Missing subgraph {0} for order {1}")]
    SubgraphNotFound(String, String),
    #[error("Invalid vault balance change type: {0}")]
    InvalidVaultBalanceChangeType(String),
}

impl From<DotrainOrderError> for RaindexError {
    fn from(err: DotrainOrderError) -> Self {
        Self::DotrainOrderError(Box::new(err))
    }
>>>>>>> be04272b
}

impl RaindexError {
    pub fn to_readable_msg(&self) -> String {
        match self {
            RaindexError::InvalidYamlConfig => {
                "The YAML configuration is invalid. Please check your configuration.".to_string()
            }
            RaindexError::ChainIdNotFound(chain_id) => format!(
                "The chain ID '{}' was not found in the configuration.",
                chain_id
            ),
            RaindexError::NoNetworksConfigured => {
                "No networks configured. Please check your configuration.".to_string()
            }
            RaindexError::SubgraphNotConfigured(chain_id) => {
                format!("No subgraph is configured for chain ID '{}'.", chain_id)
            }
            RaindexError::YamlError(err) => format!(
                "YAML configuration parsing failed: {}. Check file syntax and structure.",
                err
            ),
            RaindexError::SerdeError(err) => format!(
                "Data conversion failed: {}. The data format may be incompatible.",
                err
            ),
            RaindexError::DotrainOrderError(err) => format!(
                "Order configuration is invalid: {}. Please check the order parameters and format.",
                err
            ),
            RaindexError::FromHexError(err) => {
                format!(
                    "Invalid address format: {}. Please provide a valid hexadecimal address.",
                    err
                )
            }
            RaindexError::OrderbookSubgraphClientError(err) => {
                format!("Failed to query subgraph: {}. Check network connection and subgraph availability.", err)
            }
            RaindexError::TryDecodeRainlangSourceError(err) => {
                format!("Failed to decode Rainlang source: {}. The source code may be corrupted or incompatible.", err)
            }
            RaindexError::U256ParseError(err) => {
                format!(
                    "Invalid number format: {}. Please provide a valid numeric value.",
                    err
                )
            }
            RaindexError::I256ParseError(err) => {
                format!(
                    "Invalid number format: {}. Please provide a valid numeric value.",
                    err
                )
            }
            RaindexError::JsError(err) => format!("JavaScript error: {}", err),
            RaindexError::ReadLockError => {
                "Failed to read the YAML configuration due to a lock error".to_string()
            }
            RaindexError::WriteLockError => {
                "Failed to modify the YAML configuration due to a lock error".to_string()
            }
            RaindexError::ZeroAmount => "Amount cannot be zero".to_string(),
            RaindexError::WritableTransactionExecuteError(err) => {
                format!("Failed to execute transaction: {}", err)
            }
            RaindexError::ExistingAllowance => {
                "There is already an allowance for this vault".to_string()
            }
            RaindexError::DepositArgsError(err) => {
                format!("Failed to create deposit arguments: {}", err)
            }
<<<<<<< HEAD
            RaindexError::OrderbookNotFound(address, chain_id) => {
                format!(
                    "Orderbook not found for address: {} on chain ID: {}",
                    address, chain_id
                )
            }
            RaindexError::OrderDetailError(err) => {
                format!("Failed to decode order detail: {}", err)
            }
            RaindexError::ParseConfigError(err) => {
                format!("Failed to parse yaml sources for configuration: {}", err)
            }
            RaindexError::AddOrderArgsError(e) => {
                format!("Failed to prepare the add order calldata: {}", e)
            }
            RaindexError::OrderbookQuoteError(err) => {
                format!("Failed to get order quote: {}", err)
=======
            RaindexError::SubgraphNotFound(subgraph, order) => {
                format!(
                    "Subgraph with name '{}' not found for the order with hash '{}'",
                    subgraph, order
                )
            }
            RaindexError::InvalidVaultBalanceChangeType(typ) => {
                format!("Invalid vault balance change type: {}", typ)
>>>>>>> be04272b
            }
        }
    }
}

impl From<RaindexError> for JsValue {
    fn from(value: RaindexError) -> Self {
        JsError::new(&value.to_string()).into()
    }
}

impl From<RaindexError> for WasmEncodedError {
    fn from(value: RaindexError) -> Self {
        WasmEncodedError {
            msg: value.to_string(),
            readable_msg: value.to_readable_msg(),
        }
    }
}

#[cfg(test)]
mod tests {
    use super::*;
    use rain_orderbook_app_settings::spec_version::SpecVersion;

    pub const CHAIN_ID_1_ORDERBOOK_ADDRESS: &str = "0x1234567890123456789012345678901234567890";
    pub fn get_test_yaml(subgraph1: &str, subgraph2: &str, rpc1: &str, rpc2: &str) -> String {
        format!(
            r#"
version: {spec_version}
networks:
    mainnet:
        rpcs:
            - {rpc1}
        chain-id: 1
        label: Ethereum Mainnet
        network-id: 1
        currency: ETH
    polygon:
        rpcs:
            - {rpc2}
        chain-id: 137
        label: Polygon Mainnet
        network-id: 137
        currency: MATIC
subgraphs:
    mainnet: {subgraph1}
    polygon: {subgraph2}
metaboards:
    mainnet: https://api.thegraph.com/subgraphs/name/xyz
    polygon: https://api.thegraph.com/subgraphs/name/polygon
orderbooks:
    mainnet-orderbook:
        address: 0x1234567890123456789012345678901234567890
        network: mainnet
        subgraph: mainnet
        label: Primary Orderbook
    polygon-orderbook:
        address: 0x0987654321098765432109876543210987654321
        network: polygon
        subgraph: polygon
        label: Polygon Orderbook
tokens:
    weth:
        network: mainnet
        address: 0xC02aaA39b223FE8D0A0e5C4F27eAD9083C756Cc2
        decimals: 18
        label: Wrapped Ether
        symbol: WETH
    usdc:
        network: polygon
        address: 0x2791Bca1f2de4661ED88A30C99A7a9449Aa84174
        decimals: 6
        label: USD Coin
        symbol: USDC
deployers:
    mainnet-deployer:
        address: 0xF14E09601A47552De6aBd3A0B165607FaFd2B5Ba
        network: mainnet
"#,
            spec_version = SpecVersion::current()
        )
    }

    #[cfg(target_family = "wasm")]
    mod wasm_tests {
        use super::*;
        use alloy::primitives::Address;
        use rain_orderbook_app_settings::yaml::YamlError;
        use std::str::FromStr;
        use url::Url;
        use wasm_bindgen_test::wasm_bindgen_test;

        fn get_invalid_yaml() -> String {
            format!(
                r#"
    version: {spec_version}
    networks:
        mainnet:
            rpcs:
                - https://mainnet.infura.io
            chain-id: 1
    orderbooks:
        invalid-orderbook:
            address: 0x1234567890123456789012345678901234567890
            network: nonexistent-network
            subgraph: nonexistent-subgraph
    "#,
                spec_version = SpecVersion::current()
            )
        }

        #[wasm_bindgen_test]
        fn test_raindex_client_new_success() {
            let client = RaindexClient::new(
                vec![get_test_yaml(
                    // not used
                    "http://localhost:3000/sg1",
                    "http://localhost:3000/sg2",
                    "http://localhost:3000/rpc1",
                    "http://localhost:3000/rpc2",
                )],
                None,
            )
            .unwrap();
            assert!(!client.orderbook_yaml.documents.is_empty());
        }

        #[wasm_bindgen_test]
        fn test_raindex_client_new_invalid_yaml() {
            let err = RaindexClient::new(vec![get_invalid_yaml()], Some(true)).unwrap_err();
            assert!(matches!(
                err,
                RaindexError::YamlError(YamlError::Field { .. })
            ));
            assert!(err
                .to_readable_msg()
                .contains("YAML configuration parsing failed"));
        }

        #[wasm_bindgen_test]
        fn test_raindex_client_new_empty_yaml() {
            let err = RaindexClient::new(vec!["".to_string()], None).unwrap_err();
            assert!(matches!(err, RaindexError::YamlError(YamlError::EmptyFile)));
        }

        #[wasm_bindgen_test]
        fn test_get_orderbook_for_chain_success() {
            let client = RaindexClient::new(
                vec![get_test_yaml(
                    // not used
                    "http://localhost:3000/sg1",
                    "http://localhost:3000/sg2",
                    "http://localhost:3000/rpc1",
                    "http://localhost:3000/rpc2",
                )],
                None,
            )
            .unwrap();
            let orderbook = client
                .get_orderbook_for_chain_id(
                    1,
                    Address::from_str(CHAIN_ID_1_ORDERBOOK_ADDRESS).unwrap(),
                )
                .unwrap();
            assert_eq!(
                orderbook.address,
                Address::from_str("0x1234567890123456789012345678901234567890").unwrap()
            );
            assert_eq!(orderbook.network.key, "mainnet");
            assert_eq!(orderbook.subgraph.key, "mainnet");
        }

        #[wasm_bindgen_test]
        fn test_get_orderbook_for_chain_not_found() {
            let client = RaindexClient::new(
                vec![get_test_yaml(
                    // not used
                    "http://localhost:3000/sg1",
                    "http://localhost:3000/sg2",
                    "http://localhost:3000/rpc1",
                    "http://localhost:3000/rpc2",
                )],
                None,
            )
            .unwrap();
            let err = client
                .get_orderbook_for_chain_id(
                    999,
                    Address::from_str(CHAIN_ID_1_ORDERBOOK_ADDRESS).unwrap(),
                )
                .unwrap_err();
            assert!(
                matches!(err, RaindexError::YamlError(YamlError::NotFound(ref msg)) if msg == "network with chain-id: 999")
            );
            assert!(err.to_readable_msg().contains("network with chain-id: 999"));
        }

        #[wasm_bindgen_test]
        fn test_get_multi_subgraph_args_single_chain() {
            let client = RaindexClient::new(
                vec![get_test_yaml(
                    // not used
                    "http://localhost:3000/sg1",
                    "http://localhost:3000/sg2",
                    "http://localhost:3000/rpc1",
                    "http://localhost:3000/rpc2",
                )],
                None,
            )
            .unwrap();

            let args = client.get_multi_subgraph_args(Some(vec![1])).unwrap();
            assert_eq!(args.len(), 1);
            assert_eq!(
                args.get(&1).unwrap()[0].url,
                Url::parse("http://localhost:3000/sg1").unwrap()
            );
            assert_eq!(args.get(&1).unwrap()[0].name, "Ethereum Mainnet");
        }

        #[wasm_bindgen_test]
        fn test_get_multi_subgraph_args_all_chains() {
            let client = RaindexClient::new(
                vec![get_test_yaml(
                    // not used
                    "http://localhost:3000/sg1",
                    "http://localhost:3000/sg2",
                    "http://localhost:3000/rpc1",
                    "http://localhost:3000/rpc2",
                )],
                None,
            )
            .unwrap();

            let args = client.get_multi_subgraph_args(None).unwrap();
            assert_eq!(args.len(), 2);

            let urls: Vec<&str> = args.iter().map(|(_, arg)| arg[0].url.as_str()).collect();
            assert!(urls.contains(&"http://localhost:3000/sg1"));
            assert!(urls.contains(&"http://localhost:3000/sg2"));

            let names: Vec<&str> = args.iter().map(|(_, arg)| arg[0].name.as_str()).collect();
            assert!(names.contains(&"Ethereum Mainnet"));
            assert!(names.contains(&"Polygon Mainnet"));
        }

        #[wasm_bindgen_test]
        fn test_get_multi_subgraph_args_multiple_chains() {
            let client = RaindexClient::new(
                vec![get_test_yaml(
                    // not used
                    "http://localhost:3000/sg1",
                    "http://localhost:3000/sg2",
                    "http://localhost:3000/rpc1",
                    "http://localhost:3000/rpc2",
                )],
                None,
            )
            .unwrap();

            let args = client.get_multi_subgraph_args(Some(vec![1, 137])).unwrap();
            assert_eq!(args.len(), 2);

            let args1 = args.get(&1).unwrap();
            assert_eq!(args1.len(), 1);
            assert_eq!(
                args1[0].url,
                Url::parse("http://localhost:3000/sg1").unwrap()
            );
            assert_eq!(args1[0].name, "Ethereum Mainnet");

            let args2 = args.get(&137).unwrap();
            assert_eq!(args2.len(), 1);
            assert_eq!(
                args2[0].url,
                Url::parse("http://localhost:3000/sg2").unwrap()
            );
            assert_eq!(args2[0].name, "Polygon Mainnet");
        }

        #[wasm_bindgen_test]
        fn test_get_multi_subgraph_args_invalid_chain() {
            let client = RaindexClient::new(
                vec![get_test_yaml(
                    // not used
                    "http://localhost:3000/sg1",
                    "http://localhost:3000/sg2",
                    "http://localhost:3000/rpc1",
                    "http://localhost:3000/rpc2",
                )],
                None,
            )
            .unwrap();

            let err = client.get_multi_subgraph_args(Some(vec![999])).unwrap_err();
            assert!(
                matches!(err, RaindexError::YamlError(YamlError::NotFound(ref msg)) if msg.contains("network with chain-id: 999"))
            );
        }

        #[wasm_bindgen_test]
        fn test_get_multi_subgraph_args_no_networks() {
            let yaml = format!(
                r#"
    version: {spec_version}
    networks:
        isolated:
            rpcs:
                - https://isolated.rpc
            chain-id: 999
        some-network:
            rpcs:
                - https://some-network.rpc
            chain-id: 1000
    subgraphs:
        test: https://test.subgraph
    metaboards:
        test: https://test.metaboard
    tokens:
        test-token:
            network: isolated
            address: 0x1111111111111111111111111111111111111111
            decimals: 18
    deployers:
        test-deployer:
            address: 0x2222222222222222222222222222222222222222
            network: isolated
    orderbooks:
        test-orderbook:
            address: 0x1111111111111111111111111111111111111111
            network: some-network
            subgraph: test
            label: Test Orderbook
    "#,
                spec_version = SpecVersion::current()
            );

            let client = RaindexClient::new(vec![yaml], None).unwrap();

            let err = client.get_multi_subgraph_args(None).unwrap_err();
            assert!(matches!(
                err,
                RaindexError::YamlError(YamlError::NotFound(ref msg)) if msg.contains("orderbook with network key: isolated")
            ));
            assert!(err
                .to_readable_msg()
                .contains("orderbook with network key: isolated not found"));
        }
    }
}<|MERGE_RESOLUTION|>--- conflicted
+++ resolved
@@ -76,18 +76,6 @@
 impl RaindexClient {
     /// Constructor that creates and returns RaindexClient instance directly
     ///
-<<<<<<< HEAD
-=======
-    /// ## Parameters
-    ///
-    /// - `ob_yamls` - Vector of YAML configuration strings. The YAML files must match the [orderbook yaml spec](https://github.com/rainlanguage/specs/blob/main/ob-yaml.md).
-    /// - `validate` - Optional boolean flag to enable validation of the YAML configuration. Defaults to false.
-    ///
-    /// ## Returns
-    ///
-    /// - `RaindexClient` - Initialized client instance for further operations.
-    ///
->>>>>>> be04272b
     /// ## Examples
     ///
     /// ```javascript
@@ -200,12 +188,8 @@
             ))?;
         Ok(orderbook.clone())
     }
-<<<<<<< HEAD
-    fn get_rpc_url_for_chain(&self, chain_id: u32) -> Result<Url, RaindexError> {
-=======
 
     fn get_rpc_urls_for_chain(&self, chain_id: u64) -> Result<Vec<Url>, RaindexError> {
->>>>>>> be04272b
         let network = self.orderbook_yaml.get_network_by_chain_id(chain_id)?;
         Ok(network.rpcs.clone())
     }
@@ -251,7 +235,6 @@
     WritableTransactionExecuteError(#[from] WritableTransactionExecuteError),
     #[error(transparent)]
     DepositArgsError(#[from] DepositError),
-<<<<<<< HEAD
     #[error("Orderbook not found for address: {0} on chain ID: {1}")]
     OrderbookNotFound(String, u32),
     #[error(transparent)]
@@ -262,7 +245,6 @@
     AddOrderArgsError(#[from] AddOrderArgsError),
     #[error(transparent)]
     OrderbookQuoteError(#[from] rain_orderbook_quote::error::Error),
-=======
     #[error("Missing subgraph {0} for order {1}")]
     SubgraphNotFound(String, String),
     #[error("Invalid vault balance change type: {0}")]
@@ -273,7 +255,6 @@
     fn from(err: DotrainOrderError) -> Self {
         Self::DotrainOrderError(Box::new(err))
     }
->>>>>>> be04272b
 }
 
 impl RaindexError {
@@ -345,7 +326,6 @@
             RaindexError::DepositArgsError(err) => {
                 format!("Failed to create deposit arguments: {}", err)
             }
-<<<<<<< HEAD
             RaindexError::OrderbookNotFound(address, chain_id) => {
                 format!(
                     "Orderbook not found for address: {} on chain ID: {}",
@@ -363,7 +343,7 @@
             }
             RaindexError::OrderbookQuoteError(err) => {
                 format!("Failed to get order quote: {}", err)
-=======
+            }
             RaindexError::SubgraphNotFound(subgraph, order) => {
                 format!(
                     "Subgraph with name '{}' not found for the order with hash '{}'",
@@ -372,7 +352,6 @@
             }
             RaindexError::InvalidVaultBalanceChangeType(typ) => {
                 format!("Invalid vault balance change type: {}", typ)
->>>>>>> be04272b
             }
         }
     }
