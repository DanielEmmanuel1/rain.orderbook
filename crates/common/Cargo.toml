[package]
name = "rain_orderbook_common"
description = "Rain Orderbook CLI."
version.workspace = true
edition.workspace = true
license.workspace = true
homepage.workspace = true

# See more keys and their definitions at https://doc.rust-lang.org/cargo/reference/manifest.html

[lib]
crate-type = ["rlib", "cdylib"]

[dependencies]
rain_orderbook_bindings = { workspace = true }
rain_orderbook_subgraph_client = { workspace = true }
rain_orderbook_app_settings = { workspace = true }
<<<<<<< HEAD
alloy = { workspace = true, features = ["dyn-abi", "rand"] }
=======
rain_orderbook_quote = { workspace = true }
alloy = { workspace = true, features = [ "dyn-abi", "rand" ] }
>>>>>>> d4127c87
alloy-ethers-typecast = { workspace = true }
url = { workspace = true }
serde = { workspace = true }
serde_json = { workspace = true }
serde_yaml = { workspace = true }
thiserror = { workspace = true }
tracing = { workspace = true }
once_cell = { workspace = true }
reqwest = { workspace = true }
strict-yaml-rust = { workspace = true }
dotrain = { workspace = true }
dotrain-lsp = { workspace = true }
rain-metadata = { workspace = true }
rain-metaboard-subgraph = { workspace = true }
rain-metadata-bindings = { workspace = true }
rain_interpreter_bindings = { workspace = true }
rain_interpreter_dispair = { workspace = true }
rain_interpreter_parser = { workspace = true }
serde_bytes = { workspace = true }
csv = { workspace = true }
chrono = { workspace = true }
futures = { workspace = true }
rain-error-decoding = { workspace = true }
rain-interpreter-eval = { workspace = true }
wasm-bindgen-utils = { workspace = true }
eyre.workspace = true
rain-math-float.workspace = true
tower.workspace = true

[target.'cfg(not(target_family = "wasm"))'.dependencies]
tokio = { workspace = true, features = ["full"] }
proptest = { workspace = true }
alloy = { workspace = true, features = ["signer-ledger"] }

[target.'cfg(target_family = "wasm")'.dependencies]
tokio = { workspace = true, features = [
    "sync",
    "macros",
    "io-util",
    "rt",
    "time",
] }
wasm-bindgen-test = "0.3"

[target.'cfg(not(target_family = "wasm"))'.dev-dependencies]
httpmock = "0.7.0"
rain_orderbook_test_fixtures = { workspace = true }<|MERGE_RESOLUTION|>--- conflicted
+++ resolved
@@ -15,12 +15,8 @@
 rain_orderbook_bindings = { workspace = true }
 rain_orderbook_subgraph_client = { workspace = true }
 rain_orderbook_app_settings = { workspace = true }
-<<<<<<< HEAD
+rain_orderbook_quote = { workspace = true }
 alloy = { workspace = true, features = ["dyn-abi", "rand"] }
-=======
-rain_orderbook_quote = { workspace = true }
-alloy = { workspace = true, features = [ "dyn-abi", "rand" ] }
->>>>>>> d4127c87
 alloy-ethers-typecast = { workspace = true }
 url = { workspace = true }
 serde = { workspace = true }
