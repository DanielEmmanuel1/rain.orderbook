use crate::{
    execute::Execute, status::display_write_transaction_status, transaction::CliTransactionArgs,
};
use anyhow::{anyhow, Result};
use clap::Args;
use rain_orderbook_common::add_order::AddOrderArgs;
use rain_orderbook_common::transaction::TransactionArgs;
use std::fs::read_to_string;
use std::path::PathBuf;

#[derive(Args, Clone)]
pub struct CliOrderAddArgs {
    #[arg(
        short = 'f',
        long,
        help = "Path to the .rain file specifying the order"
    )]
<<<<<<< HEAD
    dotrain_path: PathBuf,

    #[clap(flatten)]
    pub transaction_args: CliTransactionArgs,
=======
    dotrain_file: PathBuf,
>>>>>>> dd7d1cf0
}

impl TryFrom<CliOrderAddArgs> for AddOrderArgs {
    type Error = anyhow::Error;

<<<<<<< HEAD
    fn try_from(val: CliOrderAddArgs) -> Result<Self> {
        let text = read_to_string(val.dotrain_path).map_err(|e| anyhow!(e))?;
=======
    fn try_from(val: CliAddOrderArgs) -> Result<Self> {
        let text = read_to_string(val.dotrain_file).map_err(|e| anyhow!(e))?;
>>>>>>> dd7d1cf0
        Ok(Self { dotrain: text })
    }
}

impl Execute for CliOrderAddArgs {
    async fn execute(&self) -> Result<()> {
        let add_order_args: AddOrderArgs = self.clone().try_into()?;
        let mut tx_args: TransactionArgs = self.transaction_args.clone().into();
        tx_args.try_fill_chain_id().await?;

        println!("----- Add Order -----");
        add_order_args
            .execute(tx_args, |status| {
                display_write_transaction_status(status);
            })
            .await?;

        Ok(())
    }
}<|MERGE_RESOLUTION|>--- conflicted
+++ resolved
@@ -15,26 +15,17 @@
         long,
         help = "Path to the .rain file specifying the order"
     )]
-<<<<<<< HEAD
-    dotrain_path: PathBuf,
+    dotrain_file: PathBuf,
 
     #[clap(flatten)]
     pub transaction_args: CliTransactionArgs,
-=======
-    dotrain_file: PathBuf,
->>>>>>> dd7d1cf0
 }
 
 impl TryFrom<CliOrderAddArgs> for AddOrderArgs {
     type Error = anyhow::Error;
 
-<<<<<<< HEAD
     fn try_from(val: CliOrderAddArgs) -> Result<Self> {
-        let text = read_to_string(val.dotrain_path).map_err(|e| anyhow!(e))?;
-=======
-    fn try_from(val: CliAddOrderArgs) -> Result<Self> {
         let text = read_to_string(val.dotrain_file).map_err(|e| anyhow!(e))?;
->>>>>>> dd7d1cf0
         Ok(Self { dotrain: text })
     }
 }
