mod add;
mod calldata;
mod compose;
mod detail;
mod filter;
mod list;
mod listorderfrontmatterkeys;
mod orderbook_address;
mod remove;

use crate::commands::order::orderbook_address::OrderbookAddress;
use crate::execute::Execute;
use add::CliOrderAddArgs;
use anyhow::Result;
use calldata::AddOrderCalldata;
use clap::Parser;
use compose::Compose;
<<<<<<< HEAD
use listorderfrontmatterkeys::ListOrderFrontmatterKeys;
=======
use filter::Filter;
>>>>>>> 2da1960c

use detail::CliOrderDetailArgs;
use list::CliOrderListArgs;
use remove::CliOrderRemoveArgs;

#[derive(Parser)]
pub enum Order {
    #[command(about = "List all Orders", alias = "ls")]
    List(CliOrderListArgs),

    #[command(about = "View an Order", alias = "view")]
    Detail(CliOrderDetailArgs),

    #[command(about = "Create an Order", alias = "add")]
    Create(CliOrderAddArgs),

    #[command(about = "Remove an Order", alias = "rm")]
    Remove(CliOrderRemoveArgs),

    #[command(about = "Compose a .rain order file to Rainlang", alias = "comp")]
    Compose(Compose),

    #[command(
        about = "Generate calldata for addOrder from a composition",
        alias = "call"
    )]
    Calldata(AddOrderCalldata),

    #[command(
        about = "Get the orderbook address for a given order",
        alias = "ob-addr"
    )]
    OrderbookAddress(OrderbookAddress),

<<<<<<< HEAD
    #[command(about = "Get frontmatter keys from a dotrain file", alias = "keys")]
    ListOrderFrontmatterKeys(ListOrderFrontmatterKeys),
=======
    #[command()]
    Filter(Filter),
>>>>>>> 2da1960c
}

impl Execute for Order {
    async fn execute(&self) -> Result<()> {
        match self {
            Order::List(list) => list.execute().await,
            Order::Detail(detail) => detail.execute().await,
            Order::Create(create) => create.execute().await,
            Order::Remove(remove) => remove.execute().await,
            Order::Compose(compose) => compose.execute().await,
            Order::Calldata(calldata) => calldata.execute().await,
            Order::OrderbookAddress(orderbook_address) => orderbook_address.execute().await,
<<<<<<< HEAD
            Order::ListOrderFrontmatterKeys(keys) => keys.execute().await,
=======
            Order::Filter(filter) => filter.execute().await,
>>>>>>> 2da1960c
        }
    }
}

#[cfg(test)]
mod tests {
    use super::*;
    use clap::CommandFactory;

    #[test]
    fn verify_command() {
        Order::command().debug_assert();
    }
}<|MERGE_RESOLUTION|>--- conflicted
+++ resolved
@@ -15,11 +15,8 @@
 use calldata::AddOrderCalldata;
 use clap::Parser;
 use compose::Compose;
-<<<<<<< HEAD
 use listorderfrontmatterkeys::ListOrderFrontmatterKeys;
-=======
 use filter::Filter;
->>>>>>> 2da1960c
 
 use detail::CliOrderDetailArgs;
 use list::CliOrderListArgs;
@@ -54,13 +51,10 @@
     )]
     OrderbookAddress(OrderbookAddress),
 
-<<<<<<< HEAD
     #[command(about = "Get frontmatter keys from a dotrain file", alias = "keys")]
     ListOrderFrontmatterKeys(ListOrderFrontmatterKeys),
-=======
     #[command()]
     Filter(Filter),
->>>>>>> 2da1960c
 }
 
 impl Execute for Order {
@@ -73,11 +67,8 @@
             Order::Compose(compose) => compose.execute().await,
             Order::Calldata(calldata) => calldata.execute().await,
             Order::OrderbookAddress(orderbook_address) => orderbook_address.execute().await,
-<<<<<<< HEAD
             Order::ListOrderFrontmatterKeys(keys) => keys.execute().await,
-=======
             Order::Filter(filter) => filter.execute().await,
->>>>>>> 2da1960c
         }
     }
 }
