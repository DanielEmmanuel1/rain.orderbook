import {
  test,
  clearStore,
  describe,
  afterEach,
  clearInBlockStore,
  assert,
} from "matchstick-as";
import { Bytes, BigInt, Address } from "@graphprotocol/graph-ts";
import {
  Evaluable,
  IO,
  createAddOrderEvent,
  createMetaEvent,
} from "../event-mocks.test";
<<<<<<< HEAD
import { handleAddOrder } from "../../src/order";
=======
import { handleAddOrder, makeOrderId } from "../../src/order";
>>>>>>> 0fdb8414
import { handleMeta } from "../../src/handlers";
import { createMockERC20Functions } from "../erc20.test";

describe("Add and remove orders", () => {
  afterEach(() => {
    clearStore();
    clearInBlockStore();
  });

  test("handleMeta() should not error if there is no order", () => {
    let event = createMetaEvent(
      // sender
      Address.fromString(
        "0x1234567890abcdef1234567890abcdef12345678"
      ) as Address,
      // subject
      BigInt.fromI32(1),
      // meta
      Bytes.fromHexString("0x1234567890abcdef1234567890abcdef12345678")
    );

    handleMeta(event);
  });

  test("handleMeta() should update the meta field of an order", () => {
    createMockERC20Functions(
      Address.fromString("0x1234567890123456789012345678901234567890")
    );

    let orderHash = Bytes.fromHexString(
      "0x0987654321098765432109876543210987654321"
    );
    // first we need to create an order
    let event = createAddOrderEvent(
      Address.fromString("0x1234567890123456789012345678901234567890"),
      orderHash,
      [
        new IO(
          Address.fromString("0x1234567890123456789012345678901234567890"),
          BigInt.fromI32(18),
          BigInt.fromI32(1)
        ),
      ],
      [
        new IO(
          Address.fromString("0x1234567890123456789012345678901234567890"),
          BigInt.fromI32(18),
          BigInt.fromI32(1)
        ),
      ],
      Bytes.fromHexString("0x1234567890123456789012345678901234567890"),
      new Evaluable(
        Address.fromString("0x1234567890123456789012345678901234567890"),
        Address.fromString("0x0987654321098765432109876543210987654321"),
        Bytes.fromHexString("0x1234567890123456789012345678901234567890")
      )
    );

    handleAddOrder(event);

    let metaEvent = createMetaEvent(
      // sender
      Address.fromBytes(
        Address.fromHexString("0x1234567890abcdef1234567890abcdef12345678")
      ),
      // subject
      BigInt.fromByteArray(orderHash),
      // meta
      Bytes.fromHexString("0x1234567890abcdef1234567890abcdef12345678")
    );

    handleMeta(metaEvent);

    // we should have an orderbook entity
    assert.entityCount("Orderbook", 1);
    assert.fieldEquals(
      "Orderbook",
      event.address.toHexString(),
      "id",
      event.address.toHexString()
    );

    let id = makeOrderId(metaEvent.address, orderHash);

    // meta field on order should be updated
    assert.fieldEquals(
      "Order",
      id.toHexString(),
      "meta",
      "0x1234567890abcdef1234567890abcdef12345678"
    );
  });
});<|MERGE_RESOLUTION|>--- conflicted
+++ resolved
@@ -13,11 +13,7 @@
   createAddOrderEvent,
   createMetaEvent,
 } from "../event-mocks.test";
-<<<<<<< HEAD
-import { handleAddOrder } from "../../src/order";
-=======
 import { handleAddOrder, makeOrderId } from "../../src/order";
->>>>>>> 0fdb8414
 import { handleMeta } from "../../src/handlers";
 import { createMockERC20Functions } from "../erc20.test";
 
