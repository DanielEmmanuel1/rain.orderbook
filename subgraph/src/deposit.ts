import { BigInt } from "@graphprotocol/graph-ts";
import { Deposit as DepositEntity } from "../generated/schema";
import { eventId } from "./interfaces/event";
import { createTransactionEntity } from "./transaction";
import { handleVaultBalanceChange, vaultEntityId } from "./vault";
import { Deposit } from "../generated/OrderBook/OrderBook";
<<<<<<< HEAD
=======
import { createOrderbookEntity } from "./orderbook";
>>>>>>> 0fdb8414

export function handleDeposit(event: Deposit): void {
  createOrderbookEntity(event);
  let oldVaultBalance: BigInt = handleVaultBalanceChange(
    event.address,
    event.params.vaultId,
    event.params.token,
    event.params.amount,
    event.params.sender
  );
  createDepositEntity(event, oldVaultBalance);
}
export function createDepositEntity(
  event: Deposit,
  oldVaultBalance: BigInt
): void {
  let deposit = new DepositEntity(eventId(event));
  deposit.orderbook = event.address;
  deposit.amount = event.params.amount;
  deposit.sender = event.params.sender;
  deposit.vault = vaultEntityId(
    event.address,
    event.params.sender,
    event.params.vaultId,
    event.params.token
  );
  deposit.transaction = createTransactionEntity(event);
  deposit.oldVaultBalance = oldVaultBalance;
  deposit.newVaultBalance = oldVaultBalance.plus(event.params.amount);
  deposit.timestamp = event.block.timestamp;
  deposit.save();
}<|MERGE_RESOLUTION|>--- conflicted
+++ resolved
@@ -4,10 +4,7 @@
 import { createTransactionEntity } from "./transaction";
 import { handleVaultBalanceChange, vaultEntityId } from "./vault";
 import { Deposit } from "../generated/OrderBook/OrderBook";
-<<<<<<< HEAD
-=======
 import { createOrderbookEntity } from "./orderbook";
->>>>>>> 0fdb8414
 
 export function handleDeposit(event: Deposit): void {
   createOrderbookEntity(event);
