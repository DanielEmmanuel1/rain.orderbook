<<<<<<< HEAD
import { BigInt } from "@graphprotocol/graph-ts";
import { Deposit } from "../generated/OrderBook/OrderBook";
=======
import { Bytes } from "@graphprotocol/graph-ts";
>>>>>>> b3ce703d
import { Deposit as DepositEntity } from "../generated/schema";
import { eventId } from "./interfaces/event";
import { createTransactionEntity } from "./transaction";
<<<<<<< HEAD
import { vaultEntityId } from "./vault";
=======
import { Deposit } from "../generated/OrderBook/OrderBook";
>>>>>>> b3ce703d

//
export function createDepositEntity(
  event: Deposit,
  oldVaultBalance: BigInt
): void {
  let deposit = new DepositEntity(eventId(event));
  deposit.amount = event.params.amount;
  deposit.sender = event.params.sender;
  deposit.vault = vaultEntityId(event.params.vaultId, event.params.token);
  deposit.token = event.params.token;
  deposit.transaction = createTransactionEntity(event);
  deposit.oldVaultBalance = oldVaultBalance;
  deposit.newVaultBalance = oldVaultBalance.plus(event.params.amount);
  deposit.save();
}<|MERGE_RESOLUTION|>--- conflicted
+++ resolved
@@ -1,17 +1,9 @@
-<<<<<<< HEAD
 import { BigInt } from "@graphprotocol/graph-ts";
-import { Deposit } from "../generated/OrderBook/OrderBook";
-=======
-import { Bytes } from "@graphprotocol/graph-ts";
->>>>>>> b3ce703d
 import { Deposit as DepositEntity } from "../generated/schema";
 import { eventId } from "./interfaces/event";
 import { createTransactionEntity } from "./transaction";
-<<<<<<< HEAD
 import { vaultEntityId } from "./vault";
-=======
 import { Deposit } from "../generated/OrderBook/OrderBook";
->>>>>>> b3ce703d
 
 //
 export function createDepositEntity(
