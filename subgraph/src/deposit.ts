--- conflicted
+++ resolved
@@ -1,33 +1,16 @@
-<<<<<<< HEAD
 import { BigInt } from "@graphprotocol/graph-ts";
 import { Deposit } from "../generated/OrderBook/OrderBook";
-=======
-import { Bytes } from "@graphprotocol/graph-ts";
-import { Deposit } from "../generated/Deposit/OrderBook";
->>>>>>> f637b7ea
 import { Deposit as DepositEntity } from "../generated/schema";
 import { eventId } from "./interfaces/event";
 import { createTransactionEntity } from "./transaction";
 import { vaultEntityId } from "./vault";
 
-<<<<<<< HEAD
+//
 export function createDepositEntity(
   event: Deposit,
   oldVaultBalance: BigInt
 ): void {
   let deposit = new DepositEntity(eventId(event));
-=======
-export function handleDeposit(event: Deposit): void {
-  createDepositEntity(event);
-}
-
-export function createDepositEntity(event: Deposit): void {
-  let deposit = new DepositEntity(
-    event.transaction.hash.concat(
-      Bytes.fromByteArray(Bytes.fromBigInt(event.logIndex))
-    )
-  );
->>>>>>> f637b7ea
   deposit.amount = event.params.amount;
   deposit.sender = event.params.sender;
   deposit.vault = vaultEntityId(event.params.vaultId, event.params.token);
