import { Bytes, BigInt, crypto } from "@graphprotocol/graph-ts";
import { Vault } from "../generated/schema";
import { getERC20Entity } from "./erc20";

export function vaultEntityId(
  orderbook: Bytes,
  owner: Bytes,
  vaultId: BigInt,
  token: Bytes
): Bytes {
  let bytes = orderbook.concat(
    owner.concat(token.concat(Bytes.fromByteArray(Bytes.fromBigInt(vaultId))))
  );
  return Bytes.fromByteArray(crypto.keccak256(bytes));
}

export function createEmptyVault(
  orderbook: Bytes,
  owner: Bytes,
  vaultId: BigInt,
  token: Bytes
): Vault {
  let vault = new Vault(vaultEntityId(orderbook, owner, vaultId, token));
  vault.orderbook = orderbook;
  vault.vaultId = vaultId;
  vault.token = getERC20Entity(token);
  vault.owner = owner;
  vault.balance = BigInt.fromI32(0);
  vault.save();
  return vault;
}

export function getVault(
  orderbook: Bytes,
  owner: Bytes,
  vaultId: BigInt,
  token: Bytes
): Vault {
  let vault = Vault.load(vaultEntityId(orderbook, owner, vaultId, token));
  if (vault == null) {
    vault = createEmptyVault(orderbook, owner, vaultId, token);
  }
  return vault;
}

export function createEmptyVault(
  owner: Bytes,
  vaultId: BigInt,
  token: Bytes
): Vault {
  let vault = new Vault(vaultEntityId(owner, vaultId, token));
  vault.vaultId = vaultId;
  vault.token = getERC20Entity(token);
  vault.owner = owner;
  vault.balance = BigInt.fromI32(0);
  vault.save();
  return vault;
}

export function getVault(owner: Bytes, vaultId: BigInt, token: Bytes): Vault {
  let vault = Vault.load(vaultEntityId(owner, vaultId, token));
  if (vault == null) {
    vault = createEmptyVault(owner, vaultId, token);
  }
  return vault;
}

export function handleVaultBalanceChange(
  orderbook: Bytes,
  vaultId: BigInt,
  token: Bytes,
  amount: BigInt,
  owner: Bytes
): BigInt {
<<<<<<< HEAD
  let vault = getVault(owner, vaultId, token);
=======
  let vault = getVault(orderbook, owner, vaultId, token);
>>>>>>> 0fdb8414
  let oldVaultBalance = vault.balance;
  vault.balance = vault.balance.plus(amount);
  vault.save();
  return oldVaultBalance;
}<|MERGE_RESOLUTION|>--- conflicted
+++ resolved
@@ -43,28 +43,6 @@
   return vault;
 }
 
-export function createEmptyVault(
-  owner: Bytes,
-  vaultId: BigInt,
-  token: Bytes
-): Vault {
-  let vault = new Vault(vaultEntityId(owner, vaultId, token));
-  vault.vaultId = vaultId;
-  vault.token = getERC20Entity(token);
-  vault.owner = owner;
-  vault.balance = BigInt.fromI32(0);
-  vault.save();
-  return vault;
-}
-
-export function getVault(owner: Bytes, vaultId: BigInt, token: Bytes): Vault {
-  let vault = Vault.load(vaultEntityId(owner, vaultId, token));
-  if (vault == null) {
-    vault = createEmptyVault(owner, vaultId, token);
-  }
-  return vault;
-}
-
 export function handleVaultBalanceChange(
   orderbook: Bytes,
   vaultId: BigInt,
@@ -72,11 +50,7 @@
   amount: BigInt,
   owner: Bytes
 ): BigInt {
-<<<<<<< HEAD
-  let vault = getVault(owner, vaultId, token);
-=======
   let vault = getVault(orderbook, owner, vaultId, token);
->>>>>>> 0fdb8414
   let oldVaultBalance = vault.balance;
   vault.balance = vault.balance.plus(amount);
   vault.save();
