.DS_Store
node_modules
/build
/.svelte-kit
/package
.env
.env.*
!.env.example
vite.config.js.timestamp-*
vite.config.ts.timestamp-*
src/lib/typeshare

# for shared libs
/lib
<<<<<<< HEAD

# Sentry cli Config File
.sentryclirc
=======
.env
>>>>>>> 9bbe1c1c
<|MERGE_RESOLUTION|>--- conflicted
+++ resolved
@@ -9,13 +9,8 @@
 vite.config.js.timestamp-*
 vite.config.ts.timestamp-*
 src/lib/typeshare
+.sentryclirc
+.env
 
 # for shared libs
-/lib
-<<<<<<< HEAD
-
-# Sentry cli Config File
-.sentryclirc
-=======
-.env
->>>>>>> 9bbe1c1c
+/lib