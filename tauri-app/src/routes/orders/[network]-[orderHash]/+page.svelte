<script lang="ts">
  import { PageHeader } from '@rainlanguage/ui-components';
  import { page } from '$app/stores';
  import { OrderDetail } from '@rainlanguage/ui-components';
  import { codeMirrorTheme, lightweightChartsTheme, colorTheme } from '$lib/stores/darkMode';
  import { settings } from '$lib/stores/settings';
  import {
    handleDebugTradeModal,
    handleQuoteDebugModal,
    handleDepositModal,
    handleWithdrawModal,
    handleOrderRemoveModal,
  } from '$lib/services/modal';
  import type { Hex } from 'viem';
<<<<<<< HEAD
  import type { SgVault } from '@rainlanguage/orderbook';
=======
  import type { SgOrder, SgVault } from '@rainlanguage/orderbook/js_api';
>>>>>>> e699ee07
  import { useQueryClient } from '@tanstack/svelte-query';

  const queryClient = useQueryClient();
  const { orderHash, network } = $page.params;

  const orderbookAddress = $settings?.orderbooks?.[network]?.address as Hex;
  const subgraphUrl = $settings?.subgraphs?.[network];
  const rpcUrl = $settings?.networks?.[network]?.rpc;
  const chainId = $settings?.networks?.[network]?.['chain-id'];

  function invalidateOrderDetailQuery() {
    queryClient.invalidateQueries({
      queryKey: [orderHash],
      refetchType: 'all',
      exact: false,
    });
  }

  function onRemove(order: SgOrder) {
    handleOrderRemoveModal(order, () => {
      invalidateOrderDetailQuery();
    });
  }

  function onDeposit(vault: SgVault) {
    handleDepositModal(vault, () => {
      invalidateOrderDetailQuery();
    });
  }

  function onWithdraw(vault: SgVault) {
    handleWithdrawModal(vault, () => {
      invalidateOrderDetailQuery();
    });
  }
</script>

<PageHeader title="Order" pathname={$page.url.pathname} />

{#if rpcUrl && subgraphUrl && orderbookAddress}
  <OrderDetail
    {orderHash}
    {rpcUrl}
    {subgraphUrl}
    {colorTheme}
    {codeMirrorTheme}
    {lightweightChartsTheme}
    {handleQuoteDebugModal}
    {handleDebugTradeModal}
    {orderbookAddress}
    {chainId}
    {onRemove}
    {onDeposit}
    {onWithdraw}
  />
{/if}<|MERGE_RESOLUTION|>--- conflicted
+++ resolved
@@ -12,11 +12,7 @@
     handleOrderRemoveModal,
   } from '$lib/services/modal';
   import type { Hex } from 'viem';
-<<<<<<< HEAD
-  import type { SgVault } from '@rainlanguage/orderbook';
-=======
-  import type { SgOrder, SgVault } from '@rainlanguage/orderbook/js_api';
->>>>>>> e699ee07
+  import type { SgOrder, SgVault } from '@rainlanguage/orderbook';
   import { useQueryClient } from '@tanstack/svelte-query';
 
   const queryClient = useQueryClient();
