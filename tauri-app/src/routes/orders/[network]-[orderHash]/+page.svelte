<script lang="ts">
  import { invalidateTanstackQueries, PageHeader } from '@rainlanguage/ui-components';
  import { page } from '$app/stores';
  import { OrderDetail } from '@rainlanguage/ui-components';
  import { codeMirrorTheme, lightweightChartsTheme, colorTheme } from '$lib/stores/darkMode';
  import { settings } from '$lib/stores/settings';
  import {
    handleDebugTradeModal,
    handleQuoteDebugModal,
    handleDepositModal,
    handleWithdrawModal,
    handleOrderRemoveModal,
  } from '$lib/services/modal';
  import type { Hex } from 'viem';
  import type { SgOrder, SgVault } from '@rainlanguage/orderbook';
  import { useQueryClient } from '@tanstack/svelte-query';
  import { Button } from 'flowbite-svelte';

  const queryClient = useQueryClient();
  const { orderHash, network } = $page.params;

  let orderbookAddress: Hex | undefined;
  let subgraphUrl: string | undefined;
  let rpcUrls: string[] | undefined;

  if ($settings) {
    if ($settings.orderbook.orderbooks[network]) {
      orderbookAddress = $settings.orderbook.orderbooks[network].address as Hex;
    }

    if ($settings.orderbook.subgraphs[network]) {
      subgraphUrl = $settings.orderbook.subgraphs[network].url;
    }

<<<<<<< HEAD
    if ($settings.networks?.[network]) {
      rpcUrls = $settings.networks[network].rpcs;
=======
    if ($settings.orderbook.networks[network]) {
      rpcUrl = $settings.orderbook.networks[network].rpc;
>>>>>>> af5c089f
    }
  }

  function onRemove(order: SgOrder) {
    handleOrderRemoveModal(order, () => {
      invalidateTanstackQueries(queryClient, [orderHash]);
    });
  }

  function onDeposit(vault: SgVault) {
    handleDepositModal(vault, () => {
      invalidateTanstackQueries(queryClient, [orderHash]);
    });
  }

  function onWithdraw(vault: SgVault) {
    handleWithdrawModal(vault, () => {
      invalidateTanstackQueries(queryClient, [orderHash]);
    });
  }
</script>

<PageHeader title="Order" pathname={$page.url.pathname} />

{#if rpcUrls && subgraphUrl && orderbookAddress}
  <div data-testid="order-detail">
    <OrderDetail
      {orderHash}
      {rpcUrls}
      {subgraphUrl}
      {colorTheme}
      {codeMirrorTheme}
      {lightweightChartsTheme}
      {handleQuoteDebugModal}
      {handleDebugTradeModal}
      {orderbookAddress}
      {onRemove}
      {onDeposit}
      {onWithdraw}
    />
  </div>
{:else}
  <div class="flex h-full flex-col items-center justify-center gap-4">
    <div class="flex flex-col items-center">
      <p class="mb-2 text-red-500">Failed to load order</p>
      <p class="mb-2">
        Missing the following items from settings for <b>{network}</b> network.
      </p>
      <ul class="flex list-none flex-col gap-1">
        {#if !rpcUrls || rpcUrls.length === 0}
          <li><span class="font-semibold">RPC URLs</span></li>
        {/if}
        {#if !subgraphUrl}
          <li><span class="font-semibold">Subgraph URL</span></li>
        {/if}
        {#if !orderbookAddress}
          <li><span class="font-semibold">Orderbook Address</span></li>
        {/if}
      </ul>
    </div>
    <Button href="/settings">Go to settings</Button>
  </div>
{/if}<|MERGE_RESOLUTION|>--- conflicted
+++ resolved
@@ -32,13 +32,8 @@
       subgraphUrl = $settings.orderbook.subgraphs[network].url;
     }
 
-<<<<<<< HEAD
-    if ($settings.networks?.[network]) {
-      rpcUrls = $settings.networks[network].rpcs;
-=======
     if ($settings.orderbook.networks[network]) {
-      rpcUrl = $settings.orderbook.networks[network].rpc;
->>>>>>> af5c089f
+      rpcUrls = $settings.orderbook.networks[network].rpcs;
     }
   }
 
