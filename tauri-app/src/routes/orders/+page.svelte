--- conflicted
+++ resolved
@@ -11,15 +11,7 @@
     showInactiveOrders,
     orderHash,
     hideZeroBalanceVaults,
-<<<<<<< HEAD
     activeTokens,
-    resetActiveNetworkRef,
-    resetActiveOrderbookRef,
-    activeOrderbook,
-    activeNetworkRef,
-    activeOrderbookRef,
-=======
->>>>>>> 978c1197
   } from '$lib/stores/settings';
   import { page } from '$app/stores';
   import { writable } from 'svelte/store';
