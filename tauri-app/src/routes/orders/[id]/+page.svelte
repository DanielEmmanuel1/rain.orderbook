--- conflicted
+++ resolved
@@ -23,15 +23,9 @@
   import { orderbookAddress } from '$lib/stores/settings';
   import { toasts } from '$lib/stores/toasts';
 
-<<<<<<< HEAD
   let isSubmitting = false;
   type ChartData = { value: number; time: UTCTimestamp; color?: string}[];
   let orderTakesListChartData: ChartData = [];
-=======
-  let orderTakesListChartData:  { value: number; time: UTCTimestamp; color?: string }[] = [];
-  let openOrderRemoveModal = false;
-  let isSubmitting = false;
->>>>>>> d36ed779
 
   const orderTakesList = useOrderTakesList($page.params.id);
 
