--- conflicted
+++ resolved
@@ -5,11 +5,7 @@
   import { RawRainlangExtension, type Problem } from 'codemirror-rainlang';
   import { problemsCallback } from '$lib/services/langServices';
   import { makeChartData } from '$lib/services/chart';
-<<<<<<< HEAD
-  import type { ChartData, DeploymentCfg } from '@rainlanguage/orderbook';
-=======
-  import type { ChartData, ScenarioCfg } from '@rainlanguage/orderbook';
->>>>>>> b559a224
+  import type { ChartData } from '@rainlanguage/orderbook';
   import { settingsText, activeNetworkRef } from '$lib/stores/settings';
   import Charts from '$lib/components/Charts.svelte';
   import { globalDotrainFile } from '$lib/storesGeneric/textFileStore';
@@ -37,12 +33,8 @@
   import RaindexVersionValidator from '$lib/components/RaindexVersionValidator.svelte';
   import { page } from '$app/stores';
   import { codeMirrorTheme } from '$lib/stores/darkMode';
-<<<<<<< HEAD
-  import * as chains from 'viem/chains';
   import { generateRainlangStrings } from '$lib/services/generateRainlangStrings';
-=======
   import { getDeploymentsNetworks } from '$lib/utils/getDeploymentNetworks';
->>>>>>> b559a224
 
   let isSubmitting = false;
   let isCharting = false;
