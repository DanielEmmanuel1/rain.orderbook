import ModalVaultDeposit from '$lib/components/ModalVaultDeposit.svelte';
import ModalVaultWithdraw from '$lib/components/ModalVaultWithdraw.svelte';
import ModalVaultDepositGeneric from '$lib/components/ModalVaultDepositGeneric.svelte';
import type { RainEvalResultsTable, RaindexVault, RaindexOrder } from '@rainlanguage/orderbook';
import ModalOrderRemove from '$lib/components/modal/ModalOrderRemove.svelte';
import ModalTradeDebug from '$lib/components/modal/ModalTradeDebug.svelte';
import ModalQuoteDebug from '$lib/components/modal/ModalQuoteDebug.svelte';
import ModalScenarioDebug from '$lib/components/modal/ModalScenarioDebug.svelte';

export const handleDepositGenericModal = () => {
  new ModalVaultDepositGeneric({ target: document.body, props: { open: true } });
};

export const handleDepositModal = (vault: RaindexVault, onDeposit: () => void) => {
  new ModalVaultDeposit({ target: document.body, props: { open: true, vault, onDeposit } });
};

export const handleWithdrawModal = (vault: RaindexVault, onWithdraw: () => void) => {
  new ModalVaultWithdraw({ target: document.body, props: { open: true, vault, onWithdraw } });
};

export const handleOrderRemoveModal = (order: RaindexOrder, onOrderRemoved: () => void) => {
  new ModalOrderRemove({ target: document.body, props: { order, onOrderRemoved } });
};

export const handleDebugTradeModal = (txHash: string, rpcUrls: string[]) => {
  new ModalTradeDebug({ target: document.body, props: { open: true, txHash, rpcUrls } });
};

export const handleQuoteDebugModal = (
<<<<<<< HEAD
  order: RaindexOrder,
=======
  order: SgOrder,
  rpcUrls: string[],
  orderbook: string,
>>>>>>> be04272b
  inputIOIndex: number,
  outputIOIndex: number,
  pair: string,
  blockNumber?: bigint,
) => {
  new ModalQuoteDebug({
    target: document.body,
    props: {
      open: true,
      order,
<<<<<<< HEAD
=======
      rpcUrls,
      orderbook: orderbook as Hex,
>>>>>>> be04272b
      inputIOIndex,
      outputIOIndex,
      pair,
      blockNumber,
    },
  });
};

export const handleScenarioDebugModal = (pair: string, data: RainEvalResultsTable) => {
  new ModalScenarioDebug({ target: document.body, props: { open: true, pair, data } });
};<|MERGE_RESOLUTION|>--- conflicted
+++ resolved
@@ -28,13 +28,7 @@
 };
 
 export const handleQuoteDebugModal = (
-<<<<<<< HEAD
   order: RaindexOrder,
-=======
-  order: SgOrder,
-  rpcUrls: string[],
-  orderbook: string,
->>>>>>> be04272b
   inputIOIndex: number,
   outputIOIndex: number,
   pair: string,
@@ -45,11 +39,6 @@
     props: {
       open: true,
       order,
-<<<<<<< HEAD
-=======
-      rpcUrls,
-      orderbook: orderbook as Hex,
->>>>>>> be04272b
       inputIOIndex,
       outputIOIndex,
       pair,
