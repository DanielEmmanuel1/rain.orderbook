--- conflicted
+++ resolved
@@ -270,405 +270,4 @@
   '',
   (value) => value,
   (str) => str || '',
-<<<<<<< HEAD
-);
-if (import.meta.vitest) {
-  const { test, expect } = import.meta.vitest;
-
-  describe('Settings active accounts items', () => {
-    // Reset store values before each test to prevent state leakage
-    beforeEach(() => {
-      settings.set(undefined);
-      activeAccountsItems.set({});
-      activeSubgraphs.set({});
-      activeNetworkRef.set(undefined);
-      activeOrderbookRef.set(undefined);
-
-      settings.set(mockConfigSource);
-      activeAccountsItems.set({
-        name_one: 'address_one',
-        name_two: 'address_two',
-      });
-      activeSubgraphs.set({
-        mainnet: 'https://api.thegraph.com/subgraphs/name/mainnet',
-      });
-
-      // Verify initial state
-      expect(get(settings)).toEqual(mockConfigSource);
-      expect(get(activeAccountsItems)).toEqual({
-        name_one: 'address_one',
-        name_two: 'address_two',
-      });
-      expect(get(activeSubgraphs)).toEqual({
-        mainnet: 'https://api.thegraph.com/subgraphs/name/mainnet',
-      });
-    });
-
-    test('should remove account if that account is removed', () => {
-      // Test removing an account
-      const newSettings = {
-        ...mockConfigSource,
-        accounts: {
-          name_one: 'address_one',
-        },
-      };
-
-      // Update settings - this should trigger the subscription
-      settings.set(newSettings);
-
-      // Check the expected result
-      expect(get(activeAccountsItems)).toEqual({
-        name_one: 'address_one',
-      });
-    });
-
-    test('should remove account if the value is different', () => {
-      const newSettings = {
-        ...mockConfigSource,
-        accounts: {
-          name_one: 'address_one',
-          name_two: 'new_value',
-        },
-      };
-
-      settings.set(newSettings);
-
-      expect(get(activeAccountsItems)).toEqual({
-        name_one: 'address_one',
-      });
-    });
-
-    test('should reset active accounts when accounts are undefined', () => {
-      const newSettings = {
-        ...mockConfigSource,
-        accounts: undefined,
-      };
-
-      settings.set(newSettings);
-
-      expect(get(activeAccountsItems)).toEqual({});
-    });
-
-    test('should update active subgraphs when subgraph value changes', () => {
-      const newSettings = {
-        ...mockConfigSource,
-        subgraphs: {
-          mainnet: 'new value',
-        },
-      };
-
-      settings.set(newSettings);
-
-      expect(get(activeSubgraphs)).toEqual({});
-    });
-
-    test('should update active subgraphs when subgraph removed', () => {
-      const newSettings = {
-        ...mockConfigSource,
-        subgraphs: {
-          testnet: 'testnet',
-        },
-      };
-
-      settings.set(newSettings);
-
-      expect(get(activeSubgraphs)).toEqual({});
-    });
-
-    test('should reset active subgraphs when subgraphs are undefined', () => {
-      const newSettings = {
-        ...mockConfigSource,
-        subgraphs: undefined,
-      };
-
-      settings.set(newSettings);
-
-      expect(get(activeSubgraphs)).toEqual({});
-    });
-  });
-
-  describe('Network and Orderbook Management', () => {
-    beforeEach(() => {
-      // Reset all stores
-      settings.set(undefined);
-      activeNetworkRef.set(undefined);
-      activeOrderbookRef.set(undefined);
-      activeAccountsItems.set({});
-      activeSubgraphs.set({});
-    });
-
-    test('should reset activeNetworkRef when networks are undefined', () => {
-      // First set valid settings
-      settings.set(mockConfigSource);
-      activeNetworkRef.set('mainnet');
-
-      // Then make networks undefined
-      const newSettings = {
-        ...mockConfigSource,
-        networks: undefined,
-      };
-
-      settings.set(newSettings);
-
-      expect(get(activeNetworkRef)).toBeUndefined();
-    });
-
-    test('should reset activeOrderbookRef when activeNetworkRef is undefined', () => {
-      settings.set(mockConfigSource);
-      activeNetworkRef.set('mainnet');
-      activeOrderbookRef.set('orderbook1');
-
-      activeNetworkRef.set(undefined);
-
-      expect(get(activeOrderbookRef)).toBeUndefined();
-    });
-
-    test('resetActiveNetworkRef should set first available network', async () => {
-      settings.set(mockConfigSource);
-
-      await resetActiveNetworkRef();
-
-      expect(get(activeNetworkRef)).toBe('mainnet');
-    });
-
-    test('resetActiveNetworkRef should set undefined when no networks', async () => {
-      const emptySettings = { ...mockConfigSource, networks: {} };
-      settings.set(emptySettings);
-
-      await resetActiveNetworkRef();
-
-      expect(get(activeNetworkRef)).toBeUndefined();
-    });
-
-    test('should reset activeOrderbookRef when orderbooks are undefined', () => {
-      settings.set(mockConfigSource);
-      activeOrderbookRef.set('orderbook1');
-
-      const newSettings = {
-        ...mockConfigSource,
-        orderbooks: undefined,
-      };
-
-      settings.set(newSettings);
-
-      expect(get(activeOrderbookRef)).toBeUndefined();
-    });
-
-    test('should filter orderbooks by active network', () => {
-      const multiNetworkConfig = {
-        ...mockConfigSource,
-        orderbooks: {
-          orderbook1: {
-            address: '0xOrderbookAddress1',
-            network: 'mainnet',
-            subgraph: 'mainnet',
-            label: 'Orderbook 1',
-          },
-          orderbook2: {
-            address: '0xOrderbookAddress2',
-            network: 'testnet',
-            subgraph: 'testnet',
-            label: 'Orderbook 2',
-          },
-        },
-      };
-
-      settings.set(multiNetworkConfig);
-      activeNetworkRef.set('mainnet');
-
-      const filteredOrderbooks = get(activeNetworkOrderbooks);
-      expect(filteredOrderbooks).toEqual({
-        orderbook1: multiNetworkConfig.orderbooks.orderbook1,
-      });
-    });
-
-    test('should reset orderbook when network changes to incompatible one', () => {
-      const multiNetworkConfig = {
-        ...mockConfigSource,
-        networks: {
-          mainnet: { rpc: 'mainnet.rpc', 'chain-id': 1 },
-          testnet: { rpc: 'testnet.rpc', 'chain-id': 5 },
-        },
-        orderbooks: {
-          orderbook1: {
-            address: '0xOrderbookAddress1',
-            network: 'mainnet',
-            subgraph: 'mainnet',
-            label: 'Orderbook 1',
-          },
-        },
-      };
-
-      settings.set(multiNetworkConfig);
-      activeNetworkRef.set('mainnet');
-      activeOrderbookRef.set('orderbook1');
-
-      activeNetworkRef.set('testnet');
-
-      expect(get(activeOrderbookRef)).toBeUndefined();
-    });
-
-    test('resetActiveOrderbookRef should set first available orderbook', () => {
-      settings.set(mockConfigSource);
-      activeNetworkRef.set('mainnet');
-
-      resetActiveOrderbookRef();
-
-      expect(get(activeOrderbookRef)).toBe('orderbook1');
-    });
-
-    test('resetActiveOrderbookRef should set undefined when no orderbooks', () => {
-      settings.set(mockConfigSource);
-      activeNetworkRef.set('mainnet');
-
-      const newSettings = {
-        ...mockConfigSource,
-        orderbooks: {},
-      };
-      settings.set(newSettings);
-
-      resetActiveOrderbookRef();
-
-      expect(get(activeOrderbookRef)).toBeUndefined();
-    });
-
-    test('hasRequiredSettings should return true when both refs are set', () => {
-      activeNetworkRef.set('mainnet');
-      activeOrderbookRef.set('orderbook1');
-
-      expect(get(hasRequiredSettings)).toBe(true);
-    });
-
-    test('hasRequiredSettings should return false when refs are missing', () => {
-      activeNetworkRef.set(undefined);
-      activeOrderbookRef.set('orderbook1');
-
-      expect(get(hasRequiredSettings)).toBe(false);
-    });
-  });
-
-  describe('Derived Store Behaviors', () => {
-    beforeEach(() => {
-      settings.set(undefined);
-      activeNetworkRef.set(undefined);
-      activeOrderbookRef.set(undefined);
-    });
-
-    test('subgraphUrl should return undefined when no settings', () => {
-      expect(get(subgraphUrl)).toBeUndefined();
-    });
-
-    test('subgraphUrl should derive correctly when settings available', () => {
-      settings.set({
-        ...mockConfigSource,
-        subgraphs: {
-          mainnet: 'https://api.thegraph.com/subgraphs/name/mainnet',
-        },
-        orderbooks: {
-          orderbook1: {
-            address: '0xOrderbookAddress1',
-            network: 'mainnet',
-            subgraph: 'mainnet',
-          },
-        },
-      });
-      activeOrderbookRef.set('orderbook1');
-
-      expect(get(subgraphUrl)).toBe('https://api.thegraph.com/subgraphs/name/mainnet');
-    });
-
-    test('accounts should return empty object when no settings', () => {
-      expect(get(accounts)).toEqual({});
-    });
-
-    test('activeAccounts should filter based on activeAccountsItems', () => {
-      settings.set(mockConfigSource);
-      activeAccountsItems.set({
-        name_one: 'address_one',
-      });
-
-      expect(get(activeAccounts)).toEqual({
-        name_one: 'address_one',
-      });
-    });
-
-    test('activeAccounts should return empty when activeAccountsItems is empty', () => {
-      settings.set(mockConfigSource);
-      activeAccountsItems.set({});
-
-      expect(get(activeAccounts)).toEqual({});
-    });
-  });
-
-  describe('Additional Store Functionality', () => {
-    test('activeOrderStatus should properly serialize/deserialize boolean values', () => {
-      activeOrderStatus.set(true);
-      expect(get(activeOrderStatus)).toBe(true);
-
-      activeOrderStatus.set(false);
-      expect(get(activeOrderStatus)).toBe(false);
-
-      activeOrderStatus.set(undefined);
-      expect(get(activeOrderStatus)).toBeUndefined();
-    });
-
-    test('hideZeroBalanceVaults should default to true', () => {
-      expect(get(hideZeroBalanceVaults)).toBe(true);
-    });
-
-    test('hideZeroBalanceVaults should handle true/false values', () => {
-      hideZeroBalanceVaults.set(false);
-      expect(get(hideZeroBalanceVaults)).toBe(false);
-
-      hideZeroBalanceVaults.set(true);
-      expect(get(hideZeroBalanceVaults)).toBe(true);
-    });
-
-    test('orderHash should handle string values correctly', () => {
-      orderHash.set('test-hash');
-      expect(get(orderHash)).toBe('test-hash');
-
-      orderHash.set('');
-      expect(get(orderHash)).toBe('');
-    });
-  });
-
-  describe('Settings Subscription Edge Cases', () => {
-    test('should handle invalid JSON in settings', () => {
-      const settingsWithBreak = cachedWritableStore<ConfigSource | undefined>(
-        'settings-test',
-        undefined,
-        (value) => (value ? JSON.stringify(value) : 'invalid-json'),
-        (str) => {
-          try {
-            return JSON.parse(str) as ConfigSource;
-          } catch {
-            return undefined;
-          }
-        },
-      );
-
-      settingsWithBreak.set(mockConfigSource);
-      expect(get(settingsWithBreak)).toEqual(mockConfigSource);
-    });
-
-    test('should handle account items with extra accounts', () => {
-      settings.set(mockConfigSource);
-      activeAccountsItems.set({
-        name_one: 'address_one',
-        name_two: 'address_two',
-        name_three: 'address_three',
-      });
-
-      settings.set(mockConfigSource);
-
-      expect(get(activeAccountsItems)).toEqual({
-        name_one: 'address_one',
-        name_two: 'address_two',
-      });
-    });
-  });
-}
-=======
-);
->>>>>>> db61b6b2
+);