<script lang="ts">
  import {
    Sidebar,
    SidebarGroup,
    SidebarItem,
    SidebarWrapper,
    SidebarBrand,
  } from 'flowbite-svelte';
  import WalletSolid from 'flowbite-svelte-icons/WalletSolid.svelte';
  import ReceiptSolid from 'flowbite-svelte-icons/ReceiptSolid.svelte';
  import GearSolid from 'flowbite-svelte-icons/GearSolid.svelte';
  import IconExternalLink from '$lib/components/IconExternalLink.svelte';
  import { page } from '$app/stores';
  import { allRequiredSettingsValid } from '$lib/stores/settings';
  import ButtonDarkMode from './ButtonDarkMode.svelte';

  $: nonActiveClass = $allRequiredSettingsValid
    ? 'flex items-center p-2 text-base font-normal text-gray-900 rounded-lg dark:text-white hover:bg-gray-200 dark:hover:bg-gray-600'
    : 'flex items-center p-2 text-base font-normal text-gray-900 rounded-lg dark:text-white/25 ';
</script>

<Sidebar activeUrl={$page.url.pathname} asideClass="w-64 fixed">
  <SidebarWrapper divClass="overflow-y-auto py-11 px-3 bg-gray-100 dark:bg-gray-800 min-h-screen">
    <SidebarGroup>
      <SidebarBrand
        site={{
          name: 'Rain Orderbook',
          href: '/',
          img: '/logo.svg',
        }}
        imgClass="w-8 ml-2"
        aClass="w-full flex items-center justify-start gap-x-3 mb-5"
        spanClass="block text-xl font-regular dark:text-white"
      ></SidebarBrand>
    </SidebarGroup>
    <SidebarGroup border>
      <SidebarItem label="Orders" href="/orders" {nonActiveClass}>
        <svelte:fragment slot="icon">
          <ReceiptSolid class="h-5 w-5" />
        </svelte:fragment>
      </SidebarItem>
      <SidebarItem label="Vaults" href="/vaults" {nonActiveClass}>
        <svelte:fragment slot="icon">
          <WalletSolid class="h-5 w-5" />
        </svelte:fragment>
      </SidebarItem>
<<<<<<< HEAD
      <SidebarItem label="Order Clears" href="/order-clears" {nonActiveClass}>
        <svelte:fragment slot="icon">
          <CashSolid class="h-5 w-5" />
=======
      <SidebarItem label="Orders" href="/orders" {nonActiveClass}>
        <svelte:fragment slot="icon">
          <ReceiptSolid class="h-5 w-5" />
>>>>>>> fc241e4a
        </svelte:fragment>
      </SidebarItem>
    </SidebarGroup>
    <SidebarGroup border>
      <SidebarItem label="Settings" href="/settings">
        <svelte:fragment slot="icon">
          <GearSolid class="h-5 w-5" />
        </svelte:fragment>
      </SidebarItem>
      <SidebarItem label="Documentation" target="_blank" href="https://docs.rainlang.xyz/intro">
        <svelte:fragment slot="icon">
          <IconExternalLink />
        </svelte:fragment>
      </SidebarItem>
    </SidebarGroup>
    <SidebarGroup border class="flex justify-end">
      <ButtonDarkMode />
    </SidebarGroup>
  </SidebarWrapper>
</Sidebar><|MERGE_RESOLUTION|>--- conflicted
+++ resolved
@@ -44,17 +44,6 @@
           <WalletSolid class="h-5 w-5" />
         </svelte:fragment>
       </SidebarItem>
-<<<<<<< HEAD
-      <SidebarItem label="Order Clears" href="/order-clears" {nonActiveClass}>
-        <svelte:fragment slot="icon">
-          <CashSolid class="h-5 w-5" />
-=======
-      <SidebarItem label="Orders" href="/orders" {nonActiveClass}>
-        <svelte:fragment slot="icon">
-          <ReceiptSolid class="h-5 w-5" />
->>>>>>> fc241e4a
-        </svelte:fragment>
-      </SidebarItem>
     </SidebarGroup>
     <SidebarGroup border>
       <SidebarItem label="Settings" href="/settings">
