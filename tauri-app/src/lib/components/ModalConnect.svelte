--- conflicted
+++ resolved
@@ -13,13 +13,9 @@
 
   $: label = $walletconnectAccount
     ? `${$walletconnectAccount.slice(0, 5)}...${$walletconnectAccount.slice(-5)}`
-<<<<<<< HEAD
     : $ledgerWalletAddress
       ? `${$ledgerWalletAddress.slice(0, 5)}...${$ledgerWalletAddress.slice(-5)}`
-      : "Connect to Wallet"
-=======
-    : 'Connect to Wallet';
->>>>>>> 778e3751
+      : "Connect to Wallet";
 
   function reset() {
     open = false;
@@ -28,21 +24,12 @@
   }
 </script>
 
-<<<<<<< HEAD
-<div class="flex flex-col w-full w-full py-4">
-  <Button color="blue" pill on:click={() => open = true}>{label}</Button>
-</div>
-
-<Modal title="Connect to Wallet" bind:open={open} outsideclose size="sm" on:close={reset}>
-  {#if !selectedLedger && !selectedWalletconnect && !$walletconnectAccount && !$ledgerWalletAddress}
-=======
-<div class="flex w-full w-full flex-col py-4">
-  <Button color="primary" on:click={() => (open = true)}>{walletconnectLabel}</Button>
+<div class="flex w-full flex-col py-4">
+  <Button color="primary" pill on:click={() => (open = true)}>{label}</Button>
 </div>
 
 <Modal title="Connect to Wallet" bind:open outsideclose size="sm" on:close={reset}>
-  {#if !selectedLedger && !selectedWalletconnect && !$walletconnectAccount}
->>>>>>> 778e3751
+  {#if !selectedLedger && !selectedWalletconnect && !$walletconnectAccount && !$ledgerWalletAddress}
     <div class="flex justify-center space-x-4">
       <Button class="text-lg" on:click={() => (selectedLedger = true)}>
         <div class="mr-4">
