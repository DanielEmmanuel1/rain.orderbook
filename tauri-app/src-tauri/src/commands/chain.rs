--- conflicted
+++ resolved
@@ -2,13 +2,8 @@
 use alloy_ethers_typecast::ReadableClient;
 
 #[tauri::command]
-<<<<<<< HEAD
-pub async fn get_chainid(rpc_url: String) -> CommandResult<u64> {
-    let chain_id = ReadableClient::new_from_http_urls(vec![rpc_url])?
-=======
 pub async fn get_chainid(rpcs: Vec<String>) -> CommandResult<u64> {
-    let chain_id = ReadableClientHttp::new_from_urls(rpcs)?
->>>>>>> 42120069
+    let chain_id = ReadableClient::new_from_http_urls(rpcs)?
         .get_chainid()
         .await?;
 
@@ -16,13 +11,8 @@
 }
 
 #[tauri::command]
-<<<<<<< HEAD
-pub async fn get_block_number(rpc_url: String) -> CommandResult<u64> {
-    let block_number = ReadableClient::new_from_http_urls(vec![rpc_url])?
-=======
 pub async fn get_block_number(rpcs: Vec<String>) -> CommandResult<u64> {
-    let block_number = ReadableClientHttp::new_from_urls(rpcs)?
->>>>>>> 42120069
+    let block_number = ReadableClient::new_from_http_urls(rpcs)?
         .get_block_number()
         .await?;
     Ok(block_number)
@@ -67,14 +57,6 @@
         let server = MockServer::start();
 
         server.mock(|when, then| {
-<<<<<<< HEAD
-            when.path("/rpc-1");
-            then.status(404);
-        });
-
-        let rpc_url = server.url("/rpc-1");
-        let err = get_chainid(rpc_url.clone()).await.unwrap_err();
-=======
             when.path("/rpc-1").body_contains("eth_chainId");
             let res_body = json!({ "jsonrpc":"2.0", "id":1, "result": 1 });
             then.status(200).body(res_body.to_string());
@@ -102,7 +84,6 @@
 
         let rpc_url = server.url("/rpc-2");
         let err = get_chainid(vec![rpc_url.clone()]).await.unwrap_err();
->>>>>>> 42120069
         assert!(
             matches!(
                 err,
@@ -123,13 +104,8 @@
             then.status(200).body(res_body.to_string());
         });
 
-<<<<<<< HEAD
-        let rpc_url = server.url("/rpc-2");
-        let err = get_chainid(rpc_url.clone()).await.unwrap_err();
-=======
-        let rpc_url = server.url("/rpc-3");
+        let rpc_url = server.url("/rpc-2");
         let err = get_chainid(vec![rpc_url.clone()]).await.unwrap_err();
->>>>>>> 42120069
         assert!(
             matches!(
             err,
