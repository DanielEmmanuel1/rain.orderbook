--- conflicted
+++ resolved
@@ -1,9 +1,6 @@
 pub mod chain;
-<<<<<<< HEAD
 pub mod config;
-=======
 pub mod charts;
->>>>>>> f84eec00
 pub mod dotrain;
 pub mod dotrain_add_order_lsp;
 pub mod order;
