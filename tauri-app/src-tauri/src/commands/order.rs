--- conflicted
+++ resolved
@@ -148,16 +148,9 @@
 }
 
 #[tauri::command]
-<<<<<<< HEAD
-pub async fn validate_raindex_version(dotrain: String, settings: Vec<String>) -> CommandResult<()> {
+pub async fn validate_spec_version(dotrain: String, settings: Vec<String>) -> CommandResult<()> {
     let dotrain_order = DotrainOrder::create(dotrain, Some(settings)).await?;
-    Ok(dotrain_order.validate_raindex_version().await?)
-=======
-pub async fn validate_spec_version(dotrain: String, settings: Vec<String>) -> CommandResult<()> {
-    let mut dotrain_order = DotrainOrder::new();
-    dotrain_order.initialize(dotrain, Some(settings)).await?;
     Ok(dotrain_order.validate_spec_version().await?)
->>>>>>> 0a7a0bcd
 }
 
 #[cfg(test)]
