--- conflicted
+++ resolved
@@ -1,3 +1,4 @@
+use crate::error::CommandResult;
 use crate::error::CommandResult;
 use crate::{toast::toast_error, transaction_status::TransactionStatusNoticeRwLock};
 use rain_orderbook_common::{
@@ -5,22 +6,12 @@
     subgraph::{SubgraphArgs, SubgraphPaginationArgs},
     transaction::TransactionArgs,
 };
-<<<<<<< HEAD
 use rain_orderbook_subgraph_client::{
+    types::{flattened::OrderFlattened, order_detail, orders_list},
     WriteCsv,
-    types::{
-        flattened::OrderFlattened,
-        order_detail,
-        orders_list,
-    }
 };
+use std::path::PathBuf;
 use tauri::AppHandle;
-use crate::error::CommandResult;
-use std::path::PathBuf;
-=======
-use rain_orderbook_subgraph_client::types::{order_detail, orders_list};
-use tauri::AppHandle;
->>>>>>> 57b9ba3b
 
 #[tauri::command]
 pub async fn orders_list(
@@ -36,30 +27,27 @@
 }
 
 #[tauri::command]
-<<<<<<< HEAD
-pub async fn orders_list_write_csv(path: PathBuf, subgraph_args: SubgraphArgs, pagination_args: SubgraphPaginationArgs) -> CommandResult<()> {
+pub async fn orders_list_write_csv(
+    path: PathBuf,
+    subgraph_args: SubgraphArgs,
+    pagination_args: SubgraphPaginationArgs,
+) -> CommandResult<()> {
     let orders = subgraph_args
         .to_subgraph_client()
         .await?
         .orders_list(pagination_args)
         .await?;
-    let orders_flattened: Vec<OrderFlattened>  = orders
-        .into_iter()
-        .map(|o| o.into())
-        .collect();
+    let orders_flattened: Vec<OrderFlattened> = orders.into_iter().map(|o| o.into()).collect();
     orders_flattened.write_csv(path)?;
-    
+
     Ok(())
 }
 
 #[tauri::command]
-pub async fn order_detail(id: String, subgraph_args: SubgraphArgs) -> CommandResult<order_detail::Order> {
-=======
 pub async fn order_detail(
     id: String,
     subgraph_args: SubgraphArgs,
 ) -> CommandResult<order_detail::Order> {
->>>>>>> 57b9ba3b
     let order = subgraph_args
         .to_subgraph_client()
         .await?
