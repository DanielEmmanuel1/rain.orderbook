--- conflicted
+++ resolved
@@ -4,13 +4,8 @@
 use rain_orderbook_common::fuzz::*;
 
 #[tauri::command]
-<<<<<<< HEAD
 pub async fn make_charts(dotrain: String, settings: String) -> CommandResult<Vec<ChartData>> {
     let config = merge_configstrings(dotrain.clone(), settings).await?;
-=======
-pub async fn make_charts(dotrain: String, settings: String) -> CommandResult<ChartData> {
-    let config = merge_configstrings(dotrain.clone(), settings)?;
->>>>>>> 5b2aeff2
     let final_config: Config = config.try_into()?;
     let fuzzer = FuzzRunner::new(dotrain.as_str(), final_config.clone(), None).await;
 
