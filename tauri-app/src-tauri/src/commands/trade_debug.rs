--- conflicted
+++ resolved
@@ -1,4 +1,4 @@
-use alloy::primitives::{B256, U256};
+use alloy::primitives::B256;
 use rain_orderbook_common::{
     fuzz::{RainEvalResults, RainEvalResultsTable},
     replays::{NewTradeReplayer, TradeReplayer},
@@ -13,14 +13,8 @@
     })
     .await?;
     let tx_hash = tx_hash.parse::<B256>()?;
-<<<<<<< HEAD
     let res: RainEvalResults = vec![replayer.replay_tx(tx_hash).await?].into();
     Ok(res.into_flattened_table()?)
-=======
-    let res = replayer.replay_tx(tx_hash).await?;
-    let stack = res.traces[1].stack.to_vec();
-    Ok(stack)
->>>>>>> cd6dabfa
 }
 
 #[cfg(test)]
