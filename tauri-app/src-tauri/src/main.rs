--- conflicted
+++ resolved
@@ -75,14 +75,10 @@
             get_authoring_meta_v2_for_scenarios,
             compose_from_scenario,
             batch_order_quotes,
-<<<<<<< HEAD
-            debug_trade,
             debug_order_quote
-=======
             debug_trade
             get_app_commit_sha,
             validate_raindex_version
->>>>>>> 5cfbecc5
         ])
         .run(tauri::generate_context!())
         .expect("error while running tauri application");
