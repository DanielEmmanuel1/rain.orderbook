{
  description = "Flake for development workflows.";

  inputs = {
    rainix.url = "github:rainprotocol/rainix";
    flake-utils.url = "github:numtide/flake-utils";
  };

  outputs = {self, flake-utils, rainix }:
    flake-utils.lib.eachDefaultSystem (system:
      let
        pkgs = rainix.pkgs.${system};
      in rec {
        packages = rec {

          tauri-release-env = rainix.tauri-release-env.${system};

          ob-tauri-prelude = rainix.mkTask.${system} {
            name = "ob-tauri-prelude";
            body = ''
              set -euxo pipefail

              # Generate Typescript types from rust types
              mkdir -p tauri-app/src/lib/typeshare
              
              export CARGO_HOME=$(mktemp -d)
              cargo install --git https://github.com/tomjw64/typeshare --rev 556b44aafd5304eedf17206800f69834e3820b7c
              export PATH=$PATH:$CARGO_HOME/bin

              typeshare crates/subgraph/src/types/vault_balance_changes_list.rs  crates/subgraph/src/types/vault_balance_change.rs --lang=typescript --output-file=tauri-app/src/lib/typeshare/vaultBalanceChangesList.ts;
              typeshare crates/subgraph/src/types/order_detail.rs crates/common/src/types/order_detail_extended.rs --lang=typescript --output-file=tauri-app/src/lib/typeshare/orderDetail.ts;

              typeshare crates/subgraph/src/types/vault_detail.rs --lang=typescript --output-file=tauri-app/src/lib/typeshare/vaultDetail.ts;
              typeshare crates/subgraph/src/types/vaults_list.rs --lang=typescript --output-file=tauri-app/src/lib/typeshare/vaultsList.ts;
              typeshare crates/subgraph/src/types/orders_list.rs --lang=typescript --output-file=tauri-app/src/lib/typeshare/ordersList.ts;
              typeshare crates/subgraph/src/types/order_takes_list.rs --lang=typescript --output-file=tauri-app/src/lib/typeshare/orderTakesList.ts;
              typeshare crates/subgraph/src/types/order_take_detail.rs --lang=typescript --output-file=tauri-app/src/lib/typeshare/orderTakeDetail.ts;

              typeshare crates/common/src/fuzz/mod.rs --lang=typescript --output-file=tauri-app/src/lib/typeshare/fuzz.ts;

              typeshare crates/settings/src/parse.rs --lang=typescript --output-file=tauri-app/src/lib/typeshare/appSettings.ts;
              typeshare crates/settings/src/config.rs crates/settings/src/chart.rs crates/settings/src/deployer.rs crates/settings/src/network.rs crates/settings/src/order.rs crates/settings/src/orderbook.rs crates/settings/src/scenario.rs crates/settings/src/token.rs crates/settings/src/deployment.rs --lang=typescript --output-file=tauri-app/src/lib/typeshare/config.ts;
              typeshare crates/settings/src/config_source.rs --lang=typescript --output-file=tauri-app/src/lib/typeshare/configString.ts;

              typeshare tauri-app/src-tauri/src/toast.rs --lang=typescript --output-file=tauri-app/src/lib/typeshare/toast.ts;
              typeshare tauri-app/src-tauri/src/transaction_status.rs --lang=typescript --output-file=tauri-app/src/lib/typeshare/transactionStatus.ts;

              # Fix linting of generated types
              cd tauri-app && npm i && npm run lint
            '';
            additionalBuildInputs = [
              pkgs.wasm-bindgen-cli
              rainix.rust-toolchain.${system}
              rainix.rust-build-inputs.${system}
            ];
          };
          ob-tauri-unit-test =  rainix.mkTask.${system} {
            name = "ob-tauri-unit-test";
            body = ''
              set -euxo pipefail

              cd tauri-app && npm i && npm run test
            '';
          };

<<<<<<< HEAD
          ob-tauri-e2e-test =  rainix.mkTask.${system} {
            name = "ob-tauri-e2e-test";
            body = ''
              set -euxo pipefail

              cargo test --package tauri-e2e-test -- --test-threads=1
=======
          ob-tauri-before-release = rainix.mkTask.${system} {
            name = "ob-tauri-before-release";
            body = ''
              # Idempotently, create new 'release' on sentry for the current commit
              sentry-cli releases new -p ''${SENTRY_PROJECT} ''${COMMIT_SHA}
              sentry-cli releases set-commits --auto ''${COMMIT_SHA}

              # Overwrite env variables with release values
              echo SENTRY_AUTH_TOKEN=''${SENTRY_AUTH_TOKEN} >> .env
              echo SENTRY_ORG=''${SENTRY_ORG} >> .env
              echo SENTRY_PROJECT=''${SENTRY_PROJECT} >> .env
              echo VITE_SENTRY_RELEASE=''${COMMIT_SHA} >> .env
              echo VITE_SENTRY_ENVIRONMENT=release >> .env
              echo VITE_SENTRY_FORCE_DISABLED=false >> .env
              echo VITE_SENTRY_DSN=''${SENTRY_DSN} >> .env
            '';
            additionalBuildInputs = [
              pkgs.sentry-cli
            ];
          };

          ob-tauri-before-build-ci = rainix.mkTask.${system} {
            name = "ob-tauri-before-build-ci";
            body = ''
              # Create env file with working defaults
              ENV_FILE=".env"
              ENV_EXAMPLE_FILE=".env.example"
              cp $ENV_EXAMPLE_FILE $ENV_FILE

              # Add walletconnect project id from github action env to .env file
              echo VITE_WALLETCONNECT_PROJECT_ID=''${WALLETCONNECT_PROJECT_ID} >> $ENV_FILE
>>>>>>> 525a24ed
            '';
          };

          ob-tauri-before-build = rainix.mkTask.${system} {
            name = "ob-tauri-before-build";
            body = ''
              set -euxo pipefail

              # Source .env file if it exists
              ENV_FILE=.env
              if [ -f "$ENV_FILE" ]; then
                  source $ENV_FILE
              fi
              
              # Exit if required env variables are not defined
              if [ -z "$VITE_WALLETCONNECT_PROJECT_ID" ]; then
                echo "Cancelling build: VITE_WALLETCONNECT_PROJECT_ID is not defined"
                exit 1
              fi

              if [ "$VITE_SENTRY_FORCE_DISABLED" != "true" ] && 
              ( 
                [ -z "$VITE_SENTRY_DSN" ] || 
                [ -z "$VITE_SENTRY_ENVIRONMENT" ] || 
                [ -z "$VITE_SENTRY_RELEASE" ] 
              ); then
                echo "Cancelling build: EITHER env variable VITE_SENTRY_FORCE_DISABLED=true OR all env variables VITE_SENTRY_DSN, VITE_SENTRY_ENVIRONMENT and VITE_SENTRY_RELEASE must be defined"
                exit 1
              fi


              npm i && npm run build
              rm -rf lib
              mkdir -p lib

              if [ ${if pkgs.stdenv.isDarwin then "1" else "0" } -eq 1 ]; then
                cp ${pkgs.libiconv}/lib/libcharset.1.dylib lib/libcharset.1.dylib
                chmod +w lib/libcharset.1.dylib
                install_name_tool -id @executable_path/../Frameworks/libcharset.1.dylib lib/libcharset.1.dylib
                otool -L lib/libcharset.1.dylib

                cp ${pkgs.libiconv}/lib/libiconv-nocharset.dylib lib/libiconv-nocharset.dylib
                chmod +w lib/libiconv-nocharset.dylib
                install_name_tool -id @executable_path/../Frameworks/libiconv-nocharset.dylib lib/libiconv-nocharset.dylib
                otool -L lib/libiconv-nocharset.dylib

                cp ${pkgs.libiconv}/lib/libiconv.dylib lib/libiconv.dylib
                chmod +w lib/libiconv.dylib
                install_name_tool -id @executable_path/../Frameworks/libiconv.dylib lib/libiconv.dylib
                install_name_tool -change ${pkgs.libiconv}/lib/libiconv-nocharset.dylib @executable_path/../Frameworks/libiconv-nocharset.dylib lib/libiconv.dylib
                install_name_tool -change ${pkgs.libiconv}/lib/libcharset.1.dylib @executable_path/../Frameworks/libcharset.1.dylib lib/libiconv.dylib
                otool -L lib/libiconv.dylib

                cp ${pkgs.gettext}/lib/libintl.8.dylib lib/libintl.8.dylib
                chmod +w lib/libintl.8.dylib
                install_name_tool -id @executable_path/../Frameworks/libintl.8.dylib lib/libintl.8.dylib
                install_name_tool -change ${pkgs.libiconv}/lib/libiconv.dylib @executable_path/../Frameworks/libiconv.dylib lib/libintl.8.dylib
                otool -L lib/libintl.8.dylib

                cp ${pkgs.libusb}/lib/libusb-1.0.0.dylib lib/libusb-1.0.0.dylib
                chmod +w lib/libusb-1.0.0.dylib
                install_name_tool -id @executable_path/../Frameworks/libusb-1.0.0.dylib lib/libusb-1.0.0.dylib
                otool -L lib/libusb-1.0.0.dylib
              fi
            '';
          };

          ob-tauri-before-bundle = rainix.mkTask.${system} {
            name = "ob-tauri-before-bundle";
            body = ''
              set -euxo pipefail

              ls src-tauri/target/release

              if [ ${if pkgs.stdenv.isDarwin then "1" else "0" } -eq 1 ]; then
                install_name_tool -change ${pkgs.libiconv}/lib/libiconv.dylib @executable_path/../Frameworks/libiconv.dylib src-tauri/target/release/Rain\ Orderbook
                install_name_tool -change ${pkgs.gettext}/lib/libintl.8.dylib @executable_path/../Frameworks/libintl.8.dylib src-tauri/target/release/Rain\ Orderbook
                install_name_tool -change ${pkgs.libusb}/lib/libusb-1.0.0.dylib @executable_path/../Frameworks/libusb-1.0.0.dylib src-tauri/target/release/Rain\ Orderbook

                otool -L src-tauri/target/release/Rain\ Orderbook
                grep_exit_code=0
                otool -L src-tauri/target/release/Rain\ Orderbook | grep -q /nix/store || grep_exit_code=$?
                if [ $grep_exit_code -eq 0 ]; then
                  exit 1
                fi
              fi
            '';
          };
        
        } // rainix.packages.${system};

        devShells.default = rainix.devShells.${system}.default;
        devShells.tauri-shell = pkgs.mkShell {
          packages = [
            packages.ob-tauri-prelude
<<<<<<< HEAD
            packages.ob-tauri-unit-test
            packages.ob-tauri-e2e-test
=======
            packages.ob-tauri-test
            packages.ob-tauri-before-build-ci
>>>>>>> 525a24ed
            packages.ob-tauri-before-build
            packages.ob-tauri-before-bundle
            packages.ob-tauri-before-release
          ];
          shellHook = rainix.devShells.${system}.tauri-shell.shellHook;
          buildInputs = rainix.devShells.${system}.tauri-shell.buildInputs ++ [pkgs.clang-tools];
          nativeBuildInputs = rainix.devShells.${system}.tauri-shell.nativeBuildInputs;
        };

      }
    );

}<|MERGE_RESOLUTION|>--- conflicted
+++ resolved
@@ -63,14 +63,15 @@
             '';
           };
 
-<<<<<<< HEAD
           ob-tauri-e2e-test =  rainix.mkTask.${system} {
             name = "ob-tauri-e2e-test";
             body = ''
               set -euxo pipefail
 
               cargo test --package tauri-e2e-test -- --test-threads=1
-=======
+            '';
+          };
+
           ob-tauri-before-release = rainix.mkTask.${system} {
             name = "ob-tauri-before-release";
             body = ''
@@ -102,7 +103,6 @@
 
               # Add walletconnect project id from github action env to .env file
               echo VITE_WALLETCONNECT_PROJECT_ID=''${WALLETCONNECT_PROJECT_ID} >> $ENV_FILE
->>>>>>> 525a24ed
             '';
           };
 
@@ -198,13 +198,9 @@
         devShells.tauri-shell = pkgs.mkShell {
           packages = [
             packages.ob-tauri-prelude
-<<<<<<< HEAD
             packages.ob-tauri-unit-test
             packages.ob-tauri-e2e-test
-=======
-            packages.ob-tauri-test
             packages.ob-tauri-before-build-ci
->>>>>>> 525a24ed
             packages.ob-tauri-before-build
             packages.ob-tauri-before-bundle
             packages.ob-tauri-before-release
