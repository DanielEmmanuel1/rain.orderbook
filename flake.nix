--- conflicted
+++ resolved
@@ -2,11 +2,7 @@
   description = "Flake for development workflows.";
 
   inputs = {
-<<<<<<< HEAD
-    rainix.url = "github:rainprotocol/rainix/cc37c837de0f16c3c2220657d4c438f7daed8400";
-=======
     rainix.url = "github:rainprotocol/rainix/ff671d13606dc12c096c9e2a70c8d26342bed5c1";
->>>>>>> 49218d3d
     flake-utils.url = "github:numtide/flake-utils";
   };
 
