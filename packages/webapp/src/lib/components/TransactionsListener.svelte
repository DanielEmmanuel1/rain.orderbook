--- conflicted
+++ resolved
@@ -37,23 +37,8 @@
 	/**
 	 * Listens for transaction errors and shows an error toast.
 	 */
-<<<<<<< HEAD
 	$: if ($transactionStore.status === TransactionStatusMessage.ERROR) {
-		addToast({
-			message: $transactionStore.error,
-			type: 'error',
-			color: 'red',
-			links: [
-				{
-					link: $transactionStore.explorerLink,
-					label: 'View transaction on explorer'
-				}
-			]
-		});
-=======
-	$: if ($transactionStore.status === TransactionStatus.ERROR) {
 		errToast($transactionStore.error);
->>>>>>> 29952fa7
 	}
 </script>
 
