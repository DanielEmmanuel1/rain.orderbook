<script lang="ts">
	import {
		InputTokenAmount,
		WalletConnect,
		type VaultActionArgs
	} from '@rainlanguage/ui-components';
	import { Modal, Button } from 'flowbite-svelte';
	import { appKitModal, connected, wagmiConfig } from '$lib/stores/wagmi';
	import { readContract, switchChain } from '@wagmi/core';
	import { erc20Abi, formatUnits, type Hex } from 'viem';
	import * as allChains from 'viem/chains';
	import { validateAmount } from '$lib/services/validateAmount';
	import { fade } from 'svelte/transition';
	import truncateEthAddress from 'truncate-eth-address';

	const { ...chains } = allChains;

	function getTargetChain(chainId: number) {
		for (const chain of Object.values(chains)) {
			if (chain.id === chainId) {
				return chain;
			}
		}
		throw new Error(`Chain with id ${chainId} not found`);
	}

	/**
	 * Modal component for depositing tokens into a vault.
	 * This component should only be used for deposit actions.
	 */
	export let open: boolean;
	export let args: VaultActionArgs;
	export let onSubmit: (amount: bigint) => void;

	const { vault, chainId, account } = args;

	let amount: bigint = 0n;
	let userBalance: bigint = 0n;
	let errorMessage = '';
	let isCheckingCalldata = false;

	const getUserBalance = async () => {
		const targetChain = getTargetChain(chainId);
		try {
			await switchChain($wagmiConfig, { chainId });
		} catch {
			errorMessage = `Switch to ${targetChain.name} to check your balance.`;
			return;
		}
		try {
			userBalance = await readContract($wagmiConfig, {
				abi: erc20Abi,
				address: vault.token.address as Hex,
				functionName: 'balanceOf',
				args: [account as Hex]
			});
		} catch {
			errorMessage = 'Failed to get user balance.';
			return;
		}
		return userBalance;
	};

	async function handleContinue() {
<<<<<<< HEAD
		onSubmit(amount);
		handleClose();
=======
		isCheckingCalldata = true;
		try {
			const approvalCalldataResult = await getVaultApprovalCalldata(
				rpcUrl,
				vault,
				amount.toString()
			);
			if (approvalCalldataResult.error) {
				errorMessage = approvalCalldataResult.error.msg;
			}

			const depositCalldataResult = await getVaultDepositCalldata(vault, amount.toString());
			if (depositCalldataResult.error) {
				errorMessage = depositCalldataResult.error.msg;
			} else {
				handleTransaction(
					depositCalldataResult.value,
					!approvalCalldataResult.error ? approvalCalldataResult.value : undefined
				);
				currentStep = 2;
			}
		} catch {
			errorMessage = 'Failed to get calldata.';
		} finally {
			isCheckingCalldata = false;
		}
>>>>>>> 736f75c7
	}

	function handleClose() {
		open = false;
		amount = 0n;
	}

	$: validation = validateAmount(amount, userBalance);
	$: maxValue = userBalance;
</script>

<Modal bind:open autoclose={false} size="md">
	<div class="space-y-4">
		<h3 class="text-xl font-medium" data-testid="modal-title">Deposit</h3>

		<div class="h-10">
			{#if account}
				{#await getUserBalance() then userBalance}
					{#if userBalance || userBalance === 0n}
						<div in:fade class="w-full flex-col justify-between">
							<div class="flex justify-between">
								<p>
									Balance of connected wallet <span class="text-green-500"
										>{truncateEthAddress(account)}</span
									>
								</p>
								<p in:fade>
									{formatUnits(userBalance, Number(vault.token.decimals))}
									{vault.token.symbol}
								</p>
							</div>
							<div class="flex justify-between">
								<p>Balance of vault</p>
								<p in:fade>
									{formatUnits(BigInt(vault.balance), Number(vault.token.decimals))}
									{vault.token.symbol}
								</p>
							</div>
						</div>
					{/if}
				{/await}
			{:else}
				<p>Connect your wallet to continue.</p>
			{/if}
		</div>
		<InputTokenAmount
			bind:value={amount}
			symbol={vault.token.symbol}
			decimals={Number(vault.token.decimals)}
			{maxValue}
		/>
		<div class="flex flex-col justify-end gap-2">
			<div class="flex gap-2">
				<Button color="alternative" on:click={handleClose}>Cancel</Button>
				{#if account}
					<div class="flex flex-col gap-2">
						<Button
							color="blue"
							data-testid="deposit-button"
							on:click={handleContinue}
							disabled={!validation.isValid || isCheckingCalldata}
						>
							{#if isCheckingCalldata}
								Checking...
							{:else}
								Deposit
							{/if}
						</Button>
					</div>
				{:else}
					<WalletConnect {appKitModal} {connected} />
				{/if}
			</div>
			{#if errorMessage}
				<p data-testid="error-message">{errorMessage}</p>
			{/if}
			{#if validation.exceedsBalance}
				<p class="text-red-500" data-testid="amount-error">
					{validation.errorMessage}
				</p>
			{/if}
		</div>
	</div>
</Modal><|MERGE_RESOLUTION|>--- conflicted
+++ resolved
@@ -62,37 +62,8 @@
 	};
 
 	async function handleContinue() {
-<<<<<<< HEAD
 		onSubmit(amount);
 		handleClose();
-=======
-		isCheckingCalldata = true;
-		try {
-			const approvalCalldataResult = await getVaultApprovalCalldata(
-				rpcUrl,
-				vault,
-				amount.toString()
-			);
-			if (approvalCalldataResult.error) {
-				errorMessage = approvalCalldataResult.error.msg;
-			}
-
-			const depositCalldataResult = await getVaultDepositCalldata(vault, amount.toString());
-			if (depositCalldataResult.error) {
-				errorMessage = depositCalldataResult.error.msg;
-			} else {
-				handleTransaction(
-					depositCalldataResult.value,
-					!approvalCalldataResult.error ? approvalCalldataResult.value : undefined
-				);
-				currentStep = 2;
-			}
-		} catch {
-			errorMessage = 'Failed to get calldata.';
-		} finally {
-			isCheckingCalldata = false;
-		}
->>>>>>> 736f75c7
 	}
 
 	function handleClose() {
