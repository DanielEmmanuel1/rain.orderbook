<script lang="ts">
	import {
		transactionStore,
		InputTokenAmount,
		WalletConnect,
		type DepositOrWithdrawArgs
	} from '@rainlanguage/ui-components';
	import {
		getVaultDepositCalldata,
		getVaultApprovalCalldata,
		type DepositCalldataResult,
		type WithdrawCalldataResult,
		type ApprovalCalldata,
		getVaultWithdrawCalldata
	} from '@rainlanguage/orderbook';
	import { Modal, Button } from 'flowbite-svelte';
	import TransactionModal from './TransactionModal.svelte';
	import { appKitModal, connected, wagmiConfig } from '$lib/stores/wagmi';
	import { readContract, switchChain } from '@wagmi/core';
	import { erc20Abi, formatUnits, type Hex } from 'viem';
	import * as allChains from 'viem/chains';
	import { validateAmount } from '$lib/services/validateAmount';
	import { fade } from 'svelte/transition';
	import truncateEthAddress from 'truncate-eth-address';

	const { ...chains } = allChains;

	function getTargetChain(chainId: number) {
		for (const chain of Object.values(chains)) {
			if (chain.id === chainId) {
				return chain;
			}
		}
		throw new Error(`Chain with id ${chainId} not found`);
	}

	export let open: boolean;
	export let args: DepositOrWithdrawArgs;

	const { action, vault, chainId, rpcUrl, subgraphUrl, account } = args;

	let currentStep = 1;
	let amount: bigint = 0n;
	let userBalance: bigint = 0n;
	let errorMessage = '';
	let depositCalldata: DepositCalldataResult | undefined = undefined;
	let approvalCalldata: ApprovalCalldata | undefined = undefined;
	let withdrawCalldata: WithdrawCalldataResult | undefined = undefined;
	let isCheckingCalldata = false;

	const messages = {
		success: 'Transaction successful.',
		pending: 'Processing your transaction...'
	};

	const getUserBalance = async () => {
		const targetChain = getTargetChain(chainId);
		try {
			await switchChain($wagmiConfig, { chainId });
		} catch {
			errorMessage = `Switch to ${targetChain.name} to check your balance.`;
			return;
		}
		try {
			userBalance = await readContract($wagmiConfig, {
				abi: erc20Abi,
				address: vault.token.address as Hex,
				functionName: 'balanceOf',
				args: [account as Hex]
			});
		} catch {
			errorMessage = 'Failed to get user balance.';
			return;
		}
		return userBalance;
	};

	async function handleTransaction(
		transactionCalldata: DepositCalldataResult | WithdrawCalldataResult,
		approvalCalldata?: ApprovalCalldata | undefined
	) {
		transactionStore.handleDepositOrWithdrawTransaction({
			config: $wagmiConfig,
			transactionCalldata,
			approvalCalldata,
			action,
			chainId,
			vault,
			subgraphUrl
		});
	}

	async function handleContinue() {
		isCheckingCalldata = true;
		try {
			if (action === 'deposit') {
				try {
					approvalCalldata = await getVaultApprovalCalldata(rpcUrl, vault, amount.toString());
				} catch {
					approvalCalldata = undefined;
				}
				depositCalldata = await getVaultDepositCalldata(vault, amount.toString());
				if (depositCalldata) {
					handleTransaction(depositCalldata, approvalCalldata);
				}
			} else if (action === 'withdraw') {
				withdrawCalldata = await getVaultWithdrawCalldata(vault, amount.toString());
				if (withdrawCalldata) {
					handleTransaction(withdrawCalldata);
				}
			}
			currentStep = 2;
		} catch {
			errorMessage = 'Failed to get calldata.';
		} finally {
			isCheckingCalldata = false;
		}
	}

	function handleClose() {
		transactionStore.reset();
		open = false;
		currentStep = 1;
		amount = 0n;
	}

	$: validation = validateAmount(
		amount,
		action === 'deposit' ? userBalance : BigInt(vault.balance)
	);

	$: maxValue = action === 'deposit' ? userBalance : BigInt(vault.balance);
</script>

{#if currentStep === 1}
	<Modal bind:open autoclose={false} size="md">
		<div class="space-y-4">
<<<<<<< HEAD
			<h3 class="text-xl font-medium">Enter amount</h3>
=======
			<h3 class="text-xl font-medium" data-testid="modal-title">
				{action === 'deposit' ? 'Deposit' : 'Withdraw'}
			</h3>
>>>>>>> 58d4f3b3

			<div class="h-10">
				{#if account}
					{#await getUserBalance() then userBalance}
						{#if userBalance || userBalance === 0n}
							<div in:fade class="w-full flex-col justify-between">
								<div class="flex justify-between">
									<p>
										Balance of connected wallet <span class="text-green-500"
											>{truncateEthAddress(account)}</span
										>
									</p>
									<p in:fade>
										{formatUnits(userBalance, Number(vault.token.decimals))}
										{vault.token.symbol}
									</p>
								</div>
								<div class="flex justify-between">
									<p>Balance of vault</p>
									<p in:fade>
										{formatUnits(BigInt(vault.balance), Number(vault.token.decimals))}
										{vault.token.symbol}
									</p>
								</div>
							</div>
						{/if}
					{/await}
				{:else}
<<<<<<< HEAD
					<span class="font-semibold">Vault balance:</span>
					<span in:fade>{formatUnits(BigInt(vault.balance), Number(vault.token.decimals))}</span>
=======
					<p>Connect your wallet to continue.</p>
>>>>>>> 58d4f3b3
				{/if}
			</div>
			<InputTokenAmount
				bind:value={amount}
				symbol={vault.token.symbol}
				decimals={Number(vault.token.decimals)}
				{maxValue}
			/>
			<div class="flex flex-col justify-end gap-2">
				<div class="flex gap-2">
					<Button color="alternative" on:click={handleClose}>Cancel</Button>
					{#if account}
						<div class="flex flex-col gap-2">
							<Button
								color="blue"
								data-testid="deposit-withdraw-button"
								on:click={handleContinue}
								disabled={!validation.isValid || isCheckingCalldata}
							>
								{#if isCheckingCalldata}
									Checking...
								{:else}
									{action === 'deposit' ? 'Deposit' : 'Withdraw'}
								{/if}
							</Button>
						</div>
					{:else}
						<WalletConnect {appKitModal} {connected} />
					{/if}
				</div>
				{#if errorMessage}
					<p data-testid="error-message">{errorMessage}</p>
				{/if}
				{#if validation.exceedsBalance}
					<p class="text-red-500" data-testid="amount-error">
						{validation.errorMessage}
					</p>
				{/if}
			</div>
		</div>
	</Modal>
{:else}
	<TransactionModal bind:open {messages} on:close={handleClose} />
{/if}<|MERGE_RESOLUTION|>--- conflicted
+++ resolved
@@ -135,13 +135,9 @@
 {#if currentStep === 1}
 	<Modal bind:open autoclose={false} size="md">
 		<div class="space-y-4">
-<<<<<<< HEAD
-			<h3 class="text-xl font-medium">Enter amount</h3>
-=======
 			<h3 class="text-xl font-medium" data-testid="modal-title">
 				{action === 'deposit' ? 'Deposit' : 'Withdraw'}
 			</h3>
->>>>>>> 58d4f3b3
 
 			<div class="h-10">
 				{#if account}
@@ -170,12 +166,7 @@
 						{/if}
 					{/await}
 				{:else}
-<<<<<<< HEAD
-					<span class="font-semibold">Vault balance:</span>
-					<span in:fade>{formatUnits(BigInt(vault.balance), Number(vault.token.decimals))}</span>
-=======
 					<p>Connect your wallet to continue.</p>
->>>>>>> 58d4f3b3
 				{/if}
 			</div>
 			<InputTokenAmount
