import type { RaindexClient, RaindexVault } from '@rainlanguage/orderbook';
import { formatUnits, type Hex } from 'viem';
import type { TransactionManager } from '@rainlanguage/ui-components';
import type {
	VaultActionModalProps,
	TransactionConfirmationProps
} from '@rainlanguage/ui-components';

export interface VaultWithdrawHandlerDependencies {
	raindexClient: RaindexClient;
	vault: RaindexVault;
	handleWithdrawModal: (props: VaultActionModalProps) => void;
	handleTransactionConfirmationModal: (props: TransactionConfirmationProps) => void;
	errToast: (message: string) => void;
	manager: TransactionManager;
	account: Hex;
}

export async function handleVaultWithdraw(deps: VaultWithdrawHandlerDependencies): Promise<void> {
	const {
		raindexClient,
		vault,
		handleWithdrawModal,
		handleTransactionConfirmationModal,
		errToast,
		manager,
		account
	} = deps;
	handleWithdrawModal({
		open: true,
		args: {
			vault,
			account
		},
		onSubmit: async (amount: bigint) => {
			let calldata: string;
			try {
<<<<<<< HEAD
				// TODO: once the client is ready, we can update
				// getVaultWithdrawCalldata to fetch the decimals from the RPC URL
				if (!vault.token.decimals) {
					errToast('Token decimals not found');
					return;
				}

				const decimals = Number(vault.token.decimals);
				const calldataResult = await getVaultWithdrawCalldata(vault, amount.toString(), decimals);

=======
				const calldataResult = await vault.getWithdrawCalldata(amount.toString());
>>>>>>> d4127c87
				if (calldataResult.error) {
					return errToast(calldataResult.error.msg);
				}
				calldata = calldataResult.value;
				handleTransactionConfirmationModal({
					open: true,
					modalTitle: `Withdrawing ${formatUnits(amount, Number(vault.token.decimals))} ${vault.token.symbol}...`,
					args: {
						entity: vault,
						toAddress: vault.orderbook,
						chainId: vault.chainId,
						onConfirm: (txHash: Hex) => {
							manager.createWithdrawTransaction({
								raindexClient,
								entity: vault,
								txHash,
								chainId: vault.chainId,
								queryKey: vault.id
							});
						},
						calldata
					}
				});
			} catch {
				return errToast('Failed to get calldata for vault withdrawal.');
			}
		}
	});
}<|MERGE_RESOLUTION|>--- conflicted
+++ resolved
@@ -35,20 +35,7 @@
 		onSubmit: async (amount: bigint) => {
 			let calldata: string;
 			try {
-<<<<<<< HEAD
-				// TODO: once the client is ready, we can update
-				// getVaultWithdrawCalldata to fetch the decimals from the RPC URL
-				if (!vault.token.decimals) {
-					errToast('Token decimals not found');
-					return;
-				}
-
-				const decimals = Number(vault.token.decimals);
-				const calldataResult = await getVaultWithdrawCalldata(vault, amount.toString(), decimals);
-
-=======
 				const calldataResult = await vault.getWithdrawCalldata(amount.toString());
->>>>>>> d4127c87
 				if (calldataResult.error) {
 					return errToast(calldataResult.error.msg);
 				}
