import { writable } from 'svelte/store';
import { type Config } from '@wagmi/core';
import { mockWeb3Config } from './mockWeb3Config';
import type { AppKit } from '@reown/appkit';

<<<<<<< HEAD
export const initialPageState = {
	data: {
		stores: { settings: {} },
		dotrain: 'some dotrain content',
		deployment: { key: 'deploy-key' },
		strategyDetail: {}
	},
	url: new URL('http://localhost:3000/deploy'),
	params: {},
	form: {},
	status: 200,
	error: null,
	route: {
		id: null
	}
};

const mockPageWritable = writable<typeof initialPageState>(initialPageState);
=======
>>>>>>> 58d4f3b3
const mockSignerAddressWritable = writable<string>('');
const mockChainIdWritable = writable<number>(0);
const mockConnectedWritable = writable<boolean>(false);
const mockWagmiConfigWritable = writable<Config>(mockWeb3Config);
const mockAppKitModalWritable = writable<AppKit | null>(null);

export const mockSignerAddressStore = {
	subscribe: mockSignerAddressWritable.subscribe,
	set: mockSignerAddressWritable.set,
	mockSetSubscribeValue: (value: string): void => mockSignerAddressWritable.set(value)
};

export const mockChainIdStore = {
	subscribe: mockChainIdWritable.subscribe,
	set: mockChainIdWritable.set,
	mockSetSubscribeValue: (value: number): void => mockChainIdWritable.set(value)
};

export const mockConnectedStore = {
	subscribe: mockConnectedWritable.subscribe,
	set: mockConnectedWritable.set,
	mockSetSubscribeValue: (value: boolean): void => mockConnectedWritable.set(value)
};

export const mockWagmiConfigStore = {
	subscribe: mockWagmiConfigWritable.subscribe,
	set: mockWagmiConfigWritable.set,
	mockSetSubscribeValue: (value: Config): void => mockWagmiConfigWritable.set(value)
};

export const mockAppKitModalStore = {
	subscribe: mockAppKitModalWritable.subscribe,
	set: mockAppKitModalWritable.set,
	mockSetSubscribeValue: (value: AppKit): void => mockAppKitModalWritable.set(value)
};<|MERGE_RESOLUTION|>--- conflicted
+++ resolved
@@ -3,7 +3,6 @@
 import { mockWeb3Config } from './mockWeb3Config';
 import type { AppKit } from '@reown/appkit';
 
-<<<<<<< HEAD
 export const initialPageState = {
 	data: {
 		stores: { settings: {} },
@@ -22,8 +21,6 @@
 };
 
 const mockPageWritable = writable<typeof initialPageState>(initialPageState);
-=======
->>>>>>> 58d4f3b3
 const mockSignerAddressWritable = writable<string>('');
 const mockChainIdWritable = writable<number>(0);
 const mockConnectedWritable = writable<boolean>(false);
@@ -58,4 +55,10 @@
 	subscribe: mockAppKitModalWritable.subscribe,
 	set: mockAppKitModalWritable.set,
 	mockSetSubscribeValue: (value: AppKit): void => mockAppKitModalWritable.set(value)
+};
+
+export const mockPageStore = {
+	subscribe: mockPageWritable.subscribe,
+	set: mockPageWritable.set,
+	mockSetSubscribeValue: (value: typeof initialPageState): void => mockPageWritable.set(value)
 };