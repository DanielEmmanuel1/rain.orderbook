--- conflicted
+++ resolved
@@ -27,7 +27,6 @@
 const mockConnectedWritable = writable<boolean>(false);
 const mockWagmiConfigWritable = writable<Config>(mockWeb3Config);
 const mockAppKitModalWritable = writable<AppKit | null>(null);
-const mockPageWritable = writable<Page | null>(null);
 
 export const mockSignerAddressStore = {
 	subscribe: mockSignerAddressWritable.subscribe,
@@ -62,9 +61,6 @@
 export const mockPageStore = {
 	subscribe: mockPageWritable.subscribe,
 	set: mockPageWritable.set,
-<<<<<<< HEAD
-	mockSetSubscribeValue: (value: Page): void => mockPageWritable.set(value)
-=======
 	mockSetSubscribeValue: (newValue: Partial<typeof initialPageState>): void => {
 		mockPageWritable.update((currentValue) => ({
 			...currentValue,
@@ -72,5 +68,4 @@
 		}));
 	},
 	reset: () => mockPageWritable.set(initialPageState)
->>>>>>> b3ec2ca1
 };