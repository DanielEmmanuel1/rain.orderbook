<script lang="ts">
	import {
		invalidateTanstackQueries,
		OrderDetail,
		PageHeader,
		useAccount
	} from '@rainlanguage/ui-components';
	import { page } from '$app/stores';
	import { codeMirrorTheme, lightweightChartsTheme, colorTheme } from '$lib/darkMode';
	import {
<<<<<<< HEAD
		handleDepositOrWithdrawModal,
		handleTransactionConfirmationModal
=======
		handleDepositModal,
		handleWithdrawModal,
		handleOrderRemoveModal
>>>>>>> 4c911607
	} from '$lib/services/modal';
	import { useQueryClient } from '@tanstack/svelte-query';
	import { getRemoveOrderCalldata, type SgOrder, type SgVault } from '@rainlanguage/orderbook';
	import type { Hex } from 'viem';
	import { useTransactions } from '@rainlanguage/ui-components';
	const queryClient = useQueryClient();
	const { orderHash, network } = $page.params;
	const { settings } = $page.data.stores;
	const orderbookAddress = $settings?.orderbooks[network]?.address;
	const subgraphUrl = $settings?.subgraphs?.[network] || '';
	const rpcUrl = $settings?.networks?.[network]?.['rpc'] || '';
	const chainId = $settings?.networks?.[network]?.['chain-id'] || 0;
	const { account } = useAccount();
	const { manager } = useTransactions();

	function onRemove(order: SgOrder) {
		handleTransactionConfirmationModal({
			open: true,
			args: {
				order,
				orderbookAddress,
				chainId,
				onConfirm: (txHash: Hex) => {
					manager.createRemoveOrderTransaction({
						subgraphUrl,
						txHash,
						orderHash,
						chainId,
						networkKey: network
					});
				},
				getCalldataFn: () => getRemoveOrderCalldata(order)
			}
		});
	}

	function handleVaultAction(vault: SgVault, action: 'deposit' | 'withdraw') {
		const modalHandler = action === 'deposit' ? handleDepositModal : handleWithdrawModal;
		modalHandler({
			open: true,
			args: {
				vault,
				onSuccess: () => {
					invalidateTanstackQueries(queryClient, [$page.params.orderHash]);
				},
				chainId,
				rpcUrl,
				subgraphUrl,
				account: $account as Hex
			}
		});
	}

	function onDeposit(vault: SgVault) {
		handleVaultAction(vault, 'deposit');
	}

	function onWithdraw(vault: SgVault) {
		handleVaultAction(vault, 'withdraw');
	}
</script>

<PageHeader title="Order" pathname={$page.url.pathname} />

<OrderDetail
	{orderHash}
	{subgraphUrl}
	{rpcUrl}
	{codeMirrorTheme}
	{lightweightChartsTheme}
	{colorTheme}
	{orderbookAddress}
	{onRemove}
	{onDeposit}
	{onWithdraw}
/><|MERGE_RESOLUTION|>--- conflicted
+++ resolved
@@ -8,14 +8,9 @@
 	import { page } from '$app/stores';
 	import { codeMirrorTheme, lightweightChartsTheme, colorTheme } from '$lib/darkMode';
 	import {
-<<<<<<< HEAD
-		handleDepositOrWithdrawModal,
-		handleTransactionConfirmationModal
-=======
 		handleDepositModal,
 		handleWithdrawModal,
-		handleOrderRemoveModal
->>>>>>> 4c911607
+		handleTransactionConfirmationModal
 	} from '$lib/services/modal';
 	import { useQueryClient } from '@tanstack/svelte-query';
 	import { getRemoveOrderCalldata, type SgOrder, type SgVault } from '@rainlanguage/orderbook';
