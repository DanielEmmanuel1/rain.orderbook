<script lang="ts">
	import {
		invalidateTanstackQueries,
		OrderDetail,
		PageHeader,
		useAccount,
		useToasts
	} from '@rainlanguage/ui-components';
	import { page } from '$app/stores';
	import { codeMirrorTheme, lightweightChartsTheme, colorTheme } from '$lib/darkMode';
<<<<<<< HEAD
	import {
		handleDepositOrWithdrawModal,
		handleTransactionConfirmationModal
	} from '$lib/services/modal';
	import { type SgOrder, type SgVault } from '@rainlanguage/orderbook';
=======
	import { handleOrderRemoveModal } from '$lib/services/modal';
	import { useQueryClient } from '@tanstack/svelte-query';
	import type { SgOrder, SgVault } from '@rainlanguage/orderbook';
	import { handleVaultAction } from '$lib/services/vaultActions';
>>>>>>> b1ab8695
	import type { Hex } from 'viem';
	import { useTransactions } from '@rainlanguage/ui-components';
	import { handleRemoveOrder } from '$lib/services/handleRemoveOrder';
	import { useQueryClient } from '@tanstack/svelte-query';

	const queryClient = useQueryClient();
	const { orderHash, network } = $page.params;
	const { settings } = $page.data.stores;
	const orderbookAddress = $settings?.orderbooks[network]?.address;
	const subgraphUrl = $settings.subgraphs[network];
	const rpcUrl = $settings.networks[network]?.rpc;
	const chainId = $settings.networks[network]?.['chain-id'];
	const { account } = useAccount();
	const { manager } = useTransactions();
	const { errToast } = useToasts();

	async function onRemove(order: SgOrder) {
		await handleRemoveOrder(order, {
			handleTransactionConfirmationModal,
			errToast,
			manager,
			network,
			orderbookAddress: orderbookAddress as Hex,
			subgraphUrl,
			chainId,
			orderHash
		});
	}

<<<<<<< HEAD
	function handleVaultAction(vault: SgVault, action: 'deposit' | 'withdraw') {
		const network = $page.params.network;
		const orderHash = $page.params.orderHash;
		const subgraphUrl = $settings?.subgraphs?.[network] || '';
		const chainId = $settings?.networks?.[network]?.['chain-id'] || 0;
		handleDepositOrWithdrawModal({
			open: true,
			args: {
				vault,
				onDepositOrWithdraw: () => {
					invalidateTanstackQueries(queryClient, [orderHash]);
				},
				action,
				chainId,
				rpcUrl,
				subgraphUrl,
				// Casting to Hex since the buttons cannot appear if account is null
				account: $account as Hex
			}
		});
	}

=======
>>>>>>> b1ab8695
	function onDeposit(vault: SgVault) {
		handleVaultAction({
			vault,
			action: 'deposit',
			chainId,
			rpcUrl,
			subgraphUrl,
			account: $account as Hex,
			queryClient,
			vaultId: orderHash
		});
	}

	function onWithdraw(vault: SgVault) {
		handleVaultAction({
			vault,
			action: 'withdraw',
			chainId,
			rpcUrl,
			subgraphUrl,
			account: $account as Hex,
			queryClient,
			vaultId: orderHash
		});
	}
</script>

<PageHeader title="Order" pathname={$page.url.pathname} />

<OrderDetail
	{orderHash}
	{subgraphUrl}
	{rpcUrl}
	{codeMirrorTheme}
	{lightweightChartsTheme}
	{colorTheme}
	{orderbookAddress}
	{onRemove}
	{onDeposit}
	{onWithdraw}
/><|MERGE_RESOLUTION|>--- conflicted
+++ resolved
@@ -8,18 +8,9 @@
 	} from '@rainlanguage/ui-components';
 	import { page } from '$app/stores';
 	import { codeMirrorTheme, lightweightChartsTheme, colorTheme } from '$lib/darkMode';
-<<<<<<< HEAD
-	import {
-		handleDepositOrWithdrawModal,
-		handleTransactionConfirmationModal
-	} from '$lib/services/modal';
-	import { type SgOrder, type SgVault } from '@rainlanguage/orderbook';
-=======
-	import { handleOrderRemoveModal } from '$lib/services/modal';
-	import { useQueryClient } from '@tanstack/svelte-query';
+	import { handleTransactionConfirmationModal } from '$lib/services/modal';
 	import type { SgOrder, SgVault } from '@rainlanguage/orderbook';
 	import { handleVaultAction } from '$lib/services/vaultActions';
->>>>>>> b1ab8695
 	import type { Hex } from 'viem';
 	import { useTransactions } from '@rainlanguage/ui-components';
 	import { handleRemoveOrder } from '$lib/services/handleRemoveOrder';
@@ -49,31 +40,6 @@
 		});
 	}
 
-<<<<<<< HEAD
-	function handleVaultAction(vault: SgVault, action: 'deposit' | 'withdraw') {
-		const network = $page.params.network;
-		const orderHash = $page.params.orderHash;
-		const subgraphUrl = $settings?.subgraphs?.[network] || '';
-		const chainId = $settings?.networks?.[network]?.['chain-id'] || 0;
-		handleDepositOrWithdrawModal({
-			open: true,
-			args: {
-				vault,
-				onDepositOrWithdraw: () => {
-					invalidateTanstackQueries(queryClient, [orderHash]);
-				},
-				action,
-				chainId,
-				rpcUrl,
-				subgraphUrl,
-				// Casting to Hex since the buttons cannot appear if account is null
-				account: $account as Hex
-			}
-		});
-	}
-
-=======
->>>>>>> b1ab8695
 	function onDeposit(vault: SgVault) {
 		handleVaultAction({
 			vault,
