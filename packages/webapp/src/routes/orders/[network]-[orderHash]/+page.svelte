--- conflicted
+++ resolved
@@ -40,48 +40,32 @@
 	async function onDeposit(vault: SgVault) {
 		await handleVaultDeposit({
 			vault,
-<<<<<<< HEAD
-			action: 'deposit',
-			queryClient,
-			queryKey: $page.params.id,
-			chainId,
-			rpcUrls,
-=======
 			handleDepositModal,
 			handleTransactionConfirmationModal,
 			errToast,
 			manager,
 			network,
 			orderbookAddress: orderbookAddress as Hex,
->>>>>>> 3b19c6cb
 			subgraphUrl,
 			chainId,
 			account: $account as Hex,
-			rpcUrl
+			rpcUrls
 		});
 	}
 
 	async function onWithdraw(vault: SgVault) {
 		await handleVaultWithdraw({
 			vault,
-<<<<<<< HEAD
-			action: 'withdraw',
-			queryClient,
-			queryKey: $page.params.id,
-			chainId,
-			rpcUrls,
-=======
 			handleWithdrawModal,
 			handleTransactionConfirmationModal,
 			errToast,
 			manager,
 			network,
 			toAddress: orderbookAddress as Hex,
->>>>>>> 3b19c6cb
 			subgraphUrl,
 			chainId,
 			account: $account as Hex,
-			rpcUrl
+			rpcUrls
 		});
 	}
 </script>
