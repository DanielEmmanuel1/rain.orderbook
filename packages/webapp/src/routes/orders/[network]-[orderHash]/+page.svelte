<script lang="ts">
	import { OrderDetail, PageHeader, useAccount, useToasts } from '@rainlanguage/ui-components';
	import { page } from '$app/stores';
	import { codeMirrorTheme, lightweightChartsTheme, colorTheme } from '$lib/darkMode';
	import { handleTransactionConfirmationModal } from '$lib/services/modal';
	import type { SgOrder, SgVault } from '@rainlanguage/orderbook';
	import type { Hex } from 'viem';
<<<<<<< HEAD
	import { useTransactions } from '@rainlanguage/ui-components';
	import { handleRemoveOrder } from '$lib/services/handleRemoveOrder';
	import { useQueryClient } from '@tanstack/svelte-query';
=======
	import { handleVaultAction } from '$lib/services/handleVaultAction';
>>>>>>> b559a224

	const queryClient = useQueryClient();
	const { orderHash, network } = $page.params;
	const { settings } = $page.data.stores;
	const orderbookAddress = $settings?.orderbooks[network]?.address;
	const subgraphUrl = $settings?.subgraphs?.[network] || '';
	const rpcUrl = $settings?.networks?.[network]?.['rpc'] || '';
	const chainId = $settings?.networks?.[network]?.['chain-id'] || 0;
	const { account } = useAccount();
	const { manager } = useTransactions();
	const { errToast } = useToasts();

	async function onRemove(order: SgOrder) {
		await handleRemoveOrder(order, {
			handleTransactionConfirmationModal,
			errToast,
			manager,
			network,
			orderbookAddress: orderbookAddress as Hex,
			subgraphUrl,
			chainId,
			orderHash
		});
	}

	function onDeposit(vault: SgVault) {
		handleVaultAction({
			vault,
			action: 'deposit',
			queryClient,
			queryKey: $page.params.id,
			chainId,
			rpcUrl,
			subgraphUrl,
			account: $account as Hex
		});
	}

	function onWithdraw(vault: SgVault) {
		handleVaultAction({
			vault,
			action: 'withdraw',
			queryClient,
			queryKey: $page.params.id,
			chainId,
			rpcUrl,
			subgraphUrl,
			account: $account as Hex
		});
	}
</script>

<PageHeader title="Order" pathname={$page.url.pathname} />

<OrderDetail
	{orderHash}
	{subgraphUrl}
	{rpcUrl}
	{codeMirrorTheme}
	{lightweightChartsTheme}
	{colorTheme}
	{orderbookAddress}
	{onRemove}
	{onDeposit}
	{onWithdraw}
/><|MERGE_RESOLUTION|>--- conflicted
+++ resolved
@@ -5,13 +5,10 @@
 	import { handleTransactionConfirmationModal } from '$lib/services/modal';
 	import type { SgOrder, SgVault } from '@rainlanguage/orderbook';
 	import type { Hex } from 'viem';
-<<<<<<< HEAD
 	import { useTransactions } from '@rainlanguage/ui-components';
 	import { handleRemoveOrder } from '$lib/services/handleRemoveOrder';
 	import { useQueryClient } from '@tanstack/svelte-query';
-=======
 	import { handleVaultAction } from '$lib/services/handleVaultAction';
->>>>>>> b559a224
 
 	const queryClient = useQueryClient();
 	const { orderHash, network } = $page.params;
