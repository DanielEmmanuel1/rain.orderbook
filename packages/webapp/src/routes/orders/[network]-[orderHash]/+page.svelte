--- conflicted
+++ resolved
@@ -7,11 +7,7 @@
 	import { Toast } from 'flowbite-svelte';
 	import { CheckCircleSolid } from 'flowbite-svelte-icons';
 	import { fade } from 'svelte/transition';
-<<<<<<< HEAD
-	import type { SgVault } from '@rainlanguage/orderbook';
-=======
-	import type { SgOrder, SgVault } from '@rainlanguage/orderbook/js_api';
->>>>>>> e699ee07
+	import type { SgOrder, SgVault } from '@rainlanguage/orderbook';
 	import type { Hex } from 'viem';
 
 	const queryClient = useQueryClient();
