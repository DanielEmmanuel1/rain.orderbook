--- conflicted
+++ resolved
@@ -7,11 +7,7 @@
 	} from '@rainlanguage/ui-components';
 	import { page } from '$app/stores';
 	import { codeMirrorTheme, lightweightChartsTheme, colorTheme } from '$lib/darkMode';
-<<<<<<< HEAD
-	import { handleDepositOrWithdrawModal } from '$lib/services/modal';
-=======
 	import { handleDepositOrWithdrawModal, handleOrderRemoveModal } from '$lib/services/modal';
->>>>>>> 6849bed3
 	import { wagmiConfig } from '$lib/stores/wagmi';
 	import { useQueryClient } from '@tanstack/svelte-query';
 	import { Toast } from 'flowbite-svelte';
@@ -132,12 +128,8 @@
 	{orderbookAddress}
 	{chainId}
 	{wagmiConfig}
-<<<<<<< HEAD
 	{onDeposit}
 	{onWithdraw}
 	{signerAddress}
-=======
-	{handleDepositOrWithdrawModal}
 	{handleOrderRemoveModal}
->>>>>>> 6849bed3
 />