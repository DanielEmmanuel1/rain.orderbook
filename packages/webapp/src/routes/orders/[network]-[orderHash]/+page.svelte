--- conflicted
+++ resolved
@@ -17,17 +17,10 @@
 	const { orderHash, network } = $page.params;
 
 	const { settings } = $page.data.stores;
-<<<<<<< HEAD
-	const orderbookAddress = $settings?.orderbooks[network]?.address;
-	const subgraphUrl = $settings?.subgraphs?.[network] || '';
-	const rpcUrls = $settings?.networks?.[network]?.['rpcs'] || [];
-	const chainId = $settings?.networks?.[network]?.['chain-id'] || 0;
-=======
 	const orderbookAddress = $settings.orderbook.orderbooks[network]?.address || '';
 	const subgraphUrl = $settings.orderbook.subgraphs[network]?.url || '';
-	const rpcUrl = $settings.orderbook.networks[network]?.rpc || '';
+	const rpcUrls = $settings.orderbook.networks[network]?.rpcs || [];
 	const chainId = $settings.orderbook.networks[network]?.chainId || 0;
->>>>>>> af5c089f
 	const { account } = useAccount();
 	const { manager } = useTransactions();
 	const { errToast } = useToasts();
