--- conflicted
+++ resolved
@@ -11,11 +11,8 @@
 	import { signerAddress } from '$lib/stores/wagmi';
 	import { settings as cachedSettings } from '$lib/stores/settings';
 	import ErrorPage from '$lib/components/ErrorPage.svelte';
-<<<<<<< HEAD
 	import TransactionProviderWrapper from '$lib/components/TransactionProviderWrapper.svelte';
-=======
 	import { initWallet } from '$lib/services/handleWalletInitialization';
->>>>>>> 2acfee44
 
 	const { stores, errorMessage } = $page.data;
 
