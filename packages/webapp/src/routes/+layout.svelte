<script lang="ts">
	import '../app.css';
	import { QueryClient, QueryClientProvider } from '@tanstack/svelte-query';

	const queryClient = new QueryClient({
		defaultOptions: {
			queries: {
				staleTime: Infinity
			}
		}
	});
</script>

<QueryClientProvider client={queryClient}>
	<div
		class="mb-10 flex h-[calc(100vh-2.5rem)] w-full justify-start bg-white dark:bg-gray-900 dark:text-gray-400"
	>
<<<<<<< HEAD
		<main class="ml-64 h-full w-full grow overflow-x-auto border-4 border-red-500 p-8">
=======
		<main class="h-full w-full grow overflow-x-auto p-8">
>>>>>>> 7ab065d5
			<slot />
		</main>
	</div>
</QueryClientProvider><|MERGE_RESOLUTION|>--- conflicted
+++ resolved
@@ -15,11 +15,7 @@
 	<div
 		class="mb-10 flex h-[calc(100vh-2.5rem)] w-full justify-start bg-white dark:bg-gray-900 dark:text-gray-400"
 	>
-<<<<<<< HEAD
-		<main class="ml-64 h-full w-full grow overflow-x-auto border-4 border-red-500 p-8">
-=======
 		<main class="h-full w-full grow overflow-x-auto p-8">
->>>>>>> 7ab065d5
 			<slot />
 		</main>
 	</div>
