--- conflicted
+++ resolved
@@ -1,76 +1,32 @@
 <script lang="ts">
-<<<<<<< HEAD
 	import {
-		invalidateTanstackQueries,
 		PageHeader,
 		useAccount,
-		useTransactions
+		useTransactions,
+		VaultDetail,
+		useToasts
 	} from '@rainlanguage/ui-components';
 	import { page } from '$app/stores';
-	import { VaultDetail } from '@rainlanguage/ui-components';
-	import {
-		handleDepositModal,
-		handleTransactionConfirmationModal,
-		handleWithdrawModal
-	} from '$lib/services/modal';
-=======
-	import { PageHeader, useAccount } from '@rainlanguage/ui-components';
-	import { page } from '$app/stores';
-	import { VaultDetail } from '@rainlanguage/ui-components';
->>>>>>> 3e694121
+	import { handleTransactionConfirmationModal, handleWithdrawModal } from '$lib/services/modal';
 	import { useQueryClient } from '@tanstack/svelte-query';
 	import { type SgVault } from '@rainlanguage/orderbook';
 	import type { Hex } from 'viem';
 	import { lightweightChartsTheme } from '$lib/darkMode';
-<<<<<<< HEAD
-	import { useToasts } from '@rainlanguage/ui-components';
 	import { handleVaultWithdraw } from '$lib/services/handleVaultWithdraw';
-=======
 	import { handleVaultAction } from '$lib/services/handleVaultAction';
->>>>>>> 3e694121
 
 	const queryClient = useQueryClient();
 	const { settings, activeOrderbookRef, activeNetworkRef } = $page.data.stores;
 	const network = $page.params.network;
-	const rpcUrl = $settings?.networks?.[network]?.['rpc'] || '';
 	const subgraphUrl = $settings?.subgraphs?.[network] || '';
 	const chainId = $settings?.networks?.[network]?.['chain-id'] || 0;
 	const orderbookAddress = $settings?.orderbooks?.[network]?.address as Hex;
-
+	const rpcUrl = $settings?.networks?.[network]?.['rpc'] || '';
 	const { account } = useAccount();
 	const { manager } = useTransactions();
 	const { errToast } = useToasts();
 
 	function onDeposit(vault: SgVault) {
-<<<<<<< HEAD
-		handleDepositModal({
-			open: true,
-			args: {
-				vault,
-				onDeposit: () => {
-					invalidateTanstackQueries(queryClient, [$page.params.id]);
-				},
-				chainId,
-				rpcUrl,
-				subgraphUrl,
-				// Casting to Hex since the buttons cannot appear if account is null
-				account: $account as Hex
-			}
-		});
-	}
-	async function onWithdraw(vault: SgVault) {
-		await handleVaultWithdraw(vault, {
-			handleWithdrawModal,
-			handleTransactionConfirmationModal,
-			errToast,
-			manager,
-			network,
-			orderbookAddress,
-			subgraphUrl,
-			chainId,
-			account: $account as Hex,
-			rpcUrl
-=======
 		handleVaultAction({
 			vault,
 			action: 'deposit',
@@ -83,17 +39,19 @@
 		});
 	}
 
-	function onWithdraw(vault: SgVault) {
-		handleVaultAction({
+	async function onWithdraw(vault: SgVault) {
+		await handleVaultWithdraw({
 			vault,
-			action: 'withdraw',
-			queryClient,
-			queryKey: $page.params.id,
+			handleWithdrawModal,
+			handleTransactionConfirmationModal,
+			errToast,
+			manager,
+			network,
+			orderbookAddress,
+			subgraphUrl,
 			chainId,
-			rpcUrl,
-			subgraphUrl,
-			account: $account as Hex
->>>>>>> 3e694121
+			account: $account as Hex,
+			rpcUrl
 		});
 	}
 </script>
