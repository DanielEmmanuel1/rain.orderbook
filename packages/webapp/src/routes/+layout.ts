import type {
    AppStoresInterface,
    ConfigSource,
    OrderbookConfigSource,
    OrderbookRef
} from '@rainlanguage/ui-components';
import { writable, derived } from 'svelte/store';
import pkg from 'lodash';
import { AppKit, createAppKit } from '@reown/appkit';
import { mainnet, arbitrum, flare } from '@reown/appkit/networks';
import { WagmiAdapter } from '@reown/appkit-adapter-wagmi';
import { browser } from '$app/environment';
const { pickBy } = pkg;

export interface LayoutData {
    stores: AppStoresInterface;
}

<<<<<<< HEAD
export const load = () => {
	let appKitModal: AppKit | undefined;
    // Initialize Reown AppKit (only in browser)
    if (browser) {
        const projectId = 'a68d9b4020ecec5fd5d32dcd4008e7f4'; // Replace with your actual project ID

        const networks = [mainnet, arbitrum];

        const wagmiAdapter = new WagmiAdapter({
            projectId,
            networks
        });

        const metadata = {
            name: 'Your App Name',
            description: 'Your App Description',
            url: 'http://localhost:5173', // Update with your domain
            icons: [] // Update with your icon
        };

        const modal = createAppKit({
            adapters: [wagmiAdapter],
            networks: [mainnet, arbitrum, flare],
            metadata,
            projectId,
            features: {
                analytics: true
            }
        });

        // Export the modal instance if needed elsewhere
        appKitModal = modal;
    }

    const activeNetworkRef = writable<string>('');
    const settings = writable<ConfigSource | undefined>(settingsJson);
    const activeOrderbookRef = writable<string>('');
    const activeOrderbook = derived(
        [settings, activeOrderbookRef],
        ([$settings, $activeOrderbookRef]) =>
            $settings?.orderbooks !== undefined && $activeOrderbookRef !== undefined
                ? $settings.orderbooks[$activeOrderbookRef]
                : undefined
    );
    const subgraphUrl = derived([settings, activeOrderbook], ([$settings, $activeOrderbook]) =>
        $settings?.subgraphs !== undefined && $activeOrderbook?.subgraph !== undefined
            ? $settings.subgraphs[$activeOrderbook.subgraph]
            : undefined
    );
    const activeNetworkOrderbooks = derived(
        [settings, activeNetworkRef],
        ([$settings, $activeNetworkRef]) =>
            $settings?.orderbooks
                ? (pickBy(
                    $settings.orderbooks,
                    (orderbook) => orderbook.network === $activeNetworkRef
                ) as Record<OrderbookRef, OrderbookConfigSource>)
                : ({} as Record<OrderbookRef, OrderbookConfigSource>)
    );

    const accounts = derived(settings, ($settings) => $settings?.accounts);
    const activeAccountsItems = writable<Record<string, string>>({});
=======
export const load = async () => {
	const response = await fetch(
		'https://raw.githubusercontent.com/rainlanguage/rain.strategies/refs/heads/main/settings.json'
	);
	const settingsJson = await response.json();
	const activeNetworkRef = writable<string>('');
	const settings = writable<ConfigSource | undefined>(settingsJson);
	const activeOrderbookRef = writable<string>('');
	const activeOrderbook = derived(
		[settings, activeOrderbookRef],
		([$settings, $activeOrderbookRef]) =>
			$settings?.orderbooks !== undefined && $activeOrderbookRef !== undefined
				? $settings.orderbooks[$activeOrderbookRef]
				: undefined
	);
	const subgraphUrl = derived([settings, activeOrderbook], ([$settings, $activeOrderbook]) =>
		$settings?.subgraphs !== undefined && $activeOrderbook?.subgraph !== undefined
			? $settings.subgraphs[$activeOrderbook.subgraph]
			: undefined
	);
	const activeNetworkOrderbooks = derived(
		[settings, activeNetworkRef],
		([$settings, $activeNetworkRef]) =>
			$settings?.orderbooks
				? (pickBy(
						$settings.orderbooks,
						(orderbook) => orderbook.network === $activeNetworkRef
					) as Record<OrderbookRef, OrderbookConfigSource>)
				: ({} as Record<OrderbookRef, OrderbookConfigSource>)
	);
>>>>>>> 2bbc4f22

    const activeAccounts = derived(
        [accounts, activeAccountsItems],
        ([$accounts, $activeAccountsItems]) =>
            Object.keys($activeAccountsItems).length === 0
                ? {}
                : Object.fromEntries(
                    Object.entries($accounts || {}).filter(([key]) => key in $activeAccountsItems)
                )
    );

    return {
        stores: {
            settings,
            activeSubgraphs: writable<Record<string, string>>({}),
            accounts,
            activeAccountsItems,
            activeAccounts,
            activeOrderStatus: writable<boolean | undefined>(undefined),
            orderHash: writable<string>(''),
            hideZeroBalanceVaults: writable<boolean>(false),
            activeNetworkRef,
            activeOrderbookRef,
            activeOrderbook,
            subgraphUrl,
            activeNetworkOrderbooks,
        },
		appKitModal: browser ? writable(appKitModal) : writable(null)
    };
};

export const ssr = false;<|MERGE_RESOLUTION|>--- conflicted
+++ resolved
@@ -7,7 +7,7 @@
 import { writable, derived } from 'svelte/store';
 import pkg from 'lodash';
 import { AppKit, createAppKit } from '@reown/appkit';
-import { mainnet, arbitrum, flare } from '@reown/appkit/networks';
+import { flare } from '@reown/appkit/networks';
 import { WagmiAdapter } from '@reown/appkit-adapter-wagmi';
 import { browser } from '$app/environment';
 const { pickBy } = pkg;
@@ -16,14 +16,13 @@
     stores: AppStoresInterface;
 }
 
-<<<<<<< HEAD
-export const load = () => {
-	let appKitModal: AppKit | undefined;
+
+export const load = async () => {
+    	let appKitModal: AppKit | undefined;
     // Initialize Reown AppKit (only in browser)
     if (browser) {
         const projectId = 'a68d9b4020ecec5fd5d32dcd4008e7f4'; // Replace with your actual project ID
-
-        const networks = [mainnet, arbitrum];
+                const networks = [flare];
 
         const wagmiAdapter = new WagmiAdapter({
             projectId,
@@ -39,7 +38,7 @@
 
         const modal = createAppKit({
             adapters: [wagmiAdapter],
-            networks: [mainnet, arbitrum, flare],
+            networks: [flare],
             metadata,
             projectId,
             features: {
@@ -50,68 +49,41 @@
         // Export the modal instance if needed elsewhere
         appKitModal = modal;
     }
+	const response = await fetch(
+		'https://raw.githubusercontent.com/rainlanguage/rain.strategies/refs/heads/main/settings.json'
+	);
+	const settingsJson = await response.json();
+	const settings = writable<ConfigSource | undefined>(settingsJson);
+    const activeNetworkRef = writable<string>('');
+    const activeOrderbookRef = writable<string>('');
+	const activeOrderbook = derived(
+		[settings, activeOrderbookRef],
+		([$settings, $activeOrderbookRef]) =>
+			$settings?.orderbooks !== undefined && $activeOrderbookRef !== undefined
+        ? $settings.orderbooks[$activeOrderbookRef]
+        : undefined
+	);
 
-    const activeNetworkRef = writable<string>('');
-    const settings = writable<ConfigSource | undefined>(settingsJson);
-    const activeOrderbookRef = writable<string>('');
-    const activeOrderbook = derived(
-        [settings, activeOrderbookRef],
-        ([$settings, $activeOrderbookRef]) =>
-            $settings?.orderbooks !== undefined && $activeOrderbookRef !== undefined
-                ? $settings.orderbooks[$activeOrderbookRef]
-                : undefined
-    );
-    const subgraphUrl = derived([settings, activeOrderbook], ([$settings, $activeOrderbook]) =>
-        $settings?.subgraphs !== undefined && $activeOrderbook?.subgraph !== undefined
-            ? $settings.subgraphs[$activeOrderbook.subgraph]
-            : undefined
-    );
+
     const activeNetworkOrderbooks = derived(
         [settings, activeNetworkRef],
         ([$settings, $activeNetworkRef]) =>
             $settings?.orderbooks
-                ? (pickBy(
-                    $settings.orderbooks,
-                    (orderbook) => orderbook.network === $activeNetworkRef
-                ) as Record<OrderbookRef, OrderbookConfigSource>)
-                : ({} as Record<OrderbookRef, OrderbookConfigSource>)
+        ? (pickBy(
+            $settings.orderbooks,
+            (orderbook) => orderbook.network === $activeNetworkRef
+        ) as Record<OrderbookRef, OrderbookConfigSource>)
+        : ({} as Record<OrderbookRef, OrderbookConfigSource>)
     );
 
     const accounts = derived(settings, ($settings) => $settings?.accounts);
     const activeAccountsItems = writable<Record<string, string>>({});
-=======
-export const load = async () => {
-	const response = await fetch(
-		'https://raw.githubusercontent.com/rainlanguage/rain.strategies/refs/heads/main/settings.json'
-	);
-	const settingsJson = await response.json();
-	const activeNetworkRef = writable<string>('');
-	const settings = writable<ConfigSource | undefined>(settingsJson);
-	const activeOrderbookRef = writable<string>('');
-	const activeOrderbook = derived(
-		[settings, activeOrderbookRef],
-		([$settings, $activeOrderbookRef]) =>
-			$settings?.orderbooks !== undefined && $activeOrderbookRef !== undefined
-				? $settings.orderbooks[$activeOrderbookRef]
-				: undefined
-	);
-	const subgraphUrl = derived([settings, activeOrderbook], ([$settings, $activeOrderbook]) =>
-		$settings?.subgraphs !== undefined && $activeOrderbook?.subgraph !== undefined
-			? $settings.subgraphs[$activeOrderbook.subgraph]
-			: undefined
-	);
-	const activeNetworkOrderbooks = derived(
-		[settings, activeNetworkRef],
-		([$settings, $activeNetworkRef]) =>
-			$settings?.orderbooks
-				? (pickBy(
-						$settings.orderbooks,
-						(orderbook) => orderbook.network === $activeNetworkRef
-					) as Record<OrderbookRef, OrderbookConfigSource>)
-				: ({} as Record<OrderbookRef, OrderbookConfigSource>)
-	);
->>>>>>> 2bbc4f22
 
+    const subgraphUrl = derived([settings, activeOrderbook], ([$settings, $activeOrderbook]) =>
+    $settings?.subgraphs !== undefined && $activeOrderbook?.subgraph !== undefined
+        ? $settings.subgraphs[$activeOrderbook.subgraph]
+        : undefined
+);
     const activeAccounts = derived(
         [accounts, activeAccountsItems],
         ([$accounts, $activeAccountsItems]) =>
