--- conflicted
+++ resolved
@@ -16,7 +16,7 @@
 }
 
 const REMOTE_SETTINGS_URL =
-	'https://raw.githubusercontent.com/rainlanguage/rain.strategies/b22f84e7728dee85c326be506d1a6378584f6f00/settings.yaml';
+	'https://raw.githubusercontent.com/rainlanguage/rain.strategies/3ef26d1cc2a127cd7c096299d6f852af966285a5/settings.yaml';
 
 export const load: LayoutLoad<LayoutData> = async ({ fetch }) => {
 	let config: NewConfig;
@@ -24,13 +24,7 @@
 	let settingsYamlText: string;
 
 	try {
-<<<<<<< HEAD
-		const response = await fetch(
-			'https://raw.githubusercontent.com/rainlanguage/rain.strategies/3ef26d1cc2a127cd7c096299d6f852af966285a5/settings.yaml'
-		);
-=======
 		const response = await fetch(REMOTE_SETTINGS_URL);
->>>>>>> a97d6c00
 		if (!response.ok) {
 			throw new Error('Error status: ' + response.status.toString());
 		}
