--- conflicted
+++ resolved
@@ -1,15 +1,4 @@
 <script lang="ts">
-<<<<<<< HEAD
-	import { DeploymentSteps } from '@rainlanguage/ui-components';
-	import WalletConnect from '$lib/components/WalletConnect.svelte';
-	import { wagmiConfig, connected } from '$lib/stores/wagmi';
-</script>
-
-<div class="flex flex-col justify-center pb-12">
-	<DeploymentSteps {wagmiConfig} wagmiConnected={connected}>
-		<WalletConnect slot="wallet-connect" />
-	</DeploymentSteps>
-=======
 	import { StrategySection } from '@rainlanguage/ui-components';
 	import { page } from '$app/stores';
 	import { Button, Input, Spinner, Toggle } from 'flowbite-svelte';
@@ -73,5 +62,4 @@
 			{/each}
 		</div>
 	{/if}
->>>>>>> 155f4947
 </div>