--- conflicted
+++ resolved
@@ -15,16 +15,11 @@
 		await Promise.all(
 			registryDotrains.map(async (registryDotrain) => {
 				try {
-<<<<<<< HEAD
 					const result = await DotrainOrderGui.getStrategyDetails(registryDotrain.dotrain);
 					if (result.error) {
 						throw new Error(result.error.msg);
 					}
 					return { ...registryDotrain, details: result.value };
-=======
-					const details = await DotrainOrderGui.getStrategyDetails(registryDotrain.dotrain);
-					validStrategies.push({ ...registryDotrain, details });
->>>>>>> 82891bfe
 				} catch (error) {
 					invalidStrategies.push({
 						name: registryDotrain.name,
