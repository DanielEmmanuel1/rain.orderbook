<script lang="ts">
	import { page } from '$app/stores';
	import { goto } from '$app/navigation';
<<<<<<< HEAD
	import { DeploymentSteps } from '@rainlanguage/ui-components';
	import { wagmiConfig, connected, appKitModal } from '$lib/stores/wagmi';
=======
	import { DeploymentSteps, GuiProvider } from '@rainlanguage/ui-components';
	import { wagmiConfig, connected, appKitModal, signerAddress } from '$lib/stores/wagmi';
>>>>>>> 008c7ab6
	import { handleDeployModal, handleDisclaimerModal } from '$lib/services/modal';
	import { DotrainOrderGui } from '@rainlanguage/orderbook/js_api';
	import { onMount } from 'svelte';
	import { handleGuiInitialization } from '$lib/services/handleGuiInitialization';
	import { signerAddress } from '$lib/stores/wagmi';

	const { settings } = $page.data.stores;
	const { dotrain, deployment, strategyDetail } = $page.data;
	const stateFromUrl = $page.url.searchParams?.get('state') || '';

	let gui: DotrainOrderGui | null = null;
	let getGuiError: string | null = null;

	if (!dotrain || !deployment) {
		setTimeout(() => {
			goto('/deploy');
		}, 5000);
	}

	onMount(async () => {
		const { gui: initializedGui, error } = await handleGuiInitialization(
			dotrain,
			deployment.key,
			stateFromUrl
		);
		gui = initializedGui;
		getGuiError = error;
	});
</script>

{#if !dotrain || !deployment}
	<div>Deployment not found. Redirecting to deployments page...</div>
{:else if gui}
	<GuiProvider {gui}>
		<DeploymentSteps
			{strategyDetail}
			{dotrain}
			{deployment}
			{wagmiConfig}
			wagmiConnected={connected}
			{appKitModal}
			{handleDeployModal}
			{settings}
			{handleDisclaimerModal}
			{signerAddress}
		/>
	</GuiProvider>
{:else if getGuiError}
	<div>
		{getGuiError}
	</div>
{/if}<|MERGE_RESOLUTION|>--- conflicted
+++ resolved
@@ -1,18 +1,12 @@
 <script lang="ts">
 	import { page } from '$app/stores';
 	import { goto } from '$app/navigation';
-<<<<<<< HEAD
-	import { DeploymentSteps } from '@rainlanguage/ui-components';
-	import { wagmiConfig, connected, appKitModal } from '$lib/stores/wagmi';
-=======
 	import { DeploymentSteps, GuiProvider } from '@rainlanguage/ui-components';
 	import { wagmiConfig, connected, appKitModal, signerAddress } from '$lib/stores/wagmi';
->>>>>>> 008c7ab6
 	import { handleDeployModal, handleDisclaimerModal } from '$lib/services/modal';
 	import { DotrainOrderGui } from '@rainlanguage/orderbook/js_api';
 	import { onMount } from 'svelte';
 	import { handleGuiInitialization } from '$lib/services/handleGuiInitialization';
-	import { signerAddress } from '$lib/stores/wagmi';
 
 	const { settings } = $page.data.stores;
 	const { dotrain, deployment, strategyDetail } = $page.data;
