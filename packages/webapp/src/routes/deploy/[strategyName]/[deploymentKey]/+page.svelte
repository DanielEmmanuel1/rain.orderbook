--- conflicted
+++ resolved
@@ -1,13 +1,8 @@
 <script lang="ts">
 	import { page } from '$app/stores';
 	import { goto } from '$app/navigation';
-<<<<<<< HEAD
 	import { DeploymentSteps, PageHeader } from '@rainlanguage/ui-components';
 	import { wagmiConfig, connected, appKitModal } from '$lib/stores/wagmi';
-=======
-	import { DeploymentSteps } from '@rainlanguage/ui-components';
-	import { wagmiConfig, connected, appKitModal, signerAddress } from '$lib/stores/wagmi';
->>>>>>> 43c6c967
 	import { handleDeployModal, handleDisclaimerModal } from '$lib/services/modal';
 	import { DotrainOrderGui } from '@rainlanguage/orderbook/js_api';
 	import { onMount } from 'svelte';
