--- conflicted
+++ resolved
@@ -1,11 +1,7 @@
 <script lang="ts">
 	import { page } from '$app/stores';
 	import { goto } from '$app/navigation';
-<<<<<<< HEAD
 	import { DeploymentSteps, GuiProvider, PageHeader } from '@rainlanguage/ui-components';
-=======
-	import { DeploymentSteps } from '@rainlanguage/ui-components';
->>>>>>> 43c6c967
 	import { wagmiConfig, connected, appKitModal, signerAddress } from '$lib/stores/wagmi';
 	import { handleDeployModal, handleDisclaimerModal } from '$lib/services/modal';
 	import { DotrainOrderGui } from '@rainlanguage/orderbook/js_api';
