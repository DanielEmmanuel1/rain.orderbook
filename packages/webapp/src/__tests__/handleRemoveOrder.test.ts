--- conflicted
+++ resolved
@@ -26,13 +26,9 @@
 	subgraphUrl: 'https://subgraph.example.com',
 	chainId: 1,
 	orderHash: '0xorderhashfromparams',
-<<<<<<< HEAD
-=======
 	handleTransactionConfirmationModal: mockHandleTransactionConfirmationModal,
->>>>>>> 45c1e977
 	errToast: mockErrToast,
 	manager: mockManager as unknown as TransactionManager,
-	handleTransactionConfirmationModal: mockHandleTransactionConfirmationModal
 };
 
 vi.mock('@rainlanguage/orderbook', async (importOriginal) => {
@@ -82,11 +78,7 @@
 		expect(mockHandleTransactionConfirmationModal).toHaveBeenCalledWith({
 			open: true,
 			args: {
-<<<<<<< HEAD
 				entity: mockOrder,
-=======
-				order: mockOrder,
->>>>>>> 45c1e977
 				orderbookAddress: mockDeps.orderbookAddress,
 				chainId: mockDeps.chainId,
 				onConfirm: expect.any(Function),
@@ -112,11 +104,7 @@
 		expect(mockCreateRemoveOrderTransaction).toHaveBeenCalledWith({
 			subgraphUrl: mockDeps.subgraphUrl,
 			txHash: mockTxHash,
-<<<<<<< HEAD
 			queryKey: mockDeps.orderHash,
-=======
-			orderHash: mockDeps.orderHash,
->>>>>>> 45c1e977
 			chainId: mockDeps.chainId,
 			networkKey: mockDeps.network
 		});
