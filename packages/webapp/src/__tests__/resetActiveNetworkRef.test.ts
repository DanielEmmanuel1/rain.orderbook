import { describe, it, expect, vi, beforeEach } from 'vitest';
import { resetActiveNetworkRef } from '../lib/services/resetActiveNetworkRef';
import { writable } from 'svelte/store';
import type { NetworkCfg, NewConfig } from '@rainlanguage/orderbook';
import { type AppStoresInterface } from '@rainlanguage/ui-components';
describe('resetActiveNetworkRef', () => {
	let mockActiveNetworkRef: AppStoresInterface['activeNetworkRef'];
	let mockSettingsStore: AppStoresInterface['settings'];

<<<<<<< HEAD
	const createMockNetworkConfigSource = (label?: string): NetworkConfigSource => ({
		rpcs: ['http://localhost:8545'],
		'chain-id': 1337,
=======
	const createMockNetworkConfigSource = (label?: string): NetworkCfg => ({
		key: 'network1',
		rpc: 'http://localhost:8545',
		chainId: 1337,
>>>>>>> af5c089f
		label,
		networkId: undefined,
		currency: undefined
	});

	beforeEach(() => {
		mockActiveNetworkRef = writable<string | undefined>(undefined);
		vi.spyOn(mockActiveNetworkRef, 'set');
	});

	it('should set activeNetworkRef to the first network key if networks exist', () => {
		const networks: Record<string, NetworkCfg> = {
			network1: createMockNetworkConfigSource('Network One'),
			network2: createMockNetworkConfigSource('Network Two')
		};
		mockSettingsStore = writable<NewConfig>({ orderbook: { networks } } as unknown as NewConfig);
		resetActiveNetworkRef(mockActiveNetworkRef, mockSettingsStore);
		// eslint-disable-next-line @typescript-eslint/no-explicit-any
		const calledValue = (mockActiveNetworkRef.set as any).mock.calls[0][0];
		expect(Object.keys(networks)).toContain(calledValue);
	});

	it('should set activeNetworkRef to undefined if networks object is empty', () => {
		mockSettingsStore = writable<NewConfig>({
			orderbook: { networks: {} }
		} as unknown as NewConfig);
		resetActiveNetworkRef(mockActiveNetworkRef, mockSettingsStore);
		expect(mockActiveNetworkRef.set).toHaveBeenCalledWith(undefined);
	});

	it('should set activeNetworkRef to undefined if networks is empty in settings', () => {
		mockSettingsStore = writable<NewConfig>({
			orderbook: { networks: {} }
		} as unknown as NewConfig);
		resetActiveNetworkRef(mockActiveNetworkRef, mockSettingsStore);
		expect(mockActiveNetworkRef.set).toHaveBeenCalledWith(undefined);
	});

	it('should throw error if networks is null in settings', () => {
		const settingsWithNullNetworks = { orderbook: { networks: null } } as unknown as NewConfig;
		mockSettingsStore = writable<NewConfig>(settingsWithNullNetworks);
		expect(() => resetActiveNetworkRef(mockActiveNetworkRef, mockSettingsStore)).toThrow(
			'Error resetting active network'
		);
		expect(mockActiveNetworkRef.set).not.toHaveBeenCalled();
	});
});<|MERGE_RESOLUTION|>--- conflicted
+++ resolved
@@ -7,16 +7,10 @@
 	let mockActiveNetworkRef: AppStoresInterface['activeNetworkRef'];
 	let mockSettingsStore: AppStoresInterface['settings'];
 
-<<<<<<< HEAD
-	const createMockNetworkConfigSource = (label?: string): NetworkConfigSource => ({
-		rpcs: ['http://localhost:8545'],
-		'chain-id': 1337,
-=======
 	const createMockNetworkConfigSource = (label?: string): NetworkCfg => ({
 		key: 'network1',
-		rpc: 'http://localhost:8545',
+		rpcs: ['http://localhost:8545'],
 		chainId: 1337,
->>>>>>> af5c089f
 		label,
 		networkId: undefined,
 		currency: undefined
