--- conflicted
+++ resolved
@@ -43,12 +43,8 @@
 	vi.mocked(sendTransaction).mockResolvedValue(mockTxHash as any);
 });
 
-<<<<<<< HEAD
-	const defaultArgs: TransactionConfirmationProps['args'] = {
-=======
 describe('handleWalletConfirmation', () => {
 	const defaultArgs = {
->>>>>>> 45c1e977
 		chainId: 1,
 		orderbookAddress: '0x789' as `0x${string}`,
 		calldata: mockCalldata,
