import { defineConfig } from 'vitest/config';
import { sveltekit } from '@sveltejs/kit/vite';
import { loadEnv } from 'vite';

export default defineConfig(({ mode }) => ({
	assetsInclude: ['**/*.rain'],
	plugins: [sveltekit()],
	resolve: {
		conditions: mode === 'test' ? ['browser'] : []
	},
	define: {
		'process.env': {},
		'import.meta.vitest': 'undefined'
	},

	test: {
		// Jest like globals
		includeSource: ['src/**/*.{js,ts}'],
		globals: true,
		environment: 'jsdom',
		include: ['src/**/*.{test,spec}.ts'],
		// Extend jest-dom matchers
		setupFiles: ['./test-setup.ts'],
		// load env vars
		env: loadEnv('', process.cwd(), ''),
		testTimeout: 10000,
<<<<<<< HEAD
        server: {
            deps: {
                inline: [/@tanstack\/svelte-query/, /@reown\/appkit/]
            }
        },
        deps: {
            interopDefault: true
        }
=======
		server: {
			deps: {
				inline: [
					/@reown\/appkit/, /@tanstack\/svelte-query/
				]
			}
		},
		deps: {
			interopDefault: true
		}
>>>>>>> 07f978ae
	}
}));<|MERGE_RESOLUTION|>--- conflicted
+++ resolved
@@ -1,6 +1,6 @@
 import { defineConfig } from 'vitest/config';
 import { sveltekit } from '@sveltejs/kit/vite';
-import { loadEnv } from 'vite';
+import {loadEnv} from "vite";
 
 export default defineConfig(({ mode }) => ({
 	assetsInclude: ['**/*.rain'],
@@ -24,16 +24,6 @@
 		// load env vars
 		env: loadEnv('', process.cwd(), ''),
 		testTimeout: 10000,
-<<<<<<< HEAD
-        server: {
-            deps: {
-                inline: [/@tanstack\/svelte-query/, /@reown\/appkit/]
-            }
-        },
-        deps: {
-            interopDefault: true
-        }
-=======
 		server: {
 			deps: {
 				inline: [
@@ -44,6 +34,5 @@
 		deps: {
 			interopDefault: true
 		}
->>>>>>> 07f978ae
 	}
 }));