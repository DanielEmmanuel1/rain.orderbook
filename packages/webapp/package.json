--- conflicted
+++ resolved
@@ -17,11 +17,8 @@
 	},
 	"dependencies": {
 		"flowbite-svelte": "^0.44.21",
-<<<<<<< HEAD
-		"viem": "^2.21.51"
-=======
+		"viem": "^2.21.51",
 		"lodash": "^4.17.21"
->>>>>>> 72c85218
 	},
 	"devDependencies": {
 		"@sveltejs/adapter-vercel": "^5.4.7"
