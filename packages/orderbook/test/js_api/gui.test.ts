--- conflicted
+++ resolved
@@ -15,11 +15,8 @@
 	TokenAllowance,
 	TokenDeposit,
 	TokenInfo,
-<<<<<<< HEAD
-	AllGuiConfig
-=======
+	AllGuiConfig,
 	WasmEncodedResult
->>>>>>> ee730a32
 } from '../../dist/types/js_api.js';
 import { getLocal } from 'mockttp';
 
@@ -1041,6 +1038,7 @@
 		});
 
 		it('should get all the yaml fields', async () => {
+			const gui = new DotrainOrderGui();
 			mockServer
 				.forPost('/rpc-url')
 				.once()
@@ -1065,7 +1063,7 @@
 			dotrain3 = `${guiConfig}
 
 ${dotrain}`;
-			let gui = await DotrainOrderGui.chooseDeployment(dotrain3, 'some-deployment');
+			await gui.chooseDeployment(dotrain3, 'some-deployment');
 
 			const {
 				fieldDefinitionsWithoutDefaults,
@@ -1073,7 +1071,7 @@
 				deposits,
 				orderInputs,
 				orderOutputs
-			}: AllGuiConfig = await gui.getAllGuiConfig();
+			} = extractWasmEncodedData<AllGuiConfig>(await gui.getAllGuiConfig());
 
 			assert.equal(fieldDefinitionsWithoutDefaults.length, 1);
 			assert.equal(fieldDefinitionsWithoutDefaults[0].binding, 'binding-2');
