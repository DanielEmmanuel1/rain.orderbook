import assert from 'assert';
import { afterAll, beforeAll, beforeEach, describe, expect, it } from 'vitest';
import { DotrainOrderGui } from '../../dist/cjs/js_api.js';
import {
	AddOrderCalldataResult,
	AllFieldValuesResult,
	AllowancesResult,
	DeploymentDetails,
	DeploymentKeys,
	DepositAndAddOrderCalldataResult,
<<<<<<< HEAD
	GuiCfg,
	GuiDeploymentCfg,
=======
	Gui,
	GuiDeployment,
>>>>>>> 4d754716
	IOVaultIds,
	NameAndDescriptionCfg,
	TokenDeposit,
	TokenInfo
} from '../../dist/types/js_api.js';
import { getLocal } from 'mockttp';

const guiConfig = `
gui:
  name: Fixed limit
  description: Fixed limit order strategy
  short-description: Buy WETH with USDC on Base.
  deployments:
    some-deployment:
      name: Buy WETH with USDC on Base.
      description: Buy WETH with USDC for fixed price on Base network.
      short-description: Buy WETH with USDC on Base.
      deposits:
        - token: token1
          min: 0
          presets:
            - "0"
            - "10"
            - "100"
            - "1000"
            - "10000"
      fields:
        - binding: binding-1
          name: Field 1 name
          description: Field 1 description
          presets:
            - name: Preset 1
              value: "0x1234567890abcdef1234567890abcdef12345678"
            - name: Preset 2
              value: "false"
            - name: Preset 3
              value: "some-string"
        - binding: binding-2
          name: Field 2 name
          description: Field 2 description
          min: 100
          presets:
            - value: "99.2"
            - value: "582.1"
            - value: "648.239"
    other-deployment:
      name: Test test
      description: Test test test
      deposits:
        - token: token1
          min: 0
          presets:
            - "0"
      fields:
        - binding: binding-1
          name: Field 1 name
          description: Field 1 description
          presets:
            - name: Preset 1
              value: "0"
        - binding: binding-2
          name: Field 2 name
          description: Field 2 description
          min: 100
          presets:
            - value: "0"
`;
const guiConfig2 = `
gui:
  name: Test test
  description: Test test test
  deployments:
    other-deployment:
      name: Test test
      description: Test test test
      deposits:
        - token: token1
          min: 0
          presets:
            - "0"
        - token: token2
          min: 0
          presets:
            - "0"
      fields:
        - binding: test-binding
          name: Test binding
          description: Test binding description
          presets:
            - value: "0xbeef"
`;
const guiConfig3 = `
gui:
  name: Test test
  description: Test test test
  deployments:
    other-deployment:
      name: Test test
      description: Test test test
      deposits:
        - token: token1
          min: 0
          presets:
            - "0"
        - token: token2
          min: 0
          presets:
            - "0"
      fields:
        - binding: test-binding
          name: Test binding
          description: Test binding description
          presets:
            - value: "test-value"
      select-tokens:
        - key: token1
        - key: token2
`;

const dotrain = `
networks:
    some-network:
        rpc: http://localhost:8085/rpc-url
        chain-id: 123
        network-id: 123
        currency: ETH

subgraphs:
    some-sg: https://www.some-sg.com
metaboards:
    test: https://metaboard.com

deployers:
    some-deployer:
        network: some-network
        address: 0xF14E09601A47552De6aBd3A0B165607FaFd2B5Ba

orderbooks:
    some-orderbook:
        address: 0xc95A5f8eFe14d7a20BD2E5BAFEC4E71f8Ce0B9A6
        network: some-network
        subgraph: some-sg

tokens:
    token1:
        network: some-network
        address: 0xc2132d05d31c914a87c6611c10748aeb04b58e8f
        decimals: 6
        label: Token 1
        symbol: T1
    token2:
        network: some-network
        address: 0x8f3cf7ad23cd3cadbd9735aff958023239c6a063
        decimals: 18
        label: Token 2
        symbol: T2

scenarios:
    some-scenario:
        deployer: some-deployer
        bindings:
            test-binding: 5
        scenarios:
            sub-scenario:
                bindings:
                    another-binding: 300

orders:
    some-order:
      inputs:
        - token: token1
          vault-id: 1
      outputs:
        - token: token2
          vault-id: 1
      deployer: some-deployer
      orderbook: some-orderbook

deployments:
    some-deployment:
        scenario: some-scenario
        order: some-order
    other-deployment:
        scenario: some-scenario.sub-scenario
        order: some-order
---
#test-binding !
#another-binding !
#calculate-io
_ _: 0 0;
#handle-io
:;
#handle-add-order
:;
`;
const dotrainWithoutVaultIds = `
networks:
    some-network:
        rpc: http://localhost:8085/rpc-url
        chain-id: 123
        network-id: 123
        currency: ETH

subgraphs:
    some-sg: https://www.some-sg.com
metaboards:
    test: https://metaboard.com

deployers:
    some-deployer:
        network: some-network
        address: 0xF14E09601A47552De6aBd3A0B165607FaFd2B5Ba

orderbooks:
    some-orderbook:
        address: 0xc95A5f8eFe14d7a20BD2E5BAFEC4E71f8Ce0B9A6
        network: some-network
        subgraph: some-sg

tokens:
    token1:
        network: some-network
        address: 0xc2132d05d31c914a87c6611c10748aeb04b58e8f
        decimals: 6
        label: Token 1
        symbol: T1
    token2:
        network: some-network
        address: 0x8f3cf7ad23cd3cadbd9735aff958023239c6a063
        decimals: 18
        label: Token 2
        symbol: T2

scenarios:
    some-scenario:
        deployer: some-deployer
        bindings:
            test-binding: 5

orders:
    some-order:
      inputs:
        - token: token1
      outputs:
        - token: token2
      deployer: some-deployer
      orderbook: some-orderbook

deployments:
    some-deployment:
        scenario: some-scenario
        order: some-order
    other-deployment:
        scenario: some-scenario
        order: some-order
---
#test-binding !
#calculate-io
_ _: 0 0;
#handle-io
:;
#handle-add-order
:;
`;
const dotrainWithoutTokens = `
networks:
    some-network:
        rpc: http://localhost:8085/rpc-url
        chain-id: 123
        network-id: 123
        currency: ETH

subgraphs:
    some-sg: https://www.some-sg.com
metaboards:
    test: https://metaboard.com

deployers:
    some-deployer:
        network: some-network
        address: 0xF14E09601A47552De6aBd3A0B165607FaFd2B5Ba

orderbooks:
    some-orderbook:
        address: 0xc95A5f8eFe14d7a20BD2E5BAFEC4E71f8Ce0B9A6
        network: some-network
        subgraph: some-sg

scenarios:
    some-scenario:
        deployer: some-deployer
        bindings:
            test-binding: 5

orders:
    some-order:
      inputs:
        - token: token1
      outputs:
        - token: token2
      deployer: some-deployer
      orderbook: some-orderbook

deployments:
    some-deployment:
        scenario: some-scenario
        order: some-order
    other-deployment:
        scenario: some-scenario
        order: some-order
---
#calculate-io
_ _: 0 0;
#handle-io
:;
#handle-add-order
:;
`;
const dotrainWithGui = `
${guiConfig}

${dotrain}
`;

describe('Rain Orderbook JS API Package Bindgen Tests - Gui', async function () {
	const mockServer = getLocal();
	beforeAll(async () => {
		await mockServer.start(8085);
	});
	afterAll(async () => {
		await mockServer.stop();
	});
	beforeEach(() => {
		mockServer.reset();
	});

	it('should return available deployments', async () => {
		const deployments: DeploymentKeys = await DotrainOrderGui.getDeploymentKeys(dotrainWithGui);
		assert.equal(deployments.length, 2);
		assert.equal(deployments[0], 'some-deployment');
		assert.equal(deployments[1], 'other-deployment');
	});

	it('should initialize gui object', async () => {
		// mock the rpc call to get token info
		mockServer
			.forPost('/rpc-url')
			.withBodyIncluding('0x82ad56cb')
			.thenSendJsonRpcResult(
				'0x00000000000000000000000000000000000000000000000000000000000000200000000000000000000000000000000000000000000000000000000000000003000000000000000000000000000000000000000000000000000000000000006000000000000000000000000000000000000000000000000000000000000000e000000000000000000000000000000000000000000000000000000000000001a0000000000000000000000000000000000000000000000000000000000000000100000000000000000000000000000000000000000000000000000000000000400000000000000000000000000000000000000000000000000000000000000020000000000000000000000000000000000000000000000000000000000000000600000000000000000000000000000000000000000000000000000000000000010000000000000000000000000000000000000000000000000000000000000040000000000000000000000000000000000000000000000000000000000000006000000000000000000000000000000000000000000000000000000000000000200000000000000000000000000000000000000000000000000000000000000007546f6b656e203100000000000000000000000000000000000000000000000000000000000000000000000000000000000000000000000000000000000000000100000000000000000000000000000000000000000000000000000000000000400000000000000000000000000000000000000000000000000000000000000060000000000000000000000000000000000000000000000000000000000000002000000000000000000000000000000000000000000000000000000000000000025431000000000000000000000000000000000000000000000000000000000000'
			);

		const gui = await DotrainOrderGui.chooseDeployment(dotrainWithGui, 'some-deployment');

		const guiConfig = gui.getGuiConfig() as GuiCfg;
		assert.equal(guiConfig.name, 'Fixed limit');
		assert.equal(guiConfig.description, 'Fixed limit order strategy');
	});

	it('should get strategy details', async () => {
		const strategyDetails: NameAndDescriptionCfg =
			await DotrainOrderGui.getStrategyDetails(dotrainWithGui);
		assert.equal(strategyDetails.name, 'Fixed limit');
		assert.equal(strategyDetails.description, 'Fixed limit order strategy');
		assert.equal(strategyDetails.short_description, 'Buy WETH with USDC on Base.');
	});

	it('should get deployment details', async () => {
		const deploymentDetails: DeploymentDetails =
			await DotrainOrderGui.getDeploymentDetails(dotrainWithGui);
		const entries = Array.from(deploymentDetails.entries());
		assert.equal(entries[0][0], 'other-deployment');
		assert.equal(entries[0][1].name, 'Test test');
		assert.equal(entries[0][1].description, 'Test test test');
		assert.equal(entries[1][0], 'some-deployment');
		assert.equal(entries[1][1].name, 'Buy WETH with USDC on Base.');
		assert.equal(entries[1][1].description, 'Buy WETH with USDC for fixed price on Base network.');
	});

	it('should get deployment detail', async () => {
		const deploymentDetail: NameAndDescriptionCfg = await DotrainOrderGui.getDeploymentDetail(
			dotrainWithGui,
			'other-deployment'
		);
		assert.equal(deploymentDetail.name, 'Test test');
		assert.equal(deploymentDetail.description, 'Test test test');
	});

	it('should get token infos', async () => {
		mockServer
			.forPost('/rpc-url')
			.once()
			.withBodyIncluding('0x82ad56cb')
			.thenSendJsonRpcResult(
				'0x00000000000000000000000000000000000000000000000000000000000000200000000000000000000000000000000000000000000000000000000000000003000000000000000000000000000000000000000000000000000000000000006000000000000000000000000000000000000000000000000000000000000000e000000000000000000000000000000000000000000000000000000000000001a0000000000000000000000000000000000000000000000000000000000000000100000000000000000000000000000000000000000000000000000000000000400000000000000000000000000000000000000000000000000000000000000020000000000000000000000000000000000000000000000000000000000000000600000000000000000000000000000000000000000000000000000000000000010000000000000000000000000000000000000000000000000000000000000040000000000000000000000000000000000000000000000000000000000000006000000000000000000000000000000000000000000000000000000000000000200000000000000000000000000000000000000000000000000000000000000007546f6b656e203100000000000000000000000000000000000000000000000000000000000000000000000000000000000000000000000000000000000000000100000000000000000000000000000000000000000000000000000000000000400000000000000000000000000000000000000000000000000000000000000060000000000000000000000000000000000000000000000000000000000000002000000000000000000000000000000000000000000000000000000000000000025431000000000000000000000000000000000000000000000000000000000000'
			);
		mockServer
			.forPost('/rpc-url')
			.once()
			.withBodyIncluding('0x82ad56cb')
			.thenSendJsonRpcResult(
				'0x00000000000000000000000000000000000000000000000000000000000000200000000000000000000000000000000000000000000000000000000000000003000000000000000000000000000000000000000000000000000000000000006000000000000000000000000000000000000000000000000000000000000000e000000000000000000000000000000000000000000000000000000000000001a0000000000000000000000000000000000000000000000000000000000000000100000000000000000000000000000000000000000000000000000000000000400000000000000000000000000000000000000000000000000000000000000020000000000000000000000000000000000000000000000000000000000000001200000000000000000000000000000000000000000000000000000000000000010000000000000000000000000000000000000000000000000000000000000040000000000000000000000000000000000000000000000000000000000000006000000000000000000000000000000000000000000000000000000000000000200000000000000000000000000000000000000000000000000000000000000007546f6b656e203200000000000000000000000000000000000000000000000000000000000000000000000000000000000000000000000000000000000000000100000000000000000000000000000000000000000000000000000000000000400000000000000000000000000000000000000000000000000000000000000060000000000000000000000000000000000000000000000000000000000000002000000000000000000000000000000000000000000000000000000000000000025432000000000000000000000000000000000000000000000000000000000000'
			);
		const dotrainWithGui = `
    ${guiConfig2}

    ${dotrain}
    `;
		const gui = await DotrainOrderGui.chooseDeployment(dotrainWithGui, 'other-deployment');

		let token1TokenInfo = await gui.getTokenInfo('token1');
		let token2TokenInfo = await gui.getTokenInfo('token2');
		assert.equal(token1TokenInfo.address, '0xc2132d05d31c914a87c6611c10748aeb04b58e8f');
		assert.equal(token1TokenInfo.decimals, 6);
		assert.equal(token1TokenInfo.name, 'Token 1');
		assert.equal(token1TokenInfo.symbol, 'T1');
		assert.equal(token2TokenInfo.address, '0x8f3cf7ad23cd3cadbd9735aff958023239c6a063');
		assert.equal(token2TokenInfo.decimals, 18);
		assert.equal(token2TokenInfo.name, 'Token 2');
		assert.equal(token2TokenInfo.symbol, 'T2');
	});

	describe('deposit tests', async () => {
		let gui: DotrainOrderGui;
		beforeAll(async () => {
			mockServer
				.forPost('/rpc-url')
				.withBodyIncluding('0x82ad56cb')
				.thenSendJsonRpcResult(
					'0x00000000000000000000000000000000000000000000000000000000000000200000000000000000000000000000000000000000000000000000000000000003000000000000000000000000000000000000000000000000000000000000006000000000000000000000000000000000000000000000000000000000000000e000000000000000000000000000000000000000000000000000000000000001a0000000000000000000000000000000000000000000000000000000000000000100000000000000000000000000000000000000000000000000000000000000400000000000000000000000000000000000000000000000000000000000000020000000000000000000000000000000000000000000000000000000000000000600000000000000000000000000000000000000000000000000000000000000010000000000000000000000000000000000000000000000000000000000000040000000000000000000000000000000000000000000000000000000000000006000000000000000000000000000000000000000000000000000000000000000200000000000000000000000000000000000000000000000000000000000000007546f6b656e203100000000000000000000000000000000000000000000000000000000000000000000000000000000000000000000000000000000000000000100000000000000000000000000000000000000000000000000000000000000400000000000000000000000000000000000000000000000000000000000000060000000000000000000000000000000000000000000000000000000000000002000000000000000000000000000000000000000000000000000000000000000025431000000000000000000000000000000000000000000000000000000000000'
				);
			gui = await DotrainOrderGui.chooseDeployment(dotrainWithGui, 'some-deployment');
		});

		it('should add deposit', async () => {
			assert.equal(gui.hasAnyDeposit(), false);

			gui.saveDeposit('token1', '50.6');
			const deposits: TokenDeposit[] = gui.getDeposits();
			assert.equal(deposits.length, 1);

			assert.equal(gui.hasAnyDeposit(), true);
		});

		it('should update deposit', async () => {
			gui.saveDeposit('token1', '50.6');
			gui.saveDeposit('token1', '100.6');
			const deposits: TokenDeposit[] = gui.getDeposits();
			assert.equal(deposits.length, 1);
			assert.equal(deposits[0].amount, '100.6');
		});

		it('should throw error if deposit token is not found in gui config', () => {
			expect(() => gui.saveDeposit('token3', '1')).toThrow(
				'Deposit token not found in gui config: token3'
			);
		});

		it('should remove deposit', async () => {
			gui.saveDeposit('token1', '50.6');
			let deposits: TokenDeposit[] = gui.getDeposits();
			assert.equal(deposits.length, 1);

			gui.removeDeposit('token1');
			let depositsAfterRemove: TokenDeposit[] = gui.getDeposits();
			assert.equal(depositsAfterRemove.length, 0);

			gui.saveDeposit('token1', '50.6');
			assert.equal(gui.getDeposits().length, 1);
			gui.saveDeposit('token1', '');
			assert.equal(gui.getDeposits().length, 0);
		});

		it('should get deposit presets', async () => {
			const presets = gui.getDepositPresets('token1');
			assert.equal(presets.length, 5);
			assert.equal(presets[0], '0');
			assert.equal(presets[1], '10');
			assert.equal(presets[2], '100');
			assert.equal(presets[3], '1000');
			assert.equal(presets[4], '10000');
		});

		it('should throw error if deposit token is not found in gui config', () => {
			expect(() => gui.getDepositPresets('token2')).toThrow(
				'Deposit token not found in gui config: token2'
			);
		});
	});

	describe('field value tests', async () => {
		let gui: DotrainOrderGui;
		beforeAll(async () => {
			mockServer
				.forPost('/rpc-url')
				.withBodyIncluding('0x82ad56cb')
				.thenSendJsonRpcResult(
					'0x00000000000000000000000000000000000000000000000000000000000000200000000000000000000000000000000000000000000000000000000000000003000000000000000000000000000000000000000000000000000000000000006000000000000000000000000000000000000000000000000000000000000000e000000000000000000000000000000000000000000000000000000000000001a0000000000000000000000000000000000000000000000000000000000000000100000000000000000000000000000000000000000000000000000000000000400000000000000000000000000000000000000000000000000000000000000020000000000000000000000000000000000000000000000000000000000000000600000000000000000000000000000000000000000000000000000000000000010000000000000000000000000000000000000000000000000000000000000040000000000000000000000000000000000000000000000000000000000000006000000000000000000000000000000000000000000000000000000000000000200000000000000000000000000000000000000000000000000000000000000007546f6b656e203100000000000000000000000000000000000000000000000000000000000000000000000000000000000000000000000000000000000000000100000000000000000000000000000000000000000000000000000000000000400000000000000000000000000000000000000000000000000000000000000060000000000000000000000000000000000000000000000000000000000000002000000000000000000000000000000000000000000000000000000000000000025431000000000000000000000000000000000000000000000000000000000000'
				);
			gui = await DotrainOrderGui.chooseDeployment(dotrainWithGui, 'some-deployment');
		});

		it('should save the field value as presets', async () => {
			const allFieldDefinitions = gui.getAllFieldDefinitions();
			gui.saveFieldValue('binding-1', {
				isPreset: true,
				value: allFieldDefinitions[0].presets[0].id
			});
			assert.deepEqual(gui.getFieldValue('binding-1'), allFieldDefinitions[0].presets[0]);
			gui.saveFieldValue('binding-1', {
				isPreset: true,
				value: allFieldDefinitions[0].presets[1].id
			});
			assert.deepEqual(gui.getFieldValue('binding-1'), allFieldDefinitions[0].presets[1]);
			gui.saveFieldValue('binding-1', {
				isPreset: true,
				value: allFieldDefinitions[0].presets[2].id
			});
			assert.deepEqual(gui.getFieldValue('binding-1'), allFieldDefinitions[0].presets[2]);
		});

		it('should save field value as custom values', async () => {
			gui.saveFieldValues([
				{
					binding: 'binding-1',
					value: {
						isPreset: false,
						value: '0x1234567890abcdef1234567890abcdef12345678'
					}
				},
				{
					binding: 'binding-2',
					value: {
						isPreset: false,
						value: '100'
					}
				}
			]);
			gui.saveFieldValues([
				{
					binding: 'binding-1',
					value: {
						isPreset: false,
						value: 'some-string'
					}
				},
				{
					binding: 'binding-2',
					value: {
						isPreset: false,
						value: 'true'
					}
				}
			]);
			const fieldValues: AllFieldValuesResult[] = gui.getAllFieldValues();
			assert.equal(fieldValues.length, 2);
			assert.deepEqual(fieldValues[0], {
				binding: 'binding-1',
				value: {
					id: '',
					name: undefined,
					value: 'some-string'
				}
			});
			assert.deepEqual(fieldValues[1], {
				binding: 'binding-2',
				value: {
					id: '',
					name: undefined,
					value: 'true'
				}
			});
		});

		it('should throw error during save if preset is not found in field definition', () => {
			expect(() =>
				gui.saveFieldValue('binding-1', {
					isPreset: true,
					value: '89a3df5a-eee9-4af3-a10b-569f618f0f0c'
				})
			).toThrow('Invalid preset');
		});

		it('should throw error during save if field binding is not found in field definitions', () => {
			expect(() => gui.saveFieldValue('binding-3', { isPreset: false, value: '1' })).toThrow(
				'Field binding not found: binding-3'
			);
		});

		it('should get field value', async () => {
			gui.saveFieldValue('binding-1', {
				isPreset: false,
				value: '0x1234567890abcdef1234567890abcdef12345678'
			});
			let fieldValue = gui.getFieldValue('binding-1');
			assert.deepEqual(fieldValue, {
				id: '',
				name: undefined,
				value: '0x1234567890abcdef1234567890abcdef12345678'
			});

			gui.saveFieldValue('binding-2', { isPreset: false, value: 'true' });
			fieldValue = gui.getFieldValue('binding-2');
			assert.deepEqual(fieldValue, {
				id: '',
				name: undefined,
				value: 'true'
			});

			gui.saveFieldValue('binding-1', {
				isPreset: false,
				value: 'some-string'
			});
			fieldValue = gui.getFieldValue('binding-1');
			assert.deepEqual(fieldValue, {
				id: '',
				name: undefined,
				value: 'some-string'
			});

			gui.saveFieldValue('binding-2', { isPreset: false, value: '100.5' });
			fieldValue = gui.getFieldValue('binding-2');
			assert.deepEqual(fieldValue, {
				id: '',
				name: undefined,
				value: '100.5'
			});
		});

		it('should throw error during get if field binding is not found', () => {
			expect(() => gui.getFieldValue('binding-3')).toThrow('Field binding not found: binding-3');
		});
	});

	describe('field definition tests', async () => {
		let gui: DotrainOrderGui;
		beforeAll(async () => {
			mockServer
				.forPost('/rpc-url')
				.withBodyIncluding('0x82ad56cb')
				.thenSendJsonRpcResult(
					'0x00000000000000000000000000000000000000000000000000000000000000200000000000000000000000000000000000000000000000000000000000000003000000000000000000000000000000000000000000000000000000000000006000000000000000000000000000000000000000000000000000000000000000e000000000000000000000000000000000000000000000000000000000000001a0000000000000000000000000000000000000000000000000000000000000000100000000000000000000000000000000000000000000000000000000000000400000000000000000000000000000000000000000000000000000000000000020000000000000000000000000000000000000000000000000000000000000000600000000000000000000000000000000000000000000000000000000000000010000000000000000000000000000000000000000000000000000000000000040000000000000000000000000000000000000000000000000000000000000006000000000000000000000000000000000000000000000000000000000000000200000000000000000000000000000000000000000000000000000000000000007546f6b656e203100000000000000000000000000000000000000000000000000000000000000000000000000000000000000000000000000000000000000000100000000000000000000000000000000000000000000000000000000000000400000000000000000000000000000000000000000000000000000000000000060000000000000000000000000000000000000000000000000000000000000002000000000000000000000000000000000000000000000000000000000000000025431000000000000000000000000000000000000000000000000000000000000'
				);
			gui = await DotrainOrderGui.chooseDeployment(dotrainWithGui, 'some-deployment');
		});

		it('should get field definition', async () => {
			const allFieldDefinitions = gui.getAllFieldDefinitions();
			assert.equal(allFieldDefinitions.length, 2);

			const fieldDefinition = gui.getFieldDefinition('binding-1');
			assert.equal(fieldDefinition.name, 'Field 1 name');
			assert.equal(fieldDefinition.description, 'Field 1 description');
			assert.equal(fieldDefinition.presets.length, 3);

			const preset1 = fieldDefinition.presets[0];
			assert.equal(preset1.name, 'Preset 1');
			assert.equal(preset1.value, '0x1234567890abcdef1234567890abcdef12345678');
			const preset2 = fieldDefinition.presets[1];
			assert.equal(preset2.name, 'Preset 2');
			assert.equal(preset2.value, 'false');
			const preset3 = fieldDefinition.presets[2];
			assert.equal(preset3.name, 'Preset 3');
			assert.equal(preset3.value, 'some-string');

			const fieldDefinition2 = gui.getFieldDefinition('binding-2');
			assert.equal(fieldDefinition2.presets[0].value, '99.2');
			assert.equal(fieldDefinition2.presets[1].value, '582.1');
			assert.equal(fieldDefinition2.presets[2].value, '648.239');
		});

		it('should throw error during get if field binding is not found', () => {
			expect(() => gui.getFieldDefinition('binding-3')).toThrow(
				'Field binding not found: binding-3'
			);
		});
	});

	describe('state management tests', async () => {
		let serializedState =
			'H4sIAAAAAAAA_7WOu07DMBSG44KKhBgQYkVCYiXEcUgwVdm4pEFCRcpQsaWpIVFcO7WdIuAhGFl5gYonYGXjeRAbQti0qbr2LOc_5z-XD1h_saGzIlLZ_ZwNcnYHdA9a67PuOKEVaehO0zi8IMy1TKzq7MODoDaC_kdWdHYhXHysXhlAyYfEZkTdc1Hs6F6mVNlyHMrThGZcqhaG2HdEmdqVoE_mITAKmNdncbit5e2CAE2wpu34l2HXBYY0rtOherVk1uf212Tvsz15f_HfvnsNdPzxmoKtOVY0ZUVGzZzzPA9MqyAI9rUMZYSPbOzRccRE1VM33c7hIz-PqpG8CPvXpz68xKNOcpV3i5NNvcNVRoQ9ICXlD0PC1A_3nQ2PVQIAAA==';
		let dotrain3: string;
		let gui: DotrainOrderGui;
		beforeAll(async () => {
			mockServer
				.forPost('/rpc-url')
				.once()
				.withBodyIncluding('0x82ad56cb')
				.thenSendJsonRpcResult(
					'0x00000000000000000000000000000000000000000000000000000000000000200000000000000000000000000000000000000000000000000000000000000003000000000000000000000000000000000000000000000000000000000000006000000000000000000000000000000000000000000000000000000000000000e000000000000000000000000000000000000000000000000000000000000001a0000000000000000000000000000000000000000000000000000000000000000100000000000000000000000000000000000000000000000000000000000000400000000000000000000000000000000000000000000000000000000000000020000000000000000000000000000000000000000000000000000000000000000600000000000000000000000000000000000000000000000000000000000000010000000000000000000000000000000000000000000000000000000000000040000000000000000000000000000000000000000000000000000000000000006000000000000000000000000000000000000000000000000000000000000000200000000000000000000000000000000000000000000000000000000000000007546f6b656e203100000000000000000000000000000000000000000000000000000000000000000000000000000000000000000000000000000000000000000100000000000000000000000000000000000000000000000000000000000000400000000000000000000000000000000000000000000000000000000000000060000000000000000000000000000000000000000000000000000000000000002000000000000000000000000000000000000000000000000000000000000000025431000000000000000000000000000000000000000000000000000000000000'
				);
			mockServer
				.forPost('/rpc-url')
				.once()
				.withBodyIncluding('0x82ad56cb')
				.thenSendJsonRpcResult(
					'0x00000000000000000000000000000000000000000000000000000000000000200000000000000000000000000000000000000000000000000000000000000003000000000000000000000000000000000000000000000000000000000000006000000000000000000000000000000000000000000000000000000000000000e000000000000000000000000000000000000000000000000000000000000001a0000000000000000000000000000000000000000000000000000000000000000100000000000000000000000000000000000000000000000000000000000000400000000000000000000000000000000000000000000000000000000000000020000000000000000000000000000000000000000000000000000000000000000600000000000000000000000000000000000000000000000000000000000000010000000000000000000000000000000000000000000000000000000000000040000000000000000000000000000000000000000000000000000000000000006000000000000000000000000000000000000000000000000000000000000000200000000000000000000000000000000000000000000000000000000000000007546f6b656e203100000000000000000000000000000000000000000000000000000000000000000000000000000000000000000000000000000000000000000100000000000000000000000000000000000000000000000000000000000000400000000000000000000000000000000000000000000000000000000000000060000000000000000000000000000000000000000000000000000000000000002000000000000000000000000000000000000000000000000000000000000000025431000000000000000000000000000000000000000000000000000000000000'
				);
			mockServer
				.forPost('/rpc-url')
				.once()
				.withBodyIncluding('0x82ad56cb')
				.thenSendJsonRpcResult(
					'0x00000000000000000000000000000000000000000000000000000000000000200000000000000000000000000000000000000000000000000000000000000003000000000000000000000000000000000000000000000000000000000000006000000000000000000000000000000000000000000000000000000000000000e000000000000000000000000000000000000000000000000000000000000001a000000000000000000000000000000000000000000000000000000000000000010000000000000000000000000000000000000000000000000000000000000040000000000000000000000000000000000000000000000000000000000000002000000000000000000000000000000000000000000000000000000000000000060000000000000000000000000000000000000000000000000000000000000001000000000000000000000000000000000000000000000000000000000000004000000000000000000000000000000000000000000000000000000000000000600000000000000000000000000000000000000000000000000000000000000020000000000000000000000000000000000000000000000000000000000000000754656b656e203200000000000000000000000000000000000000000000000000000000000000000000000000000000000000000000000000000000000000000100000000000000000000000000000000000000000000000000000000000000400000000000000000000000000000000000000000000000000000000000000060000000000000000000000000000000000000000000000000000000000000002000000000000000000000000000000000000000000000000000000000000000025432000000000000000000000000000000000000000000000000000000000000'
				);
			dotrain3 = `${guiConfig3}

${dotrain}`;
			gui = await DotrainOrderGui.chooseDeployment(dotrain3, 'other-deployment');

			gui.saveFieldValue('test-binding', {
				isPreset: true,
				value: gui.getFieldDefinition('test-binding').presets[0].id
			});
			gui.saveDeposit('token1', '50.6');
			gui.saveDeposit('token2', '100');
			gui.removeSelectToken('token1');
			await gui.saveSelectToken('token1', '0x6666666666666666666666666666666666666666');
			gui.setVaultId(true, 0, '666');
			gui.setVaultId(false, 0, '333');
		});

		it('should serialize gui state', async () => {
			const serialized = gui.serializeState();
			assert.equal(serialized, serializedState);
		});

		it('should deserialize gui state', async () => {
			let gui = await DotrainOrderGui.deserializeState(dotrain3, serializedState);

			const fieldValues: AllFieldValuesResult[] = gui.getAllFieldValues();
			assert.equal(fieldValues.length, 1);
			assert.deepEqual(fieldValues[0], {
				binding: 'test-binding',
				value: {
					id: '0',
					name: undefined,
					value: 'test-value'
				}
			});

			assert.equal(gui.isSelectTokenSet('token1'), true);
			assert.equal(gui.isSelectTokenSet('token2'), true);
			const deposits: TokenDeposit[] = gui.getDeposits();
			assert.equal(deposits.length, 2);
			assert.equal(deposits[0].token, 'token1');
			assert.equal(deposits[0].amount, '50.6');
			assert.equal(deposits[0].address, '0x6666666666666666666666666666666666666666');
			assert.equal(deposits[1].token, 'token2');
			assert.equal(deposits[1].amount, '100');
			assert.equal(deposits[1].address, '0x8f3cf7ad23cd3cadbd9735aff958023239c6a063');

			let guiDeployment: GuiDeploymentCfg = gui.getCurrentDeployment();
			assert.equal(guiDeployment.deployment.order.inputs[0].vaultId, '0x29a');
			assert.equal(guiDeployment.deployment.order.outputs[0].vaultId, '0x14d');
		});

		it('should throw error if given dotrain is different', async () => {
			let testDotrain = `${guiConfig}

${dotrainWithoutTokens}`;
			await expect(
				async () => await DotrainOrderGui.deserializeState(testDotrain, serializedState)
			).rejects.toThrow('Deserialized dotrain mismatch');
		});

		it('should clear state', async () => {
			gui.clearState();
			const fieldValues: AllFieldValuesResult[] = gui.getAllFieldValues();
			assert.equal(fieldValues.length, 0);
			const deposits: TokenDeposit[] = gui.getDeposits();
			assert.equal(deposits.length, 0);
		});

		it('should check if field is preset', async () => {
			gui.saveFieldValue('test-binding', {
				isPreset: true,
				value: gui.getFieldDefinition('test-binding').presets[0].id
			});
			assert.equal(gui.isFieldPreset('test-binding'), true);
			gui.saveFieldValue('test-binding', {
				isPreset: false,
				value: '100'
			});
			assert.equal(gui.isFieldPreset('test-binding'), false);
		});

		it('should check if deposit is preset', async () => {
			gui.saveDeposit('token1', '55');
			assert.equal(gui.isDepositPreset('token1'), false);
			gui.saveDeposit('token1', '0');
			assert.equal(gui.isDepositPreset('token1'), true);
		});

		it('should keep the same vault ids after deserializing if not set during serializing', async () => {
			mockServer
				.forPost('/rpc-url')
				.withBodyIncluding('0x82ad56cb')
				.thenSendJsonRpcResult(
					'0x00000000000000000000000000000000000000000000000000000000000000200000000000000000000000000000000000000000000000000000000000000003000000000000000000000000000000000000000000000000000000000000006000000000000000000000000000000000000000000000000000000000000000e000000000000000000000000000000000000000000000000000000000000001a0000000000000000000000000000000000000000000000000000000000000000100000000000000000000000000000000000000000000000000000000000000400000000000000000000000000000000000000000000000000000000000000020000000000000000000000000000000000000000000000000000000000000000600000000000000000000000000000000000000000000000000000000000000010000000000000000000000000000000000000000000000000000000000000040000000000000000000000000000000000000000000000000000000000000006000000000000000000000000000000000000000000000000000000000000000200000000000000000000000000000000000000000000000000000000000000007546f6b656e203100000000000000000000000000000000000000000000000000000000000000000000000000000000000000000000000000000000000000000100000000000000000000000000000000000000000000000000000000000000400000000000000000000000000000000000000000000000000000000000000060000000000000000000000000000000000000000000000000000000000000002000000000000000000000000000000000000000000000000000000000000000025431000000000000000000000000000000000000000000000000000000000000'
				);

			let testDotrain = `
${guiConfig2}

${dotrainWithoutVaultIds}
	  `;
			gui = await DotrainOrderGui.chooseDeployment(testDotrain, 'other-deployment');
			let deployment: GuiDeploymentCfg = gui.getCurrentDeployment();
			assert.equal(deployment.deployment.order.inputs[0].vaultId, undefined);
			assert.equal(deployment.deployment.order.outputs[0].vaultId, undefined);

			gui = await DotrainOrderGui.deserializeState(testDotrain, gui.serializeState());

			deployment = gui.getCurrentDeployment();
			assert.equal(deployment.deployment.order.inputs[0].vaultId, undefined);
			assert.equal(deployment.deployment.order.outputs[0].vaultId, undefined);
		});
	});

	describe('order operations tests', async () => {
		let gui: DotrainOrderGui;

		beforeEach(async () => {
			// token1 info
			mockServer
				.forPost('/rpc-url')
				.once()
				.withBodyIncluding('0x82ad56cb')
				.thenSendJsonRpcResult(
					'0x00000000000000000000000000000000000000000000000000000000000000200000000000000000000000000000000000000000000000000000000000000003000000000000000000000000000000000000000000000000000000000000006000000000000000000000000000000000000000000000000000000000000000e000000000000000000000000000000000000000000000000000000000000001a0000000000000000000000000000000000000000000000000000000000000000100000000000000000000000000000000000000000000000000000000000000400000000000000000000000000000000000000000000000000000000000000020000000000000000000000000000000000000000000000000000000000000000600000000000000000000000000000000000000000000000000000000000000010000000000000000000000000000000000000000000000000000000000000040000000000000000000000000000000000000000000000000000000000000006000000000000000000000000000000000000000000000000000000000000000200000000000000000000000000000000000000000000000000000000000000007546f6b656e203100000000000000000000000000000000000000000000000000000000000000000000000000000000000000000000000000000000000000000100000000000000000000000000000000000000000000000000000000000000400000000000000000000000000000000000000000000000000000000000000060000000000000000000000000000000000000000000000000000000000000002000000000000000000000000000000000000000000000000000000000000000025431000000000000000000000000000000000000000000000000000000000000'
				);
			// token2 info
			mockServer
				.forPost('/rpc-url')
				.once()
				.withBodyIncluding('0x82ad56cb')
				.thenSendJsonRpcResult(
					'0x00000000000000000000000000000000000000000000000000000000000000200000000000000000000000000000000000000000000000000000000000000003000000000000000000000000000000000000000000000000000000000000006000000000000000000000000000000000000000000000000000000000000000e000000000000000000000000000000000000000000000000000000000000001a000000000000000000000000000000000000000000000000000000000000000010000000000000000000000000000000000000000000000000000000000000040000000000000000000000000000000000000000000000000000000000000002000000000000000000000000000000000000000000000000000000000000000120000000000000000000000000000000000000000000000000000000000000001000000000000000000000000000000000000000000000000000000000000004000000000000000000000000000000000000000000000000000000000000000600000000000000000000000000000000000000000000000000000000000000020000000000000000000000000000000000000000000000000000000000000000754656b656e203200000000000000000000000000000000000000000000000000000000000000000000000000000000000000000000000000000000000000000100000000000000000000000000000000000000000000000000000000000000400000000000000000000000000000000000000000000000000000000000000060000000000000000000000000000000000000000000000000000000000000002000000000000000000000000000000000000000000000000000000000000000025432000000000000000000000000000000000000000000000000000000000000'
				);

			let dotrain2 = `
      ${guiConfig2}
      
      ${dotrain}
      `;
			gui = await DotrainOrderGui.chooseDeployment(dotrain2, 'other-deployment');
		});

		it('checks input and output allowances', async () => {
			// token2 allowance
			await mockServer
				.forPost('/rpc-url')
				.withBodyIncluding('0x8f3cf7ad23cd3cadbd9735aff958023239c6a063')
				.thenSendJsonRpcResult(
					'0x0000000000000000000000000000000000000000000000000000000000000001'
				);

			gui.saveDeposit('token2', '200');

			const allowances: AllowancesResult = await gui.checkAllowances(
				'0x1234567890abcdef1234567890abcdef12345678'
			);
			assert.equal(allowances.length, 1);
			assert.equal(allowances[0].token, '0x8f3cf7ad23cd3cadbd9735aff958023239c6a063');
			assert.equal(allowances[0].allowance, '0x1');
		});

		it('generates approval calldatas', async () => {
			// token2 allowance - 1000 * 10^18
			await mockServer
				.forPost('/rpc-url')
				.thenSendJsonRpcResult(
					'0x00000000000000000000000000000000000000000000003635C9ADC5DEA00000'
				);

			gui.saveDeposit('token1', '1000');
			gui.saveDeposit('token2', '5000');

			const result = await gui.generateApprovalCalldatas(
				'0x1234567890abcdef1234567890abcdef12345678'
			);

			assert.equal(result.Calldatas.length, 1);
			assert.equal(result.Calldatas[0].token, '0x8f3cf7ad23cd3cadbd9735aff958023239c6a063');
			assert.equal(
				result.Calldatas[0].calldata,
				'0x095ea7b3000000000000000000000000c95a5f8efe14d7a20bd2e5bafec4e71f8ce0b9a600000000000000000000000000000000000000000000010f0cf064dd59200000'
			);

			// Test no deposits case
			gui.removeDeposit('token1');
			gui.removeDeposit('token2');
			const emptyResult = await gui.generateApprovalCalldatas(
				'0x1234567890abcdef1234567890abcdef12345678'
			);
			assert.equal(emptyResult, 'NoDeposits');
		});

		it('generates deposit calldatas', async () => {
			await mockServer
				.forPost('/rpc-url')
				.withBodyIncluding('0xf0cfdd37')
				.thenSendJsonRpcResult(`0x${'0'.repeat(24) + '1'.repeat(40)}`);
			// iStore() call
			await mockServer
				.forPost('/rpc-url')
				.withBodyIncluding('0xc19423bc')
				.thenSendJsonRpcResult(`0x${'0'.repeat(24) + '2'.repeat(40)}`);
			// iParser() call
			await mockServer
				.forPost('/rpc-url')
				.withBodyIncluding('0x24376855')
				.thenSendJsonRpcResult(`0x${'0'.repeat(24) + '3'.repeat(40)}`);
			// parse2() call
			await mockServer
				.forPost('/rpc-url')
				.withBodyIncluding('0xa3869e14')
				// 0x1234 encoded bytes
				.thenSendJsonRpcResult(
					'0x000000000000000000000000000000000000000000000000000000000000002000000000000000000000000000000000000000000000000000000000000000021234000000000000000000000000000000000000000000000000000000000000'
				);

			gui.saveDeposit('token1', '1000');
			gui.saveDeposit('token2', '5000');

			const result = await gui.generateDepositCalldatas();

			assert.equal(result.Calldatas.length, 1);
			assert.equal(
				result.Calldatas[0],
				'0x91337c0a0000000000000000000000008f3cf7ad23cd3cadbd9735aff958023239c6a063000000000000000000000000000000000000000000000000000000000000000100000000000000000000000000000000000000000000010f0cf064dd5920000000000000000000000000000000000000000000000000000000000000000000800000000000000000000000000000000000000000000000000000000000000000'
			);

			// Test no deposits case
			gui.removeDeposit('token1');
			gui.removeDeposit('token2');
			const emptyResult = await gui.generateDepositCalldatas();
			assert.equal(emptyResult, 'NoDeposits');
		});

		it('generates add order calldata', async () => {
			await mockServer
				.forPost('/rpc-url')
				.withBodyIncluding('0xf0cfdd37')
				.thenSendJsonRpcResult(`0x${'0'.repeat(24) + '1'.repeat(40)}`);
			// iStore() call
			await mockServer
				.forPost('/rpc-url')
				.withBodyIncluding('0xc19423bc')
				.thenSendJsonRpcResult(`0x${'0'.repeat(24) + '2'.repeat(40)}`);
			// iParser() call
			await mockServer
				.forPost('/rpc-url')
				.withBodyIncluding('0x24376855')
				.thenSendJsonRpcResult(`0x${'0'.repeat(24) + '3'.repeat(40)}`);
			// parse2() call
			await mockServer
				.forPost('/rpc-url')
				.withBodyIncluding('0xa3869e14')
				// 0x1234 encoded bytes
				.thenSendJsonRpcResult(
					'0x000000000000000000000000000000000000000000000000000000000000002000000000000000000000000000000000000000000000000000000000000000021234000000000000000000000000000000000000000000000000000000000000'
				);

			gui.saveFieldValue('test-binding', {
				isPreset: false,
				value: '10'
			});

			const addOrderCalldata: AddOrderCalldataResult = await gui.generateAddOrderCalldata();
			assert.equal(addOrderCalldata.length, 2314);

			const currentDeployment: GuiDeploymentCfg = gui.getCurrentDeployment();
			assert.deepEqual(currentDeployment.deployment.scenario.bindings, {
				'test-binding': '10',
				'another-binding': '300'
			});
		});

		it('should generate multicalldata for deposit and add order with existing vault ids', async () => {
			await mockServer
				.forPost('/rpc-url')
				.withBodyIncluding('0xf0cfdd37')
				.thenSendJsonRpcResult(`0x${'0'.repeat(24) + '1'.repeat(40)}`);
			// iStore() call
			await mockServer
				.forPost('/rpc-url')
				.withBodyIncluding('0xc19423bc')
				.thenSendJsonRpcResult(`0x${'0'.repeat(24) + '2'.repeat(40)}`);
			// iParser() call
			await mockServer
				.forPost('/rpc-url')
				.withBodyIncluding('0x24376855')
				.thenSendJsonRpcResult(`0x${'0'.repeat(24) + '3'.repeat(40)}`);
			// parse2() call
			await mockServer
				.forPost('/rpc-url')
				.withBodyIncluding('0xa3869e14')
				// 0x1234 encoded bytes
				.thenSendJsonRpcResult(
					'0x000000000000000000000000000000000000000000000000000000000000002000000000000000000000000000000000000000000000000000000000000000021234000000000000000000000000000000000000000000000000000000000000'
				);

			gui.saveDeposit('token1', '1000');
			gui.saveDeposit('token2', '5000');

			gui.saveFieldValue('test-binding', {
				isPreset: true,
				value: '0'
			});

			const calldata: DepositAndAddOrderCalldataResult =
				await gui.generateDepositAndAddOrderCalldatas();
			assert.equal(calldata.length, 3146);

			const currentDeployment: GuiDeploymentCfg = gui.getCurrentDeployment();
			assert.deepEqual(currentDeployment.deployment.scenario.bindings, {
				'test-binding': '0xbeef',
				'another-binding': '300'
			});
		});

		it('should generate multicalldata for deposit and add order with without vault ids', async () => {
			await mockServer
				.forPost('/rpc-url')
				.once()
				.withBodyIncluding('0x82ad56cb')
				.thenSendJsonRpcResult(
					'0x00000000000000000000000000000000000000000000000000000000000000200000000000000000000000000000000000000000000000000000000000000003000000000000000000000000000000000000000000000000000000000000006000000000000000000000000000000000000000000000000000000000000000e000000000000000000000000000000000000000000000000000000000000001a0000000000000000000000000000000000000000000000000000000000000000100000000000000000000000000000000000000000000000000000000000000400000000000000000000000000000000000000000000000000000000000000020000000000000000000000000000000000000000000000000000000000000000600000000000000000000000000000000000000000000000000000000000000010000000000000000000000000000000000000000000000000000000000000040000000000000000000000000000000000000000000000000000000000000006000000000000000000000000000000000000000000000000000000000000000200000000000000000000000000000000000000000000000000000000000000007546f6b656e203100000000000000000000000000000000000000000000000000000000000000000000000000000000000000000000000000000000000000000100000000000000000000000000000000000000000000000000000000000000400000000000000000000000000000000000000000000000000000000000000060000000000000000000000000000000000000000000000000000000000000002000000000000000000000000000000000000000000000000000000000000000025431000000000000000000000000000000000000000000000000000000000000'
				);
			await mockServer
				.forPost('/rpc-url')
				.once()
				.withBodyIncluding('0x82ad56cb')
				.thenSendJsonRpcResult(
					'0x00000000000000000000000000000000000000000000000000000000000000200000000000000000000000000000000000000000000000000000000000000003000000000000000000000000000000000000000000000000000000000000006000000000000000000000000000000000000000000000000000000000000000e000000000000000000000000000000000000000000000000000000000000001a000000000000000000000000000000000000000000000000000000000000000010000000000000000000000000000000000000000000000000000000000000040000000000000000000000000000000000000000000000000000000000000002000000000000000000000000000000000000000000000000000000000000000060000000000000000000000000000000000000000000000000000000000000001000000000000000000000000000000000000000000000000000000000000004000000000000000000000000000000000000000000000000000000000000000600000000000000000000000000000000000000000000000000000000000000020000000000000000000000000000000000000000000000000000000000000000754656b656e203200000000000000000000000000000000000000000000000000000000000000000000000000000000000000000000000000000000000000000100000000000000000000000000000000000000000000000000000000000000400000000000000000000000000000000000000000000000000000000000000060000000000000000000000000000000000000000000000000000000000000002000000000000000000000000000000000000000000000000000000000000000025432000000000000000000000000000000000000000000000000000000000000'
				);

			let testDotrain = `${guiConfig2}

${dotrainWithoutVaultIds}`;
			let gui = await DotrainOrderGui.chooseDeployment(testDotrain, 'other-deployment');

			await mockServer
				.forPost('/rpc-url')
				.withBodyIncluding('0xf0cfdd37')
				.thenSendJsonRpcResult(`0x${'0'.repeat(24) + '1'.repeat(40)}`);
			await mockServer
				.forPost('/rpc-url')
				.withBodyIncluding('0xc19423bc')
				.thenSendJsonRpcResult(`0x${'0'.repeat(24) + '2'.repeat(40)}`);
			await mockServer
				.forPost('/rpc-url')
				.withBodyIncluding('0x24376855')
				.thenSendJsonRpcResult(`0x${'0'.repeat(24) + '3'.repeat(40)}`);
			await mockServer
				.forPost('/rpc-url')
				.withBodyIncluding('0xa3869e14')
				// 0x1234 encoded bytes
				.thenSendJsonRpcResult(
					'0x000000000000000000000000000000000000000000000000000000000000002000000000000000000000000000000000000000000000000000000000000000021234000000000000000000000000000000000000000000000000000000000000'
				);

			gui.saveDeposit('token1', '1000');
			gui.saveDeposit('token2', '5000');

			gui.saveFieldValue('test-binding', {
				isPreset: true,
				value: '0'
			});

			const calldata: DepositAndAddOrderCalldataResult =
				await gui.generateDepositAndAddOrderCalldatas();
			assert.equal(calldata.length, 3146);

			const currentDeployment: GuiDeploymentCfg = gui.getCurrentDeployment();
			assert.equal(
				currentDeployment.deployment.order.inputs[0].vaultId,
				currentDeployment.deployment.order.outputs[0].vaultId
			);
		});

		it('should throw error on order operations without selecting required tokens', async () => {
			let testDotrain = `
      ${guiConfig3}

      ${dotrainWithoutTokens}
      `;
			let testGui = await DotrainOrderGui.chooseDeployment(testDotrain, 'other-deployment');

			await expect(async () =>
				testGui.checkAllowances('0x1234567890abcdef1234567890abcdef12345678')
			).rejects.toThrow('Token must be selected: token1');
			await expect(
				async () =>
					await testGui.generateApprovalCalldatas('0x1234567890abcdef1234567890abcdef12345678')
			).rejects.toThrow('Token must be selected: token1');
			await expect(async () => await testGui.generateDepositCalldatas()).rejects.toThrow(
				'Token must be selected: token1'
			);
			await expect(async () => await testGui.generateAddOrderCalldata()).rejects.toThrow(
				'Token must be selected: token1'
			);
			await expect(async () => await testGui.generateDepositAndAddOrderCalldatas()).rejects.toThrow(
				'Token must be selected: token1'
			);
		});

		it('should throw error if field value not set', async () => {
			await mockServer
				.forPost('/rpc-url')
				.once()
				.withBodyIncluding('0x82ad56cb')
				.thenSendJsonRpcResult(
					'0x00000000000000000000000000000000000000000000000000000000000000200000000000000000000000000000000000000000000000000000000000000003000000000000000000000000000000000000000000000000000000000000006000000000000000000000000000000000000000000000000000000000000000e000000000000000000000000000000000000000000000000000000000000001a0000000000000000000000000000000000000000000000000000000000000000100000000000000000000000000000000000000000000000000000000000000400000000000000000000000000000000000000000000000000000000000000020000000000000000000000000000000000000000000000000000000000000000600000000000000000000000000000000000000000000000000000000000000010000000000000000000000000000000000000000000000000000000000000040000000000000000000000000000000000000000000000000000000000000006000000000000000000000000000000000000000000000000000000000000000200000000000000000000000000000000000000000000000000000000000000007546f6b656e203100000000000000000000000000000000000000000000000000000000000000000000000000000000000000000000000000000000000000000100000000000000000000000000000000000000000000000000000000000000400000000000000000000000000000000000000000000000000000000000000060000000000000000000000000000000000000000000000000000000000000002000000000000000000000000000000000000000000000000000000000000000025431000000000000000000000000000000000000000000000000000000000000'
				);
			await mockServer
				.forPost('/rpc-url')
				.once()
				.withBodyIncluding('0x82ad56cb')
				.thenSendJsonRpcResult(
					'0x00000000000000000000000000000000000000000000000000000000000000200000000000000000000000000000000000000000000000000000000000000003000000000000000000000000000000000000000000000000000000000000006000000000000000000000000000000000000000000000000000000000000000e000000000000000000000000000000000000000000000000000000000000001a000000000000000000000000000000000000000000000000000000000000000010000000000000000000000000000000000000000000000000000000000000040000000000000000000000000000000000000000000000000000000000000002000000000000000000000000000000000000000000000000000000000000000060000000000000000000000000000000000000000000000000000000000000001000000000000000000000000000000000000000000000000000000000000004000000000000000000000000000000000000000000000000000000000000000600000000000000000000000000000000000000000000000000000000000000020000000000000000000000000000000000000000000000000000000000000000754656b656e203200000000000000000000000000000000000000000000000000000000000000000000000000000000000000000000000000000000000000000100000000000000000000000000000000000000000000000000000000000000400000000000000000000000000000000000000000000000000000000000000060000000000000000000000000000000000000000000000000000000000000002000000000000000000000000000000000000000000000000000000000000000025432000000000000000000000000000000000000000000000000000000000000'
				);

			let testDotrain = `${guiConfig2}

${dotrainWithoutVaultIds}`;
			let gui = await DotrainOrderGui.chooseDeployment(testDotrain, 'other-deployment');

			gui.saveDeposit('token1', '1000');
			gui.saveDeposit('token2', '5000');

			await expect(async () => await gui.generateAddOrderCalldata()).rejects.toThrow(
				'Missing field value: Test binding'
			);
			await expect(async () => await gui.generateDepositAndAddOrderCalldatas()).rejects.toThrow(
				'Missing field value: Test binding'
			);

			let missingFieldValues = gui.getMissingFieldValues();
			assert.equal(missingFieldValues.length, 1);
			assert.equal(missingFieldValues[0], 'Test binding');
		});

		it('should set vault ids', async () => {
			mockServer
				.forPost('/rpc-url')
				.withBodyIncluding('0x82ad56cb')
				.thenSendJsonRpcResult(
					'0x00000000000000000000000000000000000000000000000000000000000000200000000000000000000000000000000000000000000000000000000000000003000000000000000000000000000000000000000000000000000000000000006000000000000000000000000000000000000000000000000000000000000000e000000000000000000000000000000000000000000000000000000000000001a0000000000000000000000000000000000000000000000000000000000000000100000000000000000000000000000000000000000000000000000000000000400000000000000000000000000000000000000000000000000000000000000020000000000000000000000000000000000000000000000000000000000000000600000000000000000000000000000000000000000000000000000000000000010000000000000000000000000000000000000000000000000000000000000040000000000000000000000000000000000000000000000000000000000000006000000000000000000000000000000000000000000000000000000000000000200000000000000000000000000000000000000000000000000000000000000007546f6b656e203100000000000000000000000000000000000000000000000000000000000000000000000000000000000000000000000000000000000000000100000000000000000000000000000000000000000000000000000000000000400000000000000000000000000000000000000000000000000000000000000060000000000000000000000000000000000000000000000000000000000000002000000000000000000000000000000000000000000000000000000000000000025431000000000000000000000000000000000000000000000000000000000000'
				);

			let testDotrain = `
          ${guiConfig2}
          
          ${dotrainWithoutVaultIds}
          `;
			gui = await DotrainOrderGui.chooseDeployment(testDotrain, 'other-deployment');

			let currentDeployment: GuiDeploymentCfg = gui.getCurrentDeployment();
			assert.equal(currentDeployment.deployment.order.inputs[0].vaultId, undefined);
			assert.equal(currentDeployment.deployment.order.outputs[0].vaultId, undefined);

			assert.equal(gui.hasAnyVaultId(), false);

			gui.setVaultId(true, 0, '0x123');

			assert.equal(gui.hasAnyVaultId(), true);

			assert.equal(gui.getVaultIds().get('input')?.[0], '0x123');
			assert.equal(gui.getVaultIds().get('output')?.[0], undefined);

			gui.setVaultId(false, 0, '0x234');

			let newCurrentDeployment: GuiDeploymentCfg = gui.getCurrentDeployment();
			assert.notEqual(newCurrentDeployment.deployment.order.inputs[0].vaultId, undefined);
			assert.notEqual(newCurrentDeployment.deployment.order.outputs[0].vaultId, undefined);
			assert.equal(newCurrentDeployment.deployment.order.inputs[0].vaultId, '0x123');
			assert.equal(newCurrentDeployment.deployment.order.outputs[0].vaultId, '0x234');

			const vaultIds: IOVaultIds = gui.getVaultIds();
			assert.equal(vaultIds.get('input')?.[0], '0x123');
			assert.equal(vaultIds.get('output')?.[0], '0x234');

			gui.setVaultId(true, 0, undefined);
			assert.equal(gui.getVaultIds().get('input')?.[0], undefined);

			gui.setVaultId(false, 0, '');
			assert.equal(gui.getVaultIds().get('output')?.[0], undefined);

			expect(() => gui.setVaultId(true, 0, 'test')).toThrow(
				"Invalid value for field 'vault-id': Failed to parse vault id in index '0' of inputs in order 'some-order'"
			);
		});

		it('should skip deposits with zero amount for deposit calldata', async () => {
			// token1 info
			mockServer
				.forPost('/rpc-url')
				.once()
				.withBodyIncluding('0x82ad56cb')
				.thenSendJsonRpcResult(
					'0x00000000000000000000000000000000000000000000000000000000000000200000000000000000000000000000000000000000000000000000000000000003000000000000000000000000000000000000000000000000000000000000006000000000000000000000000000000000000000000000000000000000000000e000000000000000000000000000000000000000000000000000000000000001a0000000000000000000000000000000000000000000000000000000000000000100000000000000000000000000000000000000000000000000000000000000400000000000000000000000000000000000000000000000000000000000000020000000000000000000000000000000000000000000000000000000000000000600000000000000000000000000000000000000000000000000000000000000010000000000000000000000000000000000000000000000000000000000000040000000000000000000000000000000000000000000000000000000000000006000000000000000000000000000000000000000000000000000000000000000200000000000000000000000000000000000000000000000000000000000000007546f6b656e203100000000000000000000000000000000000000000000000000000000000000000000000000000000000000000000000000000000000000000100000000000000000000000000000000000000000000000000000000000000400000000000000000000000000000000000000000000000000000000000000060000000000000000000000000000000000000000000000000000000000000002000000000000000000000000000000000000000000000000000000000000000025431000000000000000000000000000000000000000000000000000000000000'
				);
			// token2 info
			mockServer
				.forPost('/rpc-url')
				.once()
				.withBodyIncluding('0x82ad56cb')
				.thenSendJsonRpcResult(
					'0x00000000000000000000000000000000000000000000000000000000000000200000000000000000000000000000000000000000000000000000000000000003000000000000000000000000000000000000000000000000000000000000006000000000000000000000000000000000000000000000000000000000000000e000000000000000000000000000000000000000000000000000000000000001a000000000000000000000000000000000000000000000000000000000000000010000000000000000000000000000000000000000000000000000000000000040000000000000000000000000000000000000000000000000000000000000002000000000000000000000000000000000000000000000000000000000000000120000000000000000000000000000000000000000000000000000000000000001000000000000000000000000000000000000000000000000000000000000004000000000000000000000000000000000000000000000000000000000000000600000000000000000000000000000000000000000000000000000000000000020000000000000000000000000000000000000000000000000000000000000000754656b656e203200000000000000000000000000000000000000000000000000000000000000000000000000000000000000000000000000000000000000000100000000000000000000000000000000000000000000000000000000000000400000000000000000000000000000000000000000000000000000000000000060000000000000000000000000000000000000000000000000000000000000002000000000000000000000000000000000000000000000000000000000000000025432000000000000000000000000000000000000000000000000000000000000'
				);

			gui.saveDeposit('token1', '0');
			gui.saveDeposit('token2', '0');
			const calldatas = await gui.generateDepositCalldatas();
			assert.equal(calldatas.Calldatas.length, 0);
		});
	});

	describe('select tokens tests', async () => {
		let gui: DotrainOrderGui;
		beforeAll(async () => {
			let dotrain3 = `
      ${guiConfig3}

      ${dotrainWithoutTokens}
      `;
			gui = await DotrainOrderGui.chooseDeployment(dotrain3, 'other-deployment');
		});

		it('should get select tokens', async () => {
			const selectTokens = gui.getSelectTokens();
			assert.equal(selectTokens.length, 2);
			assert.equal(selectTokens[0].key, 'token1');
			assert.equal(selectTokens[1].key, 'token2');
		});

		it('should throw error if select tokens not set', async () => {
			mockServer
				.forPost('/rpc-url')
				.once()
				.withBodyIncluding('0x82ad56cb')
				.thenSendJsonRpcResult(
					'0x00000000000000000000000000000000000000000000000000000000000000200000000000000000000000000000000000000000000000000000000000000003000000000000000000000000000000000000000000000000000000000000006000000000000000000000000000000000000000000000000000000000000000e000000000000000000000000000000000000000000000000000000000000001a0000000000000000000000000000000000000000000000000000000000000000100000000000000000000000000000000000000000000000000000000000000400000000000000000000000000000000000000000000000000000000000000020000000000000000000000000000000000000000000000000000000000000000600000000000000000000000000000000000000000000000000000000000000010000000000000000000000000000000000000000000000000000000000000040000000000000000000000000000000000000000000000000000000000000006000000000000000000000000000000000000000000000000000000000000000200000000000000000000000000000000000000000000000000000000000000007546f6b656e203100000000000000000000000000000000000000000000000000000000000000000000000000000000000000000000000000000000000000000100000000000000000000000000000000000000000000000000000000000000400000000000000000000000000000000000000000000000000000000000000060000000000000000000000000000000000000000000000000000000000000002000000000000000000000000000000000000000000000000000000000000000025431000000000000000000000000000000000000000000000000000000000000'
				);
			let testGui = await DotrainOrderGui.chooseDeployment(dotrainWithGui, 'some-deployment');

			assert.equal(testGui.getSelectTokens().length, 0);
			await expect(async () => await testGui.saveSelectToken('token1', '0x1')).rejects.toThrow(
				'Select tokens not set'
			);
		});

		it('should throw error if token not found', async () => {
			await expect(async () => await gui.saveSelectToken('token3', '0x1')).rejects.toThrow(
				'Token not found'
			);
		});

		it('should save select token address', async () => {
			mockServer
				.forPost('/rpc-url')
				.once()
				.withBodyIncluding('0x82ad56cb')
				.thenSendJsonRpcResult(
					'0x00000000000000000000000000000000000000000000000000000000000000200000000000000000000000000000000000000000000000000000000000000003000000000000000000000000000000000000000000000000000000000000006000000000000000000000000000000000000000000000000000000000000000e000000000000000000000000000000000000000000000000000000000000001a0000000000000000000000000000000000000000000000000000000000000000100000000000000000000000000000000000000000000000000000000000000400000000000000000000000000000000000000000000000000000000000000020000000000000000000000000000000000000000000000000000000000000000600000000000000000000000000000000000000000000000000000000000000010000000000000000000000000000000000000000000000000000000000000040000000000000000000000000000000000000000000000000000000000000006000000000000000000000000000000000000000000000000000000000000000200000000000000000000000000000000000000000000000000000000000000007546f6b656e203100000000000000000000000000000000000000000000000000000000000000000000000000000000000000000000000000000000000000000100000000000000000000000000000000000000000000000000000000000000400000000000000000000000000000000000000000000000000000000000000060000000000000000000000000000000000000000000000000000000000000002000000000000000000000000000000000000000000000000000000000000000025431000000000000000000000000000000000000000000000000000000000000'
				);
			// token2 info
			mockServer
				.forPost('/rpc-url')
				.once()
				.withBodyIncluding('0x82ad56cb')
				.thenSendJsonRpcResult(
					'0x00000000000000000000000000000000000000000000000000000000000000200000000000000000000000000000000000000000000000000000000000000003000000000000000000000000000000000000000000000000000000000000006000000000000000000000000000000000000000000000000000000000000000e000000000000000000000000000000000000000000000000000000000000001a000000000000000000000000000000000000000000000000000000000000000010000000000000000000000000000000000000000000000000000000000000040000000000000000000000000000000000000000000000000000000000000002000000000000000000000000000000000000000000000000000000000000000120000000000000000000000000000000000000000000000000000000000000001000000000000000000000000000000000000000000000000000000000000004000000000000000000000000000000000000000000000000000000000000000600000000000000000000000000000000000000000000000000000000000000020000000000000000000000000000000000000000000000000000000000000000754656b656e203200000000000000000000000000000000000000000000000000000000000000000000000000000000000000000000000000000000000000000100000000000000000000000000000000000000000000000000000000000000400000000000000000000000000000000000000000000000000000000000000060000000000000000000000000000000000000000000000000000000000000002000000000000000000000000000000000000000000000000000000000000000025432000000000000000000000000000000000000000000000000000000000000'
				);

			assert.equal(gui.isSelectTokenSet('token1'), false);
			assert.equal(gui.isSelectTokenSet('token2'), false);
			assert.equal(gui.areAllTokensSelected(), false);

			await expect(async () => await gui.getTokenInfo('token1')).rejects.toThrow(
				"Missing required field 'tokens' in root"
			);
			await expect(async () => await gui.getTokenInfo('token2')).rejects.toThrow(
				"Missing required field 'tokens' in root"
			);

			await gui.saveSelectToken('token1', '0x6666666666666666666666666666666666666666');
			await gui.saveSelectToken('token2', '0x8888888888888888888888888888888888888888');

			assert.equal(gui.isSelectTokenSet('token1'), true);
			assert.equal(gui.isSelectTokenSet('token2'), true);
			assert.equal(gui.areAllTokensSelected(), true);

			let tokenInfo: TokenInfo = await gui.getTokenInfo('token1');
			assert.equal(tokenInfo.name, 'Token 1');
			assert.equal(tokenInfo.symbol, 'T1');
			assert.equal(tokenInfo.decimals, 6);

			tokenInfo = await gui.getTokenInfo('token2');
			assert.equal(tokenInfo.name, 'Teken 2');
			assert.equal(tokenInfo.symbol, 'T2');
			assert.equal(tokenInfo.decimals, 18);
		});

		it('should replace select token', async () => {
			gui.removeSelectToken('token1');
			gui.removeSelectToken('token2');

			mockServer
				.forPost('/rpc-url')
				.once()
				.withBodyIncluding('0x82ad56cb')
				.thenSendJsonRpcResult(
					'0x00000000000000000000000000000000000000000000000000000000000000200000000000000000000000000000000000000000000000000000000000000003000000000000000000000000000000000000000000000000000000000000006000000000000000000000000000000000000000000000000000000000000000e000000000000000000000000000000000000000000000000000000000000001a0000000000000000000000000000000000000000000000000000000000000000100000000000000000000000000000000000000000000000000000000000000400000000000000000000000000000000000000000000000000000000000000020000000000000000000000000000000000000000000000000000000000000000600000000000000000000000000000000000000000000000000000000000000010000000000000000000000000000000000000000000000000000000000000040000000000000000000000000000000000000000000000000000000000000006000000000000000000000000000000000000000000000000000000000000000200000000000000000000000000000000000000000000000000000000000000007546f6b656e203100000000000000000000000000000000000000000000000000000000000000000000000000000000000000000000000000000000000000000100000000000000000000000000000000000000000000000000000000000000400000000000000000000000000000000000000000000000000000000000000060000000000000000000000000000000000000000000000000000000000000002000000000000000000000000000000000000000000000000000000000000000025431000000000000000000000000000000000000000000000000000000000000'
				);
			mockServer
				.forPost('/rpc-url')
				.once()
				.withBodyIncluding('0x82ad56cb')
				.thenSendJsonRpcResult(
					'0x00000000000000000000000000000000000000000000000000000000000000200000000000000000000000000000000000000000000000000000000000000003000000000000000000000000000000000000000000000000000000000000006000000000000000000000000000000000000000000000000000000000000000e000000000000000000000000000000000000000000000000000000000000001a000000000000000000000000000000000000000000000000000000000000000010000000000000000000000000000000000000000000000000000000000000040000000000000000000000000000000000000000000000000000000000000002000000000000000000000000000000000000000000000000000000000000000120000000000000000000000000000000000000000000000000000000000000001000000000000000000000000000000000000000000000000000000000000004000000000000000000000000000000000000000000000000000000000000000600000000000000000000000000000000000000000000000000000000000000020000000000000000000000000000000000000000000000000000000000000000754656b656e203200000000000000000000000000000000000000000000000000000000000000000000000000000000000000000000000000000000000000000100000000000000000000000000000000000000000000000000000000000000400000000000000000000000000000000000000000000000000000000000000060000000000000000000000000000000000000000000000000000000000000002000000000000000000000000000000000000000000000000000000000000000025432000000000000000000000000000000000000000000000000000000000000'
				);

			await gui.saveSelectToken('token1', '0x6666666666666666666666666666666666666666');
			assert.equal(gui.isSelectTokenSet('token1'), true);
			let tokenInfo = await gui.getTokenInfo('token1');
			assert.equal(tokenInfo.name, 'Token 1');
			assert.equal(tokenInfo.symbol, 'T1');
			assert.equal(tokenInfo.decimals, 6);

			await gui.replaceSelectToken('token1', '0x8888888888888888888888888888888888888888');
			assert.equal(gui.isSelectTokenSet('token1'), true);
			tokenInfo = await gui.getTokenInfo('token1');
			assert.equal(tokenInfo.name, 'Teken 2');
			assert.equal(tokenInfo.symbol, 'T2');
			assert.equal(tokenInfo.decimals, 18);
		});

		it('should remove select token', async () => {
			let dotrain3 = `
      ${guiConfig3}

      ${dotrainWithoutTokens}
      `;
			gui = await DotrainOrderGui.chooseDeployment(dotrain3, 'other-deployment');

			mockServer
				.forPost('/rpc-url')
				.once()
				.withBodyIncluding('0x82ad56cb')
				.thenSendJsonRpcResult(
					'0x00000000000000000000000000000000000000000000000000000000000000200000000000000000000000000000000000000000000000000000000000000003000000000000000000000000000000000000000000000000000000000000006000000000000000000000000000000000000000000000000000000000000000e000000000000000000000000000000000000000000000000000000000000001a0000000000000000000000000000000000000000000000000000000000000000100000000000000000000000000000000000000000000000000000000000000400000000000000000000000000000000000000000000000000000000000000020000000000000000000000000000000000000000000000000000000000000000600000000000000000000000000000000000000000000000000000000000000010000000000000000000000000000000000000000000000000000000000000040000000000000000000000000000000000000000000000000000000000000006000000000000000000000000000000000000000000000000000000000000000200000000000000000000000000000000000000000000000000000000000000007546f6b656e203100000000000000000000000000000000000000000000000000000000000000000000000000000000000000000000000000000000000000000100000000000000000000000000000000000000000000000000000000000000400000000000000000000000000000000000000000000000000000000000000060000000000000000000000000000000000000000000000000000000000000002000000000000000000000000000000000000000000000000000000000000000025431000000000000000000000000000000000000000000000000000000000000'
				);
			mockServer
				.forPost('/rpc-url')
				.once()
				.withBodyIncluding('0x82ad56cb')
				.thenSendJsonRpcResult(
					'0x00000000000000000000000000000000000000000000000000000000000000200000000000000000000000000000000000000000000000000000000000000003000000000000000000000000000000000000000000000000000000000000006000000000000000000000000000000000000000000000000000000000000000e000000000000000000000000000000000000000000000000000000000000001a000000000000000000000000000000000000000000000000000000000000000010000000000000000000000000000000000000000000000000000000000000040000000000000000000000000000000000000000000000000000000000000002000000000000000000000000000000000000000000000000000000000000000120000000000000000000000000000000000000000000000000000000000000001000000000000000000000000000000000000000000000000000000000000004000000000000000000000000000000000000000000000000000000000000000600000000000000000000000000000000000000000000000000000000000000020000000000000000000000000000000000000000000000000000000000000000754656b656e203200000000000000000000000000000000000000000000000000000000000000000000000000000000000000000000000000000000000000000100000000000000000000000000000000000000000000000000000000000000400000000000000000000000000000000000000000000000000000000000000060000000000000000000000000000000000000000000000000000000000000002000000000000000000000000000000000000000000000000000000000000000025432000000000000000000000000000000000000000000000000000000000000'
				);

			await gui.saveSelectToken('token1', '0x6666666666666666666666666666666666666666');
			assert.equal(gui.isSelectTokenSet('token1'), true);
			let tokenInfo = await gui.getTokenInfo('token1');
			assert.equal(tokenInfo.name, 'Token 1');
			assert.equal(tokenInfo.symbol, 'T1');
			assert.equal(tokenInfo.decimals, 6);

			gui.removeSelectToken('token1');
			assert.equal(gui.isSelectTokenSet('token1'), false);
			await expect(async () => await gui.getTokenInfo('token1')).rejects.toThrow(
				"Missing required field 'tokens' in root"
			);
		});

		it('should get network key', async () => {
			const networkKey = gui.getNetworkKey();
			assert.equal(networkKey, 'some-network');
		});
	});
});<|MERGE_RESOLUTION|>--- conflicted
+++ resolved
@@ -8,13 +8,8 @@
 	DeploymentDetails,
 	DeploymentKeys,
 	DepositAndAddOrderCalldataResult,
-<<<<<<< HEAD
 	GuiCfg,
 	GuiDeploymentCfg,
-=======
-	Gui,
-	GuiDeployment,
->>>>>>> 4d754716
 	IOVaultIds,
 	NameAndDescriptionCfg,
 	TokenDeposit,
