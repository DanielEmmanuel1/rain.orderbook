import assert from "assert";
import { getLocal } from "mockttp";
import { describe, it, beforeEach, afterEach } from "vitest";
import {
  Order,
  OrderWithSubgraphName,
<<<<<<< HEAD
  Trade
=======
  Trade,
>>>>>>> 556b016c
} from "../../dist/types/js_api.js";
import {
  getOrders,
  getOrder,
  getOrderTradesList,
  getOrderTradeDetail,
  getOrderTradesCount,
} from "../../dist/cjs/js_api.js";

const order1 = {
  id: "order1",
  orderBytes:
    "0x0000000000000000000000000000000000000000000000000000000000000020000000000000000000000000000000000000000000000000000000000000000000000000000000000000000000000000000000000000000000000000000000a0000000000000000000000000000000000000000000000000000000000000012000000000000000000000000000000000000000000000000000000000000001a0000000000000000000000000000000000000000000000000000000000000000000000000000000000000000000000000000000000000000000000000000000000000000000000000000000000000000000000000000000000000000000000000000000000000000000000000000000000000000000000000000000000000006000000000000000000000000000000000000000000000000000000000000000000000000000000000000000000000000000000000000000000000000000000010000000000000000000000000000000000000000000000000000000000000000000000000000000000000000000000000000000000000000000000000000000000000000000000000000000000000000000000000000000000000000000000000000000000000000000000000000000000000000000000000000000000000001000000000000000000000000000000000000000000000000000000000000000000000000000000000000000000000000000000000000000000000000000000000000000000000000000000000000000000000000000000000000000000000000",
  orderHash: "0x1",
  owner: "0x0000000000000000000000000000000000000000",
  outputs: [
    {
      id: "0x0000000000000000000000000000000000000000",
      token: {
        id: "0x0000000000000000000000000000000000000000",
        address: "0x0000000000000000000000000000000000000000",
        name: "T1",
        symbol: "T1",
        decimals: "0",
      },
      balance: "0",
      vaultId: "0",
      owner: "0x0000000000000000000000000000000000000000",
      ordersAsOutput: [],
      ordersAsInput: [],
      balanceChanges: [],
      orderbook: {
        id: "0x0000000000000000000000000000000000000000",
      },
    },
  ],
  inputs: [
    {
      id: "0x0000000000000000000000000000000000000000",
      token: {
        id: "0x0000000000000000000000000000000000000000",
        address: "0x0000000000000000000000000000000000000000",
        name: "T2",
        symbol: "T2",
        decimals: "0",
      },
      balance: "0",
      vaultId: "0",
      owner: "0x0000000000000000000000000000000000000000",
      ordersAsOutput: [],
      ordersAsInput: [],
      balanceChanges: [],
      orderbook: {
        id: "0x0000000000000000000000000000000000000000",
      },
    },
  ],
  active: true,
  addEvents: [
    {
      transaction: {
        blockNumber: "0",
        timestamp: "0",
        id: "0x0000000000000000000000000000000000000000",
        from: "0x0000000000000000000000000000000000000000",
      },
    },
  ],
  meta: null,
  timestampAdded: "0",
  orderbook: {
    id: "0x0000000000000000000000000000000000000000",
  },
  trades: [],
};
const order2: Order = {
  id: "order2",
  orderBytes:
    "0x0000000000000000000000000000000000000000000000000000000000000020000000000000000000000000000000000000000000000000000000000000000000000000000000000000000000000000000000000000000000000000000000a0000000000000000000000000000000000000000000000000000000000000012000000000000000000000000000000000000000000000000000000000000001a00000000000000000000000000000000000000000000000000000000000000000000000000000000000000000000000000000000000000000000000000000000000000000000000000000000000000000000000000000000000000000000000000000000000000000000000000000000000000000000000000000000000000060000000000000000000000000000000000000000000000000000000000000000000000000000000000000000000000000000000000000000000000000000000010000000000000000000000000000000000000000000000000000000000000000000000000000000000000000000000000000000000000000000000000000000000000000000000000000000000000000000000000000000000000000000000000000000000000000000000000000000000000000000000000000000000000001000000000000000000000000000000000000000000000000000000000000000000000000000000000000000000000000000000000000000000000000000000000000000000000000000000000000000000000000000000000000000000000000",
  orderHash: "0x2",
  owner: "0x0000000000000000000000000000000000000000",
  outputs: [
    {
      id: "0x0000000000000000000000000000000000000000",
      token: {
        id: "0x0000000000000000000000000000000000000000",
        address: "0x0000000000000000000000000000000000000000",
        name: "T1",
        symbol: "T1",
        decimals: "0",
      },
      balance: "0",
      vaultId: "0",
      owner: "0x0000000000000000000000000000000000000000",
      ordersAsOutput: [],
      ordersAsInput: [],
      balanceChanges: [],
      orderbook: {
        id: "0x0000000000000000000000000000000000000000",
      },
    },
  ],
  inputs: [
    {
      id: "0x0000000000000000000000000000000000000000",
      token: {
        id: "0x0000000000000000000000000000000000000000",
        address: "0x0000000000000000000000000000000000000000",
        name: "T2",
        symbol: "T2",
        decimals: "0",
      },
      balance: "0",
      vaultId: "0",
      owner: "0x0000000000000000000000000000000000000000",
      ordersAsOutput: [],
      ordersAsInput: [],
      balanceChanges: [],
      orderbook: {
        id: "0x0000000000000000000000000000000000000000",
      },
    },
  ],
  active: true,
  addEvents: [
    {
      transaction: {
        blockNumber: "0",
        timestamp: "0",
        id: "0x0000000000000000000000000000000000000000",
        from: "0x0000000000000000000000000000000000000000",
      },
    },
  ],
  meta: null,
  timestampAdded: "0",
  orderbook: {
    id: "0x0000000000000000000000000000000000000000",
  },
  trades: [],
} as unknown as Order;

const mockOrderTradesList: Trade[] = [
  {
    id: "0x07db8b3f3e7498f9d4d0e40b98f57c020d3d277516e86023a8200a20464d4894",
    timestamp: "1632000000",
    tradeEvent: {
      sender: "0x0000000000000000000000000000000000000000",
      transaction: {
        id: "0x0000000000000000000000000000000000000000",
        from: "0x0000000000000000000000000000000000000000",
        timestamp: "1632000000",
        blockNumber: "0",
<<<<<<< HEAD
      }
    },
    
=======
      },
    },
>>>>>>> 556b016c
    outputVaultBalanceChange: {
      amount: "-100",
      vault: {
        id: "vault-1",
        vaultId: "1",
        token: {
          id: "token-1",
          address: "0x1111111111111111111111111111111111111111",
          name: "Token One",
          symbol: "TK1",
          decimals: "18",
        },
      },
      id: "output-change-1",
<<<<<<< HEAD
      typename: "TradeVaultBalanceChange",
=======
      // @ts-expect-error __typename is expected in rpc response
      __typename: "TradeVaultBalanceChange",
>>>>>>> 556b016c
      newVaultBalance: "900",
      oldVaultBalance: "1000",
      timestamp: "1632000000",
      transaction: {
        id: "0x0000000000000000000000000000000000000000",
        from: "0x0000000000000000000000000000000000000000",
        timestamp: "1632000000",
        blockNumber: "0",
      },
      orderbook: { id: "orderbook-1" },
    },
    order: {
      id: order1.id,
      orderHash:
        "0x1234567890abcdef1234567890abcdef1234567890abcdef1234567890abcdef",
    },
    inputVaultBalanceChange: {
      amount: "50",
      vault: {
        id: "vault-2",
        vaultId: "2",
        token: {
          id: "token-2",
          address: "0x2222222222222222222222222222222222222222",
          name: "Token Two",
          symbol: "TK2",
          decimals: "18",
        },
      },
      id: "input-change-1",
<<<<<<< HEAD
      typename: "TradeVaultBalanceChange",
=======
      // @ts-expect-error __typename is expected in rpc response
      __typename: "TradeVaultBalanceChange",
>>>>>>> 556b016c
      newVaultBalance: "150",
      oldVaultBalance: "100",
      timestamp: "1632000000",
      transaction: {
        id: "0x0000000000000000000000000000000000000000",
        from: "0x0000000000000000000000000000000000000000",
        timestamp: "1632000000",
        blockNumber: "0",
      },
      orderbook: { id: "orderbook-1" },
    },
    orderbook: {
      id: "orderbook-1",
    },
  },
];

const mockTrade: Trade = {
  id: "trade1",
  order: {
    id: "order1",
    orderHash: "0x1",
  },
  tradeEvent: {
    sender: "0x0000000000000000000000000000000000000000",
    transaction: {
      id: "0x0000000000000000000000000000000000000000",
      from: "0x0000000000000000000000000000000000000000",
      blockNumber: "0",
      timestamp: "0",
    },
  },
  timestamp: "0",
  orderbook: {
    id: "0x0000000000000000000000000000000000000000",
  },
  outputVaultBalanceChange: {
    id: "0x0000000000000000000000000000000000000000",
<<<<<<< HEAD
    typename: "TradeVaultBalanceChange",
=======
    // @ts-expect-error __typename is expected in rpc response
    __typename: "TradeVaultBalanceChange",
>>>>>>> 556b016c
    amount: "-7",
    newVaultBalance: "93",
    oldVaultBalance: "100",
    vault: {
      id: "0x0000000000000000000000000000000000000000",
      vaultId: "1",
      token: {
        id: "0x0000000000000000000000000000000000000000",
        address: "0x0000000000000000000000000000000000000000",
        name: "T1",
        symbol: "T1",
        decimals: "18",
      },
    },
    timestamp: "0",
    transaction: {
      id: "0x0000000000000000000000000000000000000000",
      from: "0x0000000000000000000000000000000000000000",
      blockNumber: "0",
      timestamp: "0",
    },
    orderbook: {
      id: "0x0000000000000000000000000000000000000000",
    },
  },
  inputVaultBalanceChange: {
    id: "0x0000000000000000000000000000000000000000",
<<<<<<< HEAD
    typename: "TradeVaultBalanceChange",
=======
    // @ts-expect-error __typename is expected in rpc response
    __typename: "TradeVaultBalanceChange",
>>>>>>> 556b016c
    amount: "5",
    newVaultBalance: "105",
    oldVaultBalance: "100",
    vault: {
      id: "0x0000000000000000000000000000000000000000",
      vaultId: "2",
      token: {
        id: "0x0000000000000000000000000000000000000000",
        address: "0x0000000000000000000000000000000000000000",
        name: "T2",
        symbol: "T2",
        decimals: "6",
      },
    },
    timestamp: "0",
    transaction: {
      id: "0x0000000000000000000000000000000000000000",
      from: "0x0000000000000000000000000000000000000000",
      blockNumber: "0",
      timestamp: "0",
    },
    orderbook: {
      id: "0x0000000000000000000000000000000000000000",
    },
  },
};

describe("Rain Orderbook JS API Package Bindgen Tests - Order", async function () {
  const mockServer = getLocal();
  beforeEach(() => mockServer.start(8082));
  afterEach(() => mockServer.stop());

  it("should fetch a single order", async () => {
    await mockServer
      .forPost("/sg1")
      .thenReply(200, JSON.stringify({ data: { order: order1 } }));

    try {
      const result: Order = await getOrder(mockServer.url + "/sg1", order1.id);
      assert.equal(result.id, order1.id);
    } catch (e) {
      console.log(e);
<<<<<<< HEAD
      assert.fail("expected to resolve, but failed" + (e instanceof Error ? e.message : String(e)));
=======
      assert.fail(
        "expected to resolve, but failed" +
          (e instanceof Error ? e.message : String(e))
      );
>>>>>>> 556b016c
    }
  });

  it("should fetch multiple orders from different subgraphs", async () => {
    await mockServer
      .forPost("/sg1")
      .thenReply(200, JSON.stringify({ data: { orders: [order1] } }));
    await mockServer
      .forPost("/sg2")
      .thenReply(200, JSON.stringify({ data: { orders: [order2] } }));

    try {
      const result: OrderWithSubgraphName[] = await getOrders(
        [
          { url: mockServer.url + "/sg1", name: "network-one" },
          { url: mockServer.url + "/sg2", name: "network-two" },
        ],
        {
          owners: [],
          active: undefined,
          orderHash: undefined,
        },
        {
          page: 1,
          pageSize: 10,
        }
      );
      assert.equal(result.length, 2);
      assert.equal(result[0].order.id, order1.id);
      assert.equal(result[0].subgraphName, "network-one");
      assert.equal(result[1].order.id, order2.id);
      assert.equal(result[1].subgraphName, "network-two");
    } catch (e) {
      console.log(e);
<<<<<<< HEAD
      assert.fail("expected to resolve, but failed" + (e instanceof Error ? e.message : String(e)));
=======
      assert.fail(
        "expected to resolve, but failed" +
          (e instanceof Error ? e.message : String(e))
      );
>>>>>>> 556b016c
    }
  });

  it("should fetch trades for a single order", async () => {
    await mockServer.forPost("/sg1").thenReply(
      200,
      JSON.stringify({
        data: {
          trades: mockOrderTradesList,
        },
      })
    );

    try {
      const result = await getOrderTradesList(
        mockServer.url + "/sg1",
        order1.id,
        {
          page: 1,
          pageSize: 10,
        },
        undefined,
        undefined
      );

      assert.ok(result, "Result should exist");
      assert.equal(result.length, 1, "Should have one trade");
      assert.equal(
        result[0].id,
        "0x07db8b3f3e7498f9d4d0e40b98f57c020d3d277516e86023a8200a20464d4894",
        "Trade ID should match"
      );
    } catch (e: unknown) {
      console.error("Test error:", e);
<<<<<<< HEAD
      assert.fail("Expected to resolve, but failed: " + (e instanceof Error ? e.message : String(e)));
=======
      assert.fail(
        "Expected to resolve, but failed: " +
          (e instanceof Error ? e.message : String(e))
      );
>>>>>>> 556b016c
    }
  });

  it("should fetch order trade detail", async () => {
    await mockServer
      .forPost("/sg1")
      .thenReply(200, JSON.stringify({ data: { trade: mockTrade } }));

    try {
      const result: Trade = await getOrderTradeDetail(
        mockServer.url + "/sg1",
        mockTrade.id
      );
      assert.equal(result.id, mockTrade.id);
      assert.equal(result.order.id, mockTrade.order.id);
      assert.equal(
        result.outputVaultBalanceChange.amount,
        mockTrade.outputVaultBalanceChange.amount
      );
      assert.equal(
        result.inputVaultBalanceChange.amount,
        mockTrade.inputVaultBalanceChange.amount
      );
    } catch (e) {
      console.log(e);
<<<<<<< HEAD
      assert.fail("expected to resolve, but failed" + + (e instanceof Error ? e.message : String(e)));
    }
  });
  it("should fetch trade count for a single order", async () => {
   await mockServer.forPost("/sg1").thenReply(
  200,
  JSON.stringify({
    data: {
      trades: mockOrderTradesList,
    },
  }),
);

await mockServer.forPost("/sg1").thenReply(
  200,
  JSON.stringify({
    data: {
      trades: []
    },
  })
);


  try {
    const count = await getOrderTradesCount(
      mockServer.url + "/sg1",
      "0x07db8b3f3e7498f9d4d0e40b98f57c020d3d277516e86023a8200a20464d4894",
      undefined,
      undefined
    );
    console.log(count);

    assert.strictEqual(typeof count, 'number', "Count should be a number");
    assert.strictEqual(count, 1, "Should count one trade");
  } catch (e) {
    console.error("Test error:", e);
    if (e instanceof Error) {
      console.error("Error details:", e.stack);
    }
    assert.fail("Expected to resolve, but failed: " + (e instanceof Error ? e.message : String(e)));
=======
      assert.fail(
        "expected to resolve, but failed" +
          +(e instanceof Error ? e.message : String(e))
      );
    }
  });
  it("should fetch trade count for a single order", async () => {
    await mockServer.forPost("/sg1").thenReply(
      200,
      JSON.stringify({
        data: {
          trades: mockOrderTradesList,
        },
      })
    );

    await mockServer.forPost("/sg1").thenReply(
      200,
      JSON.stringify({
        data: {
          trades: [],
        },
      })
    );

    try {
      const count = await getOrderTradesCount(
        mockServer.url + "/sg1",
        "0x07db8b3f3e7498f9d4d0e40b98f57c020d3d277516e86023a8200a20464d4894",
        undefined,
        undefined
      );
      console.log(count);

      assert.strictEqual(typeof count, "number", "Count should be a number");
      assert.strictEqual(count, 1, "Should count one trade");
    } catch (e) {
      console.error("Test error:", e);
      if (e instanceof Error) {
        console.error("Error details:", e.stack);
      }
      assert.fail(
        "Expected to resolve, but failed: " +
          (e instanceof Error ? e.message : String(e))
      );
>>>>>>> 556b016c
    }
  });
});<|MERGE_RESOLUTION|>--- conflicted
+++ resolved
@@ -4,11 +4,7 @@
 import {
   Order,
   OrderWithSubgraphName,
-<<<<<<< HEAD
-  Trade
-=======
   Trade,
->>>>>>> 556b016c
 } from "../../dist/types/js_api.js";
 import {
   getOrders,
@@ -162,14 +158,8 @@
         from: "0x0000000000000000000000000000000000000000",
         timestamp: "1632000000",
         blockNumber: "0",
-<<<<<<< HEAD
-      }
-    },
-    
-=======
-      },
-    },
->>>>>>> 556b016c
+      },
+    },
     outputVaultBalanceChange: {
       amount: "-100",
       vault: {
@@ -184,12 +174,8 @@
         },
       },
       id: "output-change-1",
-<<<<<<< HEAD
-      typename: "TradeVaultBalanceChange",
-=======
       // @ts-expect-error __typename is expected in rpc response
       __typename: "TradeVaultBalanceChange",
->>>>>>> 556b016c
       newVaultBalance: "900",
       oldVaultBalance: "1000",
       timestamp: "1632000000",
@@ -220,12 +206,8 @@
         },
       },
       id: "input-change-1",
-<<<<<<< HEAD
-      typename: "TradeVaultBalanceChange",
-=======
       // @ts-expect-error __typename is expected in rpc response
       __typename: "TradeVaultBalanceChange",
->>>>>>> 556b016c
       newVaultBalance: "150",
       oldVaultBalance: "100",
       timestamp: "1632000000",
@@ -264,12 +246,8 @@
   },
   outputVaultBalanceChange: {
     id: "0x0000000000000000000000000000000000000000",
-<<<<<<< HEAD
-    typename: "TradeVaultBalanceChange",
-=======
     // @ts-expect-error __typename is expected in rpc response
     __typename: "TradeVaultBalanceChange",
->>>>>>> 556b016c
     amount: "-7",
     newVaultBalance: "93",
     oldVaultBalance: "100",
@@ -297,12 +275,8 @@
   },
   inputVaultBalanceChange: {
     id: "0x0000000000000000000000000000000000000000",
-<<<<<<< HEAD
-    typename: "TradeVaultBalanceChange",
-=======
     // @ts-expect-error __typename is expected in rpc response
     __typename: "TradeVaultBalanceChange",
->>>>>>> 556b016c
     amount: "5",
     newVaultBalance: "105",
     oldVaultBalance: "100",
@@ -345,14 +319,10 @@
       assert.equal(result.id, order1.id);
     } catch (e) {
       console.log(e);
-<<<<<<< HEAD
-      assert.fail("expected to resolve, but failed" + (e instanceof Error ? e.message : String(e)));
-=======
       assert.fail(
         "expected to resolve, but failed" +
           (e instanceof Error ? e.message : String(e))
       );
->>>>>>> 556b016c
     }
   });
 
@@ -387,14 +357,10 @@
       assert.equal(result[1].subgraphName, "network-two");
     } catch (e) {
       console.log(e);
-<<<<<<< HEAD
-      assert.fail("expected to resolve, but failed" + (e instanceof Error ? e.message : String(e)));
-=======
       assert.fail(
         "expected to resolve, but failed" +
           (e instanceof Error ? e.message : String(e))
       );
->>>>>>> 556b016c
     }
   });
 
@@ -429,14 +395,10 @@
       );
     } catch (e: unknown) {
       console.error("Test error:", e);
-<<<<<<< HEAD
-      assert.fail("Expected to resolve, but failed: " + (e instanceof Error ? e.message : String(e)));
-=======
       assert.fail(
         "Expected to resolve, but failed: " +
           (e instanceof Error ? e.message : String(e))
       );
->>>>>>> 556b016c
     }
   });
 
@@ -462,48 +424,6 @@
       );
     } catch (e) {
       console.log(e);
-<<<<<<< HEAD
-      assert.fail("expected to resolve, but failed" + + (e instanceof Error ? e.message : String(e)));
-    }
-  });
-  it("should fetch trade count for a single order", async () => {
-   await mockServer.forPost("/sg1").thenReply(
-  200,
-  JSON.stringify({
-    data: {
-      trades: mockOrderTradesList,
-    },
-  }),
-);
-
-await mockServer.forPost("/sg1").thenReply(
-  200,
-  JSON.stringify({
-    data: {
-      trades: []
-    },
-  })
-);
-
-
-  try {
-    const count = await getOrderTradesCount(
-      mockServer.url + "/sg1",
-      "0x07db8b3f3e7498f9d4d0e40b98f57c020d3d277516e86023a8200a20464d4894",
-      undefined,
-      undefined
-    );
-    console.log(count);
-
-    assert.strictEqual(typeof count, 'number', "Count should be a number");
-    assert.strictEqual(count, 1, "Should count one trade");
-  } catch (e) {
-    console.error("Test error:", e);
-    if (e instanceof Error) {
-      console.error("Error details:", e.stack);
-    }
-    assert.fail("Expected to resolve, but failed: " + (e instanceof Error ? e.message : String(e)));
-=======
       assert.fail(
         "expected to resolve, but failed" +
           +(e instanceof Error ? e.message : String(e))
@@ -549,7 +469,6 @@
         "Expected to resolve, but failed: " +
           (e instanceof Error ? e.message : String(e))
       );
->>>>>>> 556b016c
     }
   });
 });