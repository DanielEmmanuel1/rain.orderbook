import { defineConfig } from 'vitest/config';
import { sveltekit } from '@sveltejs/kit/vite';
import { loadEnv } from 'vite';

export default defineConfig(({ mode }) => ({
	assetsInclude: ['**/*.rain'],
	plugins: [sveltekit()],
	resolve: {
		conditions: mode === 'test' ? ['browser'] : []
	},
	define: {
		'process.env': {},
		'import.meta.vitest': 'undefined'
	},

	test: {
		// Jest like globals
		includeSource: ['src/**/*.{js,ts}'],
		globals: true,
		environment: 'jsdom',
		include: ['src/**/*.{test,spec}.ts'],
<<<<<<< HEAD
		exclude: ['src/lib/__mocks__/stores.ts'],
=======
		exclude: ['src/lib/__mocks__/**/*.ts'],
>>>>>>> be04272b
		// Extend jest-dom matchers
		setupFiles: ['./test-setup.ts'],
		// load env vars
		env: loadEnv('', process.cwd(), ''),
		testTimeout: 10000,
		server: {
			deps: {
				inline: [/@tanstack\/svelte-query/]
			}
		}
	}
}));<|MERGE_RESOLUTION|>--- conflicted
+++ resolved
@@ -19,11 +19,7 @@
 		globals: true,
 		environment: 'jsdom',
 		include: ['src/**/*.{test,spec}.ts'],
-<<<<<<< HEAD
-		exclude: ['src/lib/__mocks__/stores.ts'],
-=======
 		exclude: ['src/lib/__mocks__/**/*.ts'],
->>>>>>> be04272b
 		// Extend jest-dom matchers
 		setupFiles: ['./test-setup.ts'],
 		// load env vars
