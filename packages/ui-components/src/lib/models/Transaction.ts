--- conflicted
+++ resolved
@@ -46,11 +46,6 @@
 export class TransactionStore implements Transaction {
 	private name: TransactionName;
 	private config: Config;
-<<<<<<< HEAD
-	private chainId: number;
-=======
-	private subgraphUrl: string;
->>>>>>> 45c1e977
 	private txHash: Hex;
 	private links: {
 		link: string;
@@ -73,11 +68,6 @@
 		onError: () => void
 	) {
 		this.config = args.config;
-<<<<<<< HEAD
-		this.chainId = args.chainId;
-=======
-		this.subgraphUrl = args.subgraphUrl;
->>>>>>> 45c1e977
 		this.txHash = args.txHash;
 		this.name = args.name;
 		this.links = args.toastLinks;
