--- conflicted
+++ resolved
@@ -13,15 +13,8 @@
 	import Hash, { HashType } from '../Hash.svelte';
 	import { DEFAULT_PAGE_SIZE, DEFAULT_REFRESH_INTERVAL } from '../../queries/constants';
 	import { vaultBalanceDisplay } from '../../utils/vault';
-<<<<<<< HEAD
-	import { bigintStringToHex } from '../../utils/hex';
-	import { type SgVault } from '@rainlanguage/orderbook';
-	import { QKEY_VAULTS, QKEY_TOKENS } from '../../queries/keys';
-	import { getVaults, type SgVaultWithSubgraphName, getVaultTokens } from '@rainlanguage/orderbook';
-=======
 	import { RaindexVault } from '@rainlanguage/orderbook';
-	import { QKEY_VAULTS } from '../../queries/keys';
->>>>>>> 978c1197
+	import { QKEY_TOKENS, QKEY_VAULTS } from '../../queries/keys';
 	import type { AppStoresInterface } from '$lib/types/appStores.ts';
 	import { useAccount } from '$lib/providers/wallet/useAccount';
 	import { getNetworkName } from '$lib/utils/getNetworkName';
@@ -32,20 +25,13 @@
 	export let settings: AppStoresInterface['settings'];
 	export let showInactiveOrders: AppStoresInterface['showInactiveOrders'];
 	export let hideZeroBalanceVaults: AppStoresInterface['hideZeroBalanceVaults'];
-<<<<<<< HEAD
-	export let activeNetworkRef: AppStoresInterface['activeNetworkRef'];
-	export let activeOrderbookRef: AppStoresInterface['activeOrderbookRef'];
-=======
-	export let activeAccounts: AppStoresInterface['activeAccounts'];
+	export let activeTokens: AppStoresInterface['activeTokens'];
 	export let selectedChainIds: AppStoresInterface['selectedChainIds'];
->>>>>>> 978c1197
-
+	export let showMyItemsOnly: AppStoresInterface['showMyItemsOnly'];
 	export let handleDepositModal: ((vault: RaindexVault, refetch: () => void) => void) | undefined =
 		undefined;
 	export let handleWithdrawModal: ((vault: RaindexVault, refetch: () => void) => void) | undefined =
 		undefined;
-	export let showMyItemsOnly: AppStoresInterface['showMyItemsOnly'];
-	export let activeTokens: AppStoresInterface['activeTokens'];
 
 	const { account, matchesAccount } = useAccount();
 	const raindexClient = useRaindexClient();
@@ -58,18 +44,18 @@
 				: [];
 
 	$: tokensQuery = createQuery({
-		queryKey: [QKEY_TOKENS, $activeSubgraphs, multiSubgraphArgs],
+		queryKey: [QKEY_TOKENS, $selectedChainIds],
 		queryFn: async () => {
-			const result = await getVaultTokens(multiSubgraphArgs);
-			if (result.error) throw new Error(result.error.msg);
-			return result.value || [];
+			const result = await raindexClient.getAllVaultTokens($selectedChainIds);
+			if (result.error) throw new Error(result.error.readableMsg);
+			return result.value;
 		},
 		enabled: true
 	});
 
 	$: selectedTokens =
 		$activeTokens?.filter(
-			(address) => !$tokensQuery.data || $tokensQuery.data.some((t) => t.token.address === address)
+			(address) => !$tokensQuery.data || $tokensQuery.data.some((t) => t.address === address)
 		) ?? [];
 
 	$: query = createInfiniteQuery({
