<script lang="ts">
	import { createInfiniteQuery } from '@tanstack/svelte-query';
	import TanstackAppTable from '../TanstackAppTable.svelte';
	import { QKEY_VAULTS_VOL_LIST } from '../../queries/keys';
	import { getOrderVaultsVolume, type VaultVolume } from '@rainlanguage/orderbook/js_api';
	import { TableBodyCell, TableHeadCell } from 'flowbite-svelte';
	import Hash, { HashType } from '../Hash.svelte';
	import { formatUnits } from 'viem';
	import TableTimeFilters from '../charts/TableTimeFilters.svelte';
	import { bigintStringToHex } from '../../utils/hex';
<<<<<<< HEAD
	import type { VaultVolume } from '../../typeshare/subgraphTypes';
=======
>>>>>>> cdec7a5b

	export let id: string;
	export let subgraphUrl: string;

	let startTimestamp: number | undefined;
	let endTimestamp: number | undefined;

	$: queryStartTime = startTimestamp ? BigInt(startTimestamp) : undefined;
	$: queryEndTime = endTimestamp ? BigInt(endTimestamp) : undefined;

	$: vaultsVol = createInfiniteQuery<VaultVolume[]>({
		queryKey: [id, QKEY_VAULTS_VOL_LIST + id],
		queryFn: () => getOrderVaultsVolume(subgraphUrl || '', id, queryStartTime, queryEndTime),
		initialPageParam: 0,
		getNextPageParam: () => undefined,
		enabled: !!subgraphUrl
	});
</script>

<TanstackAppTable query={vaultsVol} emptyMessage="No trades found" rowHoverable={false}>
	<svelte:fragment slot="timeFilter">
		<TableTimeFilters bind:startTimestamp bind:endTimestamp />
	</svelte:fragment>
	<svelte:fragment slot="head">
		<TableHeadCell padding="p-4">Vault</TableHeadCell>
		<TableHeadCell padding="p-0">Token</TableHeadCell>
		<TableHeadCell padding="p-0">In Volume</TableHeadCell>
		<TableHeadCell padding="p-0">Out Volume</TableHeadCell>
		<TableHeadCell padding="p-0">Net Volume</TableHeadCell>
		<TableHeadCell padding="p-0">Total Volume</TableHeadCell>
	</svelte:fragment>

	<svelte:fragment slot="bodyRow" let:item>
		<TableBodyCell tdClass="px-4 py-2">
			<Hash type={HashType.Identifier} shorten value={bigintStringToHex(item.id)} />
		</TableBodyCell>
		<TableBodyCell tdClass="break-all py-2 min-w-32">
			<div class="flex gap-x-3">
				<Hash type={HashType.Address} shorten value={item.token.address} />
				{item.token.symbol}
			</div>
		</TableBodyCell>
		<TableBodyCell tdClass="break-all py-2 min-w-32" data-testid="total-in">
			{formatUnits(BigInt(item.volDetails.totalIn), Number(item.token.decimals ?? 0))}
		</TableBodyCell>
		<TableBodyCell tdClass="break-all py-2" data-testid="total-out">
			{formatUnits(BigInt(item.volDetails.totalOut), Number(item.token.decimals ?? 0))}
		</TableBodyCell>
		<TableBodyCell tdClass="break-all py-2" data-testid="net-vol">
			{(BigInt(item.volDetails.totalIn) >= BigInt(item.volDetails.totalOut) ? '' : '-') +
				formatUnits(BigInt(item.volDetails.netVol), Number(item.token.decimals ?? 0))}
		</TableBodyCell>
		<TableBodyCell tdClass="break-all py-2" data-testid="total-vol">
			{formatUnits(BigInt(item.volDetails.totalVol), Number(item.token.decimals ?? 0))}
		</TableBodyCell>
	</svelte:fragment>
</TanstackAppTable><|MERGE_RESOLUTION|>--- conflicted
+++ resolved
@@ -8,10 +8,6 @@
 	import { formatUnits } from 'viem';
 	import TableTimeFilters from '../charts/TableTimeFilters.svelte';
 	import { bigintStringToHex } from '../../utils/hex';
-<<<<<<< HEAD
-	import type { VaultVolume } from '../../typeshare/subgraphTypes';
-=======
->>>>>>> cdec7a5b
 
 	export let id: string;
 	export let subgraphUrl: string;
