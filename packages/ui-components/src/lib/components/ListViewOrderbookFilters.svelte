<script lang="ts" generics="T">
<<<<<<< HEAD
	import type { QueryObserverResult } from '@tanstack/svelte-query';

	import type { Readable } from 'svelte/store';
=======
	import DropdownActiveNetworks from './dropdown/DropdownActiveNetworks.svelte';
>>>>>>> 978c1197

	import { page } from '$app/stores';
	import { isEmpty } from 'lodash';
	import { Alert } from 'flowbite-svelte';
	import type { SgErc20WithSubgraphName, SgTokenAddress } from '@rainlanguage/orderbook';
	import Tooltip from './Tooltip.svelte';
	import CheckboxActiveOrders from './checkbox/CheckboxActiveOrders.svelte';
	import DropdownOrderListAccounts from './dropdown/DropdownOrderListAccounts.svelte';
	import DropdownTokensFilter from './dropdown/DropdownTokensFilter.svelte';
	import InputOrderHash from './input/InputOrderHash.svelte';
	import CheckboxZeroBalanceVault from './CheckboxZeroBalanceVault.svelte';
	import CheckboxMyItemsOnly from '$lib/components/CheckboxMyItemsOnly.svelte';
	import { useAccount } from '$lib/providers/wallet/useAccount';
	import type { AppStoresInterface } from '$lib/types/appStores';

	export let settings: AppStoresInterface['settings'];
	export let accounts: AppStoresInterface['accounts'];
	export let hideZeroBalanceVaults: AppStoresInterface['hideZeroBalanceVaults'];
	export let activeAccountsItems: AppStoresInterface['activeAccountsItems'];
	export let showMyItemsOnly: AppStoresInterface['showMyItemsOnly'];
	export let selectedChainIds: AppStoresInterface['selectedChainIds'];
	export let showInactiveOrders: AppStoresInterface['showInactiveOrders'];
	export let orderHash: AppStoresInterface['orderHash'];
	export let activeTokens: AppStoresInterface['activeTokens'];
	export let selectedTokens: SgTokenAddress[];
	export let tokensQuery: Readable<QueryObserverResult<SgErc20WithSubgraphName[], Error>>;

	$: isVaultsPage = $page.url.pathname === '/vaults';
	$: isOrdersPage = $page.url.pathname === '/orders';

	const { account } = useAccount();
</script>

<div
	class="grid w-full items-center gap-4 md:flex md:justify-end lg:min-w-[600px]"
	style="grid-template-columns: repeat(2, minmax(0, 1fr));"
>
	{#if isEmpty($settings.orderbook.networks)}
		<Alert color="gray" data-testid="no-networks-alert" class="w-full">
			No networks added to <a class="underline" href="/settings">settings</a>
		</Alert>
	{:else}
		{#if $accounts && !Object.values($accounts).length}
			<div class="mt-4 w-full lg:w-auto" data-testid="my-items-only">
				<CheckboxMyItemsOnly context={isVaultsPage ? 'vaults' : 'orders'} {showMyItemsOnly} />
				{#if !$account}
					<Tooltip>Connect a wallet to filter by {isVaultsPage ? 'vault' : 'order'} owner</Tooltip>
				{/if}
			</div>
		{/if}
		{#if isVaultsPage}
			<div class="mt-4 w-full lg:w-auto">
				<CheckboxZeroBalanceVault {hideZeroBalanceVaults} />
			</div>
		{/if}

		{#if isOrdersPage}
			<InputOrderHash {orderHash} />
			<div class="mt-4">
				<CheckboxActiveOrders {showInactiveOrders} />
			</div>
		{/if}
		{#if $accounts && Object.values($accounts).length > 0}
			<DropdownOrderListAccounts {accounts} {activeAccountsItems} />
		{/if}
<<<<<<< HEAD
		<DropdownTokensFilter {tokensQuery} {activeTokens} {selectedTokens} label="Tokens" />
		<DropdownActiveSubgraphs settings={$settings} {activeSubgraphs} />
=======
		<DropdownActiveNetworks settings={$settings} {selectedChainIds} />
>>>>>>> 978c1197
	{/if}
</div><|MERGE_RESOLUTION|>--- conflicted
+++ resolved
@@ -1,16 +1,11 @@
 <script lang="ts" generics="T">
-<<<<<<< HEAD
 	import type { QueryObserverResult } from '@tanstack/svelte-query';
-
 	import type { Readable } from 'svelte/store';
-=======
 	import DropdownActiveNetworks from './dropdown/DropdownActiveNetworks.svelte';
->>>>>>> 978c1197
-
 	import { page } from '$app/stores';
 	import { isEmpty } from 'lodash';
 	import { Alert } from 'flowbite-svelte';
-	import type { SgErc20WithSubgraphName, SgTokenAddress } from '@rainlanguage/orderbook';
+	import type { Address, RaindexVaultToken } from '@rainlanguage/orderbook';
 	import Tooltip from './Tooltip.svelte';
 	import CheckboxActiveOrders from './checkbox/CheckboxActiveOrders.svelte';
 	import DropdownOrderListAccounts from './dropdown/DropdownOrderListAccounts.svelte';
@@ -30,8 +25,8 @@
 	export let showInactiveOrders: AppStoresInterface['showInactiveOrders'];
 	export let orderHash: AppStoresInterface['orderHash'];
 	export let activeTokens: AppStoresInterface['activeTokens'];
-	export let selectedTokens: SgTokenAddress[];
-	export let tokensQuery: Readable<QueryObserverResult<SgErc20WithSubgraphName[], Error>>;
+	export let selectedTokens: Address[];
+	export let tokensQuery: Readable<QueryObserverResult<RaindexVaultToken[], Error>>;
 
 	$: isVaultsPage = $page.url.pathname === '/vaults';
 	$: isOrdersPage = $page.url.pathname === '/orders';
@@ -71,11 +66,7 @@
 		{#if $accounts && Object.values($accounts).length > 0}
 			<DropdownOrderListAccounts {accounts} {activeAccountsItems} />
 		{/if}
-<<<<<<< HEAD
 		<DropdownTokensFilter {tokensQuery} {activeTokens} {selectedTokens} label="Tokens" />
-		<DropdownActiveSubgraphs settings={$settings} {activeSubgraphs} />
-=======
 		<DropdownActiveNetworks settings={$settings} {selectedChainIds} />
->>>>>>> 978c1197
 	{/if}
 </div>