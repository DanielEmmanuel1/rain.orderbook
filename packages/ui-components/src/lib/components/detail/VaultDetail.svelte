--- conflicted
+++ resolved
@@ -22,11 +22,8 @@
 	import type { AppStoresInterface } from '../../types/appStores';
 	import type { Config } from 'wagmi';
 	import DepositOrWithdrawButtons from './DepositOrWithdrawButtons.svelte';
-<<<<<<< HEAD
 	import Refresh from '../icon/Refresh.svelte';
-=======
 	import type { DepositOrWithdrawModalProps } from '../../types/modal';
->>>>>>> 4d754716
 
 	export let handleDepositOrWithdrawModal:
 		| ((args: DepositOrWithdrawModalProps) => void)
