<script lang="ts">
	import { Button } from 'flowbite-svelte';
	import { bigintStringToHex } from '../../utils/hex';
	import Hash, { HashType } from '../Hash.svelte';
	import VaultBalanceChangesTable from '../tables/VaultBalanceChangesTable.svelte';
	import VaultBalanceChart from '../charts/VaultBalanceChart.svelte';
	import TanstackPageContentDetail from './TanstackPageContentDetail.svelte';
	import CardProperty from '../CardProperty.svelte';
	import { QKEY_VAULT } from '../../queries/keys';
	import { getVault } from '@rainlanguage/orderbook/js_api';
	import type { ChartTheme } from '../../utils/lightweightChartsThemes';
	import { formatUnits, isAddress, isAddressEqual } from 'viem';
	import { createQuery } from '@tanstack/svelte-query';

	import { onDestroy } from 'svelte';
	import type { Readable, Writable } from 'svelte/store';
	import { useQueryClient } from '@tanstack/svelte-query';

	import { ArrowDownOutline, ArrowUpOutline } from 'flowbite-svelte-icons';
	import type { SgVault } from '@rainlanguage/orderbook/js_api';
	import OrderOrVaultHash from '../OrderOrVaultHash.svelte';
	import type { AppStoresInterface } from '../../types/appStores';
	import type { Config } from 'wagmi';
	import DepositOrWithdrawButtons from './DepositOrWithdrawButtons.svelte';
	import Refresh from '../icon/Refresh.svelte';
	import type { DepositOrWithdrawModalProps } from '../../types/modal';
	import { invalidateIdQuery } from '$lib/queries/queryClient';
	import { useAccount } from '$lib/providers/wallet/useAccount';
	export let handleDepositOrWithdrawModal:
		| ((args: DepositOrWithdrawModalProps) => void)
		| undefined = undefined;
	export let id: string;
	export let network: string;
	export let walletAddressMatchesOrBlank: Readable<(otherAddress: string) => boolean> | undefined =
		undefined;
	// Tauri App modals
	export let handleDepositModal: ((vault: SgVault, onDeposit: () => void) => void) | undefined =
		undefined;
	export let handleWithdrawModal: ((vault: SgVault, onWithdraw: () => void) => void) | undefined =
		undefined;

	export let lightweightChartsTheme: Readable<ChartTheme> | undefined = undefined;
	export let activeNetworkRef: AppStoresInterface['activeNetworkRef'];
	export let activeOrderbookRef: AppStoresInterface['activeOrderbookRef'];
	export let settings;
	export let wagmiConfig: Writable<Config> | undefined = undefined;

	const subgraphUrl = $settings?.subgraphs?.[network] || '';
	const chainId = $settings?.networks?.[network]?.['chain-id'] || 0;
	const rpcUrl = $settings?.networks?.[network]?.['rpc'] || '';
	const queryClient = useQueryClient();
	const { account } = useAccount();

	$: vaultDetailQuery = createQuery({
		queryKey: [id, QKEY_VAULT + id],
		queryFn: () => {
			return getVault(subgraphUrl || '', id);
		},
		enabled: !!subgraphUrl
	});

	const updateActiveNetworkAndOrderbook = (subgraphName: string) => {
		activeNetworkRef.set(subgraphName);
		activeOrderbookRef.set(subgraphName);
	};

	const interval = setInterval(async () => {
		// This invalidate function invalidates
		// both vault detail and vault balance changes queries
		await queryClient.invalidateQueries({
			queryKey: [id],
			refetchType: 'active',
			exact: false
		});
	}, 5000);

	onDestroy(() => {
		clearInterval(interval);
	});
</script>

<TanstackPageContentDetail query={vaultDetailQuery} emptyMessage="Vault not found">
	<svelte:fragment slot="top" let:data>
		<div
			data-testid="vaultDetailTokenName"
			class="flex gap-x-4 text-3xl font-medium dark:text-white"
		>
			{data.token.name}
		</div>
		<div class="flex items-center gap-2">
<<<<<<< HEAD
			{#if $wagmiConfig && handleDepositOrWithdrawModal && $account === data.owner}
=======
			{#if $wagmiConfig && handleDepositOrWithdrawModal && $signerAddress && isAddress($signerAddress) && isAddressEqual($signerAddress, data.owner)}
>>>>>>> 95fd3183
				<DepositOrWithdrawButtons
					vault={data}
					{chainId}
					{rpcUrl}
					query={vaultDetailQuery}
					{handleDepositOrWithdrawModal}
					{subgraphUrl}
				/>
			{:else if handleDepositModal && handleWithdrawModal && $walletAddressMatchesOrBlank?.(data.owner)}
				<Button
					data-testid="vaultDetailDepositButton"
					color="dark"
					on:click={() => handleDepositModal(data, $vaultDetailQuery.refetch)}
					><ArrowDownOutline size="xs" class="mr-2" />Deposit</Button
				>
				<Button
					data-testid="vaultDetailWithdrawButton"
					color="dark"
					on:click={() => handleWithdrawModal(data, $vaultDetailQuery.refetch)}
					><ArrowUpOutline size="xs" class="mr-2" />Withdraw</Button
				>
			{/if}

			<Refresh
				on:click={async () => await invalidateIdQuery(queryClient, id)}
				spin={$vaultDetailQuery.isLoading || $vaultDetailQuery.isFetching}
			/>
		</div>
	</svelte:fragment>
	<svelte:fragment slot="card" let:data>
		<CardProperty data-testid="vaultDetailVaultId">
			<svelte:fragment slot="key">Vault ID</svelte:fragment>
			<svelte:fragment slot="value">{bigintStringToHex(data.vaultId)}</svelte:fragment>
		</CardProperty>

		<CardProperty data-testid="vaultDetailOrderbookAddress">
			<svelte:fragment slot="key">Orderbook</svelte:fragment>
			<svelte:fragment slot="value">
				<Hash type={HashType.Identifier} value={data.orderbook.id} />
			</svelte:fragment>
		</CardProperty>

		<CardProperty data-testid="vaultDetailOwnerAddress">
			<svelte:fragment slot="key">Owner Address</svelte:fragment>
			<svelte:fragment slot="value">
				<Hash type={HashType.Wallet} value={data.owner} />
			</svelte:fragment>
		</CardProperty>

		<CardProperty data-testid="vaultDetailTokenAddress">
			<svelte:fragment slot="key">Token address</svelte:fragment>
			<svelte:fragment slot="value">
				<Hash value={data.token.id} />
			</svelte:fragment>
		</CardProperty>

		<CardProperty data-testid="vaultDetailBalance">
			<svelte:fragment slot="key">Balance</svelte:fragment>
			<svelte:fragment slot="value"
				>{formatUnits(BigInt(data.balance), Number(data.token.decimals ?? 0))}
				{data.token.symbol}</svelte:fragment
			>
		</CardProperty>

		<CardProperty>
			<svelte:fragment slot="key">Orders as input</svelte:fragment>
			<svelte:fragment slot="value">
				<p data-testid="vaultDetailOrdersAsInput" class="flex flex-wrap justify-start">
					{#if data.ordersAsInput && data.ordersAsInput.length > 0}
						{#each data.ordersAsInput as order}
							<OrderOrVaultHash
								type="orders"
								orderOrVault={order}
								{network}
								{updateActiveNetworkAndOrderbook}
							/>
						{/each}
					{:else}
						None
					{/if}
				</p>
			</svelte:fragment>
		</CardProperty>

		<CardProperty>
			<svelte:fragment slot="key">Orders as output</svelte:fragment>
			<svelte:fragment slot="value">
				<p data-testid="vaultDetailOrdersAsOutput" class="flex flex-wrap justify-start">
					{#if data.ordersAsOutput && data.ordersAsOutput.length > 0}
						{#each data.ordersAsOutput as order}
							<OrderOrVaultHash
								type="orders"
								orderOrVault={order}
								{network}
								{updateActiveNetworkAndOrderbook}
							/>
						{/each}
					{:else}
						None
					{/if}
				</p>
			</svelte:fragment>
		</CardProperty>
	</svelte:fragment>

	<svelte:fragment slot="chart" let:data>
		<VaultBalanceChart vault={data} {subgraphUrl} {lightweightChartsTheme} {id} />
	</svelte:fragment>

	<svelte:fragment slot="below"><VaultBalanceChangesTable {id} {subgraphUrl} /></svelte:fragment>
</TanstackPageContentDetail><|MERGE_RESOLUTION|>--- conflicted
+++ resolved
@@ -88,11 +88,7 @@
 			{data.token.name}
 		</div>
 		<div class="flex items-center gap-2">
-<<<<<<< HEAD
-			{#if $wagmiConfig && handleDepositOrWithdrawModal && $account === data.owner}
-=======
-			{#if $wagmiConfig && handleDepositOrWithdrawModal && $signerAddress && isAddress($signerAddress) && isAddressEqual($signerAddress, data.owner)}
->>>>>>> 95fd3183
+			{#if $wagmiConfig && handleDepositOrWithdrawModal && $account && isAddress($account) && isAddressEqual($account, data.owner)}
 				<DepositOrWithdrawButtons
 					vault={data}
 					{chainId}
