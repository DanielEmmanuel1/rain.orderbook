--- conflicted
+++ resolved
@@ -6,20 +6,13 @@
 	import TanstackPageContentDetail from './TanstackPageContentDetail.svelte';
 	import CardProperty from '../CardProperty.svelte';
 	import { QKEY_VAULT } from '../../queries/keys';
-	import { getVault } from '@rainlanguage/orderbook';
+	import { getVault, type SgVault } from '@rainlanguage/orderbook';
 	import type { ChartTheme } from '../../utils/lightweightChartsThemes';
 	import { formatUnits, isAddress, isAddressEqual } from 'viem';
 	import { createQuery } from '@tanstack/svelte-query';
 	import { onDestroy } from 'svelte';
 	import type { Readable } from 'svelte/store';
 	import { useQueryClient } from '@tanstack/svelte-query';
-<<<<<<< HEAD
-
-	import { ArrowDownOutline, ArrowUpOutline } from 'flowbite-svelte-icons';
-	import type { SgVault } from '@rainlanguage/orderbook';
-=======
-	import type { SgVault } from '@rainlanguage/orderbook/js_api';
->>>>>>> ea4f99db
 	import OrderOrVaultHash from '../OrderOrVaultHash.svelte';
 	import type { AppStoresInterface } from '../../types/appStores';
 	import Refresh from '../icon/Refresh.svelte';
