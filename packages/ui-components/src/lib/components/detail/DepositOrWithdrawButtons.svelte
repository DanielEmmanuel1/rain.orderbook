--- conflicted
+++ resolved
@@ -30,14 +30,9 @@
 			onDepositOrWithdraw: $query.refetch,
 			action: 'deposit',
 			chainId,
-<<<<<<< HEAD
 			rpcUrl,
 			subgraphUrl
-		})}><ArrowUpOutline size="sm" /></Button
-=======
-			rpcUrl
 		})}><ArrowUpOutline size="xs" /></Button
->>>>>>> b62cdafa
 >
 <Button
 	data-testid="depositOrWithdrawButton"
@@ -49,12 +44,7 @@
 			onDepositOrWithdraw: $query.refetch,
 			action: 'withdraw',
 			chainId,
-<<<<<<< HEAD
 			rpcUrl,
 			subgraphUrl
-		})}><ArrowDownOutline size="sm" /></Button
-=======
-			rpcUrl
 		})}><ArrowDownOutline size="xs" /></Button
->>>>>>> b62cdafa
 >