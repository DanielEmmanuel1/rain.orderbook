--- conflicted
+++ resolved
@@ -3,20 +3,8 @@
 	import type { CreateQueryResult } from '@tanstack/svelte-query';
 	import { Button } from 'flowbite-svelte';
 	import { ArrowDownOutline, ArrowUpOutline } from 'flowbite-svelte-icons';
-<<<<<<< HEAD
-
-	export let handleDepositOrWithdrawModal: (args: {
-		vault: SgVault;
-		onDepositOrWithdraw: () => void;
-		action: 'deposit' | 'withdraw';
-		chainId: number;
-		rpcUrl: string;
-		subgraphUrl: string;
-	}) => void;
-=======
 	import type { DepositOrWithdrawModalProps } from '../../types/modal';
 	export let handleDepositOrWithdrawModal: (props: DepositOrWithdrawModalProps) => void;
->>>>>>> 4d754716
 
 	export let vault: SgVault;
 	export let chainId: number;
