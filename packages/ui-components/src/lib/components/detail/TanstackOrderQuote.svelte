--- conflicted
+++ resolved
@@ -6,13 +6,8 @@
 	import { QKEY_ORDER_QUOTE } from '../../queries/keys';
 	import { formatUnits, hexToNumber, isHex } from 'viem';
 	import type { Hex } from 'viem';
-<<<<<<< HEAD
-	import { createQuery } from '@tanstack/svelte-query';
+	import { createQuery, useQueryClient } from '@tanstack/svelte-query';
 	import type { SgOrder } from '@rainlanguage/orderbook/js_api';
-=======
-	import { createQuery, useQueryClient } from '@tanstack/svelte-query';
-	import type { OrderSubgraph } from '@rainlanguage/orderbook/js_api';
->>>>>>> 7a773c61
 	import {
 		Table,
 		TableBody,
