<script lang="ts">
	import Hash, { HashType } from '../Hash.svelte';
	import BadgeActive from '../BadgeActive.svelte';
	import OrderTradesChart from '../charts/OrderTradesChart.svelte';
	import OrderTradesListTable from '../tables/OrderTradesListTable.svelte';
	import TanstackOrderQuote from './TanstackOrderQuote.svelte';
	import TanstackPageContentDetail from './TanstackPageContentDetail.svelte';
	import CardProperty from '../CardProperty.svelte';
	import { formatTimestampSecondsAsLocal } from '../../utils/time';
	import ButtonVaultLink from '../ButtonVaultLink.svelte';
	import OrderVaultsVolTable from '../tables/OrderVaultsVolTable.svelte';
	import { QKEY_ORDER } from '../../queries/keys';
	import CodeMirrorRainlang from '../CodeMirrorRainlang.svelte';
	import { getOrderByHash, type OrderWithSortedVaults } from '@rainlanguage/orderbook/js_api';
	import { createQuery, useQueryClient } from '@tanstack/svelte-query';
	import { TabItem, Tabs, Tooltip } from 'flowbite-svelte';
	import { onDestroy } from 'svelte';
	import type { Readable } from 'svelte/store';
	import OrderApy from '../tables/OrderAPY.svelte';
	import { page } from '$app/stores';
	import DepositOrWithdrawButtons from './DepositOrWithdrawButtons.svelte';
	import type { Hex } from 'viem';
	import type {
		DepositOrWithdrawModalProps,
		QuoteDebugModalHandler,
		DebugTradeModalHandler
	} from '../../types/modal';
	import Refresh from '../icon/Refresh.svelte';
	import { invalidateIdQuery } from '$lib/queries/queryClient';
	import { InfoCircleOutline } from 'flowbite-svelte-icons';
<<<<<<< HEAD
	import RemoveOrderButton from '../actions/RemoveOrderButton.svelte';
=======
	import { useAccount } from '$lib/providers/wallet/useAccount';
>>>>>>> 807c9bdd
	import { isAddressEqual, isAddress } from 'viem';
	import { useAccount } from '$lib/providers/wallet/useAccount';

	export let walletAddressMatchesOrBlank: Readable<(address: string) => boolean> | undefined =
		undefined;
	export let handleDepositOrWithdrawModal:
		| ((props: DepositOrWithdrawModalProps) => void)
		| undefined = undefined;
	export let handleQuoteDebugModal: QuoteDebugModalHandler | undefined = undefined;
	export const handleDebugTradeModal: DebugTradeModalHandler | undefined = undefined;
	export let colorTheme;
	export let codeMirrorTheme;
	export let lightweightChartsTheme;
	export let orderbookAddress: Hex;
	export let orderHash: string;
	export let rpcUrl: string;
	export let subgraphUrl: string;
	export let chainId: number | undefined;
<<<<<<< HEAD
=======
	export let wagmiConfig: Writable<Config> | undefined = undefined;

>>>>>>> 807c9bdd
	let codeMirrorDisabled = true;
	let codeMirrorStyles = {};

	const queryClient = useQueryClient();
	const { account } = useAccount();

	$: orderDetailQuery = createQuery<OrderWithSortedVaults>({
		queryKey: [orderHash, QKEY_ORDER + orderHash],
		queryFn: () => {
			return getOrderByHash(subgraphUrl, orderHash);
		},
		enabled: !!subgraphUrl
	});

	const interval = setInterval(async () => {
		await invalidateIdQuery(queryClient, orderHash);
	}, 10000);

	onDestroy(() => {
		clearInterval(interval);
	});

	$: subgraphName = $page.url.pathname.split('/')[2]?.split('-')[0];
</script>

<TanstackPageContentDetail query={orderDetailQuery} emptyMessage="Order not found">
	<svelte:fragment slot="top" let:data>
		<div
			class="flex w-full flex-wrap items-center justify-between gap-4 text-3xl font-medium lg:justify-between dark:text-white"
		>
			<div class="flex items-center gap-x-2">
				<div class="flex gap-x-2">
					<span class="font-light">Order</span>
					<Hash shorten value={data.order.orderHash} />
				</div>

				<BadgeActive active={data.order.active} large />
			</div>

			<div class="flex items-center gap-2">
<<<<<<< HEAD
				{#if ($account && isAddress($account) && isAddress(data.order.owner) && isAddressEqual($account, data.order.owner)) || $walletAddressMatchesOrBlank?.(data.order.owner)}
					{#if data.order.active}
						<RemoveOrderButton order={data.order} on:remove />
					{/if}
=======
				{#if data && $account && isAddress($account) && isAddress(data.order.owner) && isAddressEqual($account, data.order.owner) && data.order.active && handleOrderRemoveModal && $wagmiConfig && chainId && orderbookAddress}
					<Button
						data-testid="remove-button"
						color="dark"
						on:click={() =>
							handleOrderRemoveModal({
								open: true,
								args: {
									order: data.order,
									onRemove: $orderDetailQuery.refetch,
									chainId,
									orderbookAddress,
									subgraphUrl,
									account
								}
							})}
						disabled={!handleOrderRemoveModal}
					>
						Remove
					</Button>
>>>>>>> 807c9bdd
				{/if}
				<Refresh
					on:click={async () => await invalidateIdQuery(queryClient, orderHash)}
					spin={$orderDetailQuery.isLoading || $orderDetailQuery.isFetching}
				/>
			</div>
		</div>
	</svelte:fragment>
	<svelte:fragment slot="card" let:data>
		<div class="flex flex-col gap-y-6">
			<CardProperty>
				<svelte:fragment slot="key">Orderbook</svelte:fragment>
				<svelte:fragment slot="value">
					<Hash type={HashType.Identifier} shorten={false} value={data.order.orderbook.id} />
				</svelte:fragment>
			</CardProperty>

			<CardProperty>
				<svelte:fragment slot="key">Owner</svelte:fragment>
				<svelte:fragment slot="value">
					<Hash type={HashType.Wallet} shorten={false} value={data.order.owner} />
				</svelte:fragment>
			</CardProperty>

			<CardProperty>
				<svelte:fragment slot="key">Created</svelte:fragment>
				<svelte:fragment slot="value">
					{formatTimestampSecondsAsLocal(BigInt(data.order.timestampAdded))}
				</svelte:fragment>
			</CardProperty>

			{#each [{ key: 'Input vaults', type: 'inputs' }, { key: 'Output vaults', type: 'outputs' }, { key: 'Input & output vaults', type: 'inputs_outputs' }] as { key, type }}
				{#if data.vaults.get(type)?.length !== 0}
					<CardProperty>
						<svelte:fragment slot="key"
							><div class="flex items-center gap-x-2">
								{key}
								{#if type === 'inputs_outputs'}
									<InfoCircleOutline class="h-4 w-4" /><Tooltip
										>{'These vaults can be an input or an output for this order'}</Tooltip
									>{/if}
							</div></svelte:fragment
						>
						<svelte:fragment slot="value">
							<div class="mt-2 space-y-2">
								{#each data.vaults.get(type) || [] as vault}
									<ButtonVaultLink tokenVault={vault} {subgraphName}>
										<svelte:fragment slot="buttons">
											{#if handleDepositOrWithdrawModal && $account && isAddress($account) && isAddress(vault.owner) && isAddressEqual($account, vault.owner) && chainId}
												<DepositOrWithdrawButtons
													{vault}
													{chainId}
													{rpcUrl}
													query={orderDetailQuery}
													{handleDepositOrWithdrawModal}
													{subgraphUrl}
												/>
											{/if}
										</svelte:fragment>
									</ButtonVaultLink>
								{/each}
							</div>
						</svelte:fragment>
					</CardProperty>
				{/if}
			{/each}
		</div>
	</svelte:fragment>
	<svelte:fragment slot="chart" let:data>
		<OrderTradesChart id={data.order.id} {subgraphUrl} {lightweightChartsTheme} {colorTheme} />
	</svelte:fragment>
	<svelte:fragment slot="below" let:data>
		<TanstackOrderQuote
			id={data.order.id}
			order={data.order}
			{rpcUrl}
			{orderbookAddress}
			{handleQuoteDebugModal}
		/>
		<Tabs
			style="underline"
			contentClass="mt-4"
			defaultClass="flex flex-wrap space-x-2 rtl:space-x-reverse mt-4 list-none"
		>
			<TabItem title="Rainlang source">
				<div class="mb-8 overflow-hidden rounded-lg border dark:border-none">
					<CodeMirrorRainlang
						order={data.order}
						codeMirrorTheme={$codeMirrorTheme}
						{codeMirrorDisabled}
						{codeMirrorStyles}
					></CodeMirrorRainlang>
				</div>
			</TabItem>
			<TabItem open title="Trades">
				<OrderTradesListTable id={data.order.id} {subgraphUrl} />
			</TabItem>
			<TabItem title="Volume">
				<OrderVaultsVolTable id={data.order.id} {subgraphUrl} />
			</TabItem>
			<TabItem title="APY">
				<OrderApy id={data.order.id} {subgraphUrl} />
			</TabItem>
		</Tabs>
	</svelte:fragment>
</TanstackPageContentDetail><|MERGE_RESOLUTION|>--- conflicted
+++ resolved
@@ -28,11 +28,8 @@
 	import Refresh from '../icon/Refresh.svelte';
 	import { invalidateIdQuery } from '$lib/queries/queryClient';
 	import { InfoCircleOutline } from 'flowbite-svelte-icons';
-<<<<<<< HEAD
 	import RemoveOrderButton from '../actions/RemoveOrderButton.svelte';
-=======
 	import { useAccount } from '$lib/providers/wallet/useAccount';
->>>>>>> 807c9bdd
 	import { isAddressEqual, isAddress } from 'viem';
 	import { useAccount } from '$lib/providers/wallet/useAccount';
 
@@ -51,11 +48,6 @@
 	export let rpcUrl: string;
 	export let subgraphUrl: string;
 	export let chainId: number | undefined;
-<<<<<<< HEAD
-=======
-	export let wagmiConfig: Writable<Config> | undefined = undefined;
-
->>>>>>> 807c9bdd
 	let codeMirrorDisabled = true;
 	let codeMirrorStyles = {};
 
@@ -96,33 +88,10 @@
 			</div>
 
 			<div class="flex items-center gap-2">
-<<<<<<< HEAD
 				{#if ($account && isAddress($account) && isAddress(data.order.owner) && isAddressEqual($account, data.order.owner)) || $walletAddressMatchesOrBlank?.(data.order.owner)}
 					{#if data.order.active}
 						<RemoveOrderButton order={data.order} on:remove />
 					{/if}
-=======
-				{#if data && $account && isAddress($account) && isAddress(data.order.owner) && isAddressEqual($account, data.order.owner) && data.order.active && handleOrderRemoveModal && $wagmiConfig && chainId && orderbookAddress}
-					<Button
-						data-testid="remove-button"
-						color="dark"
-						on:click={() =>
-							handleOrderRemoveModal({
-								open: true,
-								args: {
-									order: data.order,
-									onRemove: $orderDetailQuery.refetch,
-									chainId,
-									orderbookAddress,
-									subgraphUrl,
-									account
-								}
-							})}
-						disabled={!handleOrderRemoveModal}
-					>
-						Remove
-					</Button>
->>>>>>> 807c9bdd
 				{/if}
 				<Refresh
 					on:click={async () => await invalidateIdQuery(queryClient, orderHash)}
