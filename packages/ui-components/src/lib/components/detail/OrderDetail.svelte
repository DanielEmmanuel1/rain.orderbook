<script lang="ts">
	import Hash, { HashType } from '../Hash.svelte';
	import BadgeActive from '../BadgeActive.svelte';
	import OrderTradesChart from '../charts/OrderTradesChart.svelte';
	import OrderTradesListTable from '../tables/OrderTradesListTable.svelte';
	import TanstackOrderQuote from './TanstackOrderQuote.svelte';
	import TanstackPageContentDetail from './TanstackPageContentDetail.svelte';
	import CardProperty from '../CardProperty.svelte';
	import { formatTimestampSecondsAsLocal } from '../../utils/time';
	import ButtonVaultLink from '../ButtonVaultLink.svelte';
	import OrderVaultsVolTable from '../tables/OrderVaultsVolTable.svelte';
	import { QKEY_ORDER } from '../../queries/keys';
	import CodeMirrorRainlang from '../CodeMirrorRainlang.svelte';
	import {
		getOrderByHash,
		type OrderWithSortedVaults,
		type SgOrder
	} from '@rainlanguage/orderbook';
	import { createQuery, useQueryClient } from '@tanstack/svelte-query';
	import { Button, TabItem, Tabs, Tooltip } from 'flowbite-svelte';
	import { onDestroy } from 'svelte';
	import OrderApy from '../tables/OrderAPY.svelte';
	import { page } from '$app/stores';
	import type { Hex } from 'viem';
	import type { QuoteDebugModalHandler, DebugTradeModalHandler } from '../../types/modal';
	import Refresh from '../icon/Refresh.svelte';
	import { invalidateIdQuery } from '$lib/queries/queryClient';
	import { ArrowDownOutline, ArrowUpOutline, InfoCircleOutline } from 'flowbite-svelte-icons';
	import { useAccount } from '$lib/providers/wallet/useAccount';
<<<<<<< HEAD
	import type { SgVault } from '@rainlanguage/orderbook/js_api';
	import { accountIsOwner } from '$lib/services/accountIsOwner';
=======
	import { isAddressEqual, isAddress } from 'viem';
	import type { SgVault } from '@rainlanguage/orderbook';
>>>>>>> 4b058234

	export let handleQuoteDebugModal: QuoteDebugModalHandler | undefined = undefined;
	export const handleDebugTradeModal: DebugTradeModalHandler | undefined = undefined;
	export let colorTheme;
	export let codeMirrorTheme;
	export let lightweightChartsTheme;
	export let orderbookAddress: Hex;
	export let orderHash: string;
	export let rpcUrl: string;
	export let subgraphUrl: string;

	/** Callback function when remove action is triggered for an order
	 * @param order The order to remove
	 */
	export let onRemove: (order: SgOrder) => void;

	/** Callback function when deposit action is triggered for a vault
	 * @param vault The vault to deposit into
	 */
	export let onDeposit: (vault: SgVault) => void;

	/** Callback function when withdraw action is triggered for a vault
	 * @param vault The vault to withdraw from
	 */
	export let onWithdraw: (vault: SgVault) => void;

	let codeMirrorDisabled = true;
	let codeMirrorStyles = {};

	const queryClient = useQueryClient();
	const { account } = useAccount();

	$: orderDetailQuery = createQuery<OrderWithSortedVaults>({
		queryKey: [orderHash, QKEY_ORDER + orderHash],
		queryFn: () => {
			return getOrderByHash(subgraphUrl, orderHash);
		},
		enabled: !!subgraphUrl
	});

	const interval = setInterval(async () => {
		await invalidateIdQuery(queryClient, orderHash);
	}, 10000);

	onDestroy(() => {
		clearInterval(interval);
	});

	$: subgraphName = $page.url.pathname.split('/')[2]?.split('-')[0];
</script>

<TanstackPageContentDetail query={orderDetailQuery} emptyMessage="Order not found">
	<svelte:fragment slot="top" let:data>
		<div
			class="flex w-full flex-wrap items-center justify-between gap-4 text-3xl font-medium lg:justify-between dark:text-white"
		>
			<div class="flex items-center gap-x-2">
				<div class="flex gap-x-2">
					<span class="font-light">Order</span>
					<Hash shorten value={data.order.orderHash} />
				</div>
				<BadgeActive active={data.order.active} large />
			</div>

			<div class="flex items-center gap-2">
				{#if $account && accountIsOwner($account, data.order.owner)}
					{#if data.order.active}
						<Button
							on:click={() => onRemove(data.order)}
							data-testid="remove-button"
							aria-label="Remove order">Remove</Button
						>
					{/if}
				{/if}

				<Refresh
					testId="top-refresh"
					on:click={async () => await invalidateIdQuery(queryClient, orderHash)}
					spin={$orderDetailQuery.isLoading || $orderDetailQuery.isFetching}
				/>
			</div>
		</div>
	</svelte:fragment>
	<svelte:fragment slot="card" let:data>
		<div class="flex flex-col gap-y-6">
			<CardProperty>
				<svelte:fragment slot="key">Orderbook</svelte:fragment>
				<svelte:fragment slot="value">
					<Hash type={HashType.Identifier} shorten={false} value={data.order.orderbook.id} />
				</svelte:fragment>
			</CardProperty>

			<CardProperty>
				<svelte:fragment slot="key">Owner</svelte:fragment>
				<svelte:fragment slot="value">
					<Hash type={HashType.Wallet} shorten={false} value={data.order.owner} />
				</svelte:fragment>
			</CardProperty>

			<CardProperty>
				<svelte:fragment slot="key">Created</svelte:fragment>
				<svelte:fragment slot="value">
					{formatTimestampSecondsAsLocal(BigInt(data.order.timestampAdded))}
				</svelte:fragment>
			</CardProperty>

			{#each [{ key: 'Input vaults', type: 'inputs' }, { key: 'Output vaults', type: 'outputs' }, { key: 'Input & output vaults', type: 'inputs_outputs' }] as { key, type }}
				{#if data.vaults.get(type)?.length !== 0}
					<CardProperty>
						<svelte:fragment slot="key"
							><div class="flex items-center gap-x-2">
								{key}
								{#if type === 'inputs_outputs'}
									<InfoCircleOutline class="h-4 w-4" /><Tooltip
										>{'These vaults can be an input or an output for this order'}</Tooltip
									>{/if}
							</div></svelte:fragment
						>
						<svelte:fragment slot="value">
							<div class="mt-2 space-y-2">
								{#each data.vaults.get(type) || [] as vault}
									<ButtonVaultLink tokenVault={vault} {subgraphName}>
										<svelte:fragment slot="buttons">
											{#if $account && accountIsOwner($account, vault.owner)}
												<div class="flex gap-1">
													<Button
														color="light"
														size="xs"
														data-testid="deposit-button"
														on:click={() => onDeposit(vault)}
													>
														<ArrowDownOutline size="xs" />
													</Button>
													<Button
														color="light"
														size="xs"
														data-testid="withdraw-button"
														on:click={() => onWithdraw(vault)}
													>
														<ArrowUpOutline size="xs" />
													</Button>
												</div>
											{/if}
										</svelte:fragment>
									</ButtonVaultLink>
								{/each}
							</div>
						</svelte:fragment>
					</CardProperty>
				{/if}
			{/each}
		</div>
	</svelte:fragment>
	<svelte:fragment slot="chart" let:data>
		<OrderTradesChart id={data.order.id} {subgraphUrl} {lightweightChartsTheme} {colorTheme} />
	</svelte:fragment>
	<svelte:fragment slot="below" let:data>
		<TanstackOrderQuote
			id={data.order.id}
			order={data.order}
			{rpcUrl}
			{orderbookAddress}
			{handleQuoteDebugModal}
		/>
		<Tabs
			style="underline"
			contentClass="mt-4"
			defaultClass="flex flex-wrap space-x-2 rtl:space-x-reverse mt-4 list-none"
		>
			<TabItem title="Rainlang source">
				<div class="mb-8 overflow-hidden rounded-lg border dark:border-none">
					<CodeMirrorRainlang
						order={data.order}
						codeMirrorTheme={$codeMirrorTheme}
						{codeMirrorDisabled}
						{codeMirrorStyles}
					></CodeMirrorRainlang>
				</div>
			</TabItem>
			<TabItem open title="Trades">
				<OrderTradesListTable id={data.order.id} {subgraphUrl} />
			</TabItem>
			<TabItem title="Volume">
				<OrderVaultsVolTable id={data.order.id} {subgraphUrl} />
			</TabItem>
			<TabItem title="APY">
				<OrderApy id={data.order.id} {subgraphUrl} />
			</TabItem>
		</Tabs>
	</svelte:fragment>
</TanstackPageContentDetail><|MERGE_RESOLUTION|>--- conflicted
+++ resolved
@@ -27,13 +27,8 @@
 	import { invalidateIdQuery } from '$lib/queries/queryClient';
 	import { ArrowDownOutline, ArrowUpOutline, InfoCircleOutline } from 'flowbite-svelte-icons';
 	import { useAccount } from '$lib/providers/wallet/useAccount';
-<<<<<<< HEAD
 	import type { SgVault } from '@rainlanguage/orderbook/js_api';
 	import { accountIsOwner } from '$lib/services/accountIsOwner';
-=======
-	import { isAddressEqual, isAddress } from 'viem';
-	import type { SgVault } from '@rainlanguage/orderbook';
->>>>>>> 4b058234
 
 	export let handleQuoteDebugModal: QuoteDebugModalHandler | undefined = undefined;
 	export const handleDebugTradeModal: DebugTradeModalHandler | undefined = undefined;
