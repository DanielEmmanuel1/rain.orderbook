<script lang="ts">
	import Hash, { HashType } from '../Hash.svelte';
	import BadgeActive from '../BadgeActive.svelte';
	import OrderTradesChart from '../charts/OrderTradesChart.svelte';
	import OrderTradesListTable from '../tables/OrderTradesListTable.svelte';
	import TanstackOrderQuote from './TanstackOrderQuote.svelte';
	import TanstackPageContentDetail from './TanstackPageContentDetail.svelte';
	import CardProperty from '../CardProperty.svelte';
	import { formatTimestampSecondsAsLocal } from '../../utils/time';
	import ButtonVaultLink from '../ButtonVaultLink.svelte';
	import OrderVaultsVolTable from '../tables/OrderVaultsVolTable.svelte';
	import { QKEY_ORDER } from '../../queries/keys';
	import CodeMirrorRainlang from '../CodeMirrorRainlang.svelte';
	import { getOrderByHash, type OrderWithSortedVaults } from '@rainlanguage/orderbook/js_api';
	import { createQuery, useQueryClient } from '@tanstack/svelte-query';
	import { Button, TabItem, Tabs, Tooltip } from 'flowbite-svelte';
	import { onDestroy } from 'svelte';
	import type { Writable } from 'svelte/store';
	import OrderApy from '../tables/OrderAPY.svelte';
	import { page } from '$app/stores';
	import VaultActionButton from '../actions/VaultActionButton.svelte';
	import type { Config } from 'wagmi';
	import type { Hex } from 'viem';
	import type {
		OrderRemoveModalProps,
		QuoteDebugModalHandler,
		DebugTradeModalHandler
	} from '../../types/modal';
	import Refresh from '../icon/Refresh.svelte';
	import { invalidateIdQuery } from '$lib/queries/queryClient';
	import { InfoCircleOutline } from 'flowbite-svelte-icons';
	import { useAccount } from '$lib/providers/wallet/useAccount';
	import { isAddressEqual, isAddress } from 'viem';
	import type { SgVault } from '@rainlanguage/orderbook/js_api';

	export let handleOrderRemoveModal: ((props: OrderRemoveModalProps) => void) | undefined =
		undefined;
	export let handleQuoteDebugModal: QuoteDebugModalHandler | undefined = undefined;
	export const handleDebugTradeModal: DebugTradeModalHandler | undefined = undefined;
	export let colorTheme;
	export let codeMirrorTheme;
	export let lightweightChartsTheme;
	export let orderbookAddress: Hex;
	export let orderHash: string;
	export let rpcUrl: string;
	export let subgraphUrl: string;
	export let chainId: number | undefined;
	export let wagmiConfig: Writable<Config> | undefined = undefined;
<<<<<<< HEAD
	export let signerAddress: Writable<Hex | null> | undefined = undefined;
	/** Callback function when deposit action is triggered for a vault
	 * @param vault The vault to deposit into
	 */
	export let onDeposit: (vault: SgVault) => void;

	/** Callback function when withdraw action is triggered for a vault
	 * @param vault The vault to withdraw from
	 */
	export let onWithdraw: (vault: SgVault) => void;
=======
>>>>>>> 6849bed3

	let codeMirrorDisabled = true;
	let codeMirrorStyles = {};

	const queryClient = useQueryClient();
	const { account } = useAccount();

	$: orderDetailQuery = createQuery<OrderWithSortedVaults>({
		queryKey: [orderHash, QKEY_ORDER + orderHash],
		queryFn: () => {
			return getOrderByHash(subgraphUrl, orderHash);
		},
		enabled: !!subgraphUrl
	});

	const interval = setInterval(async () => {
		await invalidateIdQuery(queryClient, orderHash);
	}, 10000);

	onDestroy(() => {
		clearInterval(interval);
	});

	$: subgraphName = $page.url.pathname.split('/')[2]?.split('-')[0];
</script>

<TanstackPageContentDetail query={orderDetailQuery} emptyMessage="Order not found">
	<svelte:fragment slot="top" let:data>
		<div
			class="flex w-full flex-wrap items-center justify-between gap-4 text-3xl font-medium lg:justify-between dark:text-white"
		>
			<div class="flex items-center gap-x-2">
				<div class="flex gap-x-2">
					<span class="font-light">Order</span>
					<Hash shorten value={data.order.orderHash} />
				</div>

				<BadgeActive active={data.order.active} large />
			</div>

			<div class="flex items-center gap-2">
				{#if data && $account && isAddress($account) && isAddress(data.order.owner) && isAddressEqual($account, data.order.owner) && data.order.active && handleOrderRemoveModal && $wagmiConfig && chainId && orderbookAddress}
					<Button
						data-testid="remove-button"
						color="dark"
						on:click={() =>
							handleOrderRemoveModal({
								open: true,
								args: {
									order: data.order,
									onRemove: $orderDetailQuery.refetch,
									chainId,
									orderbookAddress,
									subgraphUrl,
									account
								}
							})}
						disabled={!handleOrderRemoveModal}
					>
						Remove
					</Button>
				{/if}
				<Refresh
					on:click={async () => await invalidateIdQuery(queryClient, orderHash)}
					spin={$orderDetailQuery.isLoading || $orderDetailQuery.isFetching}
				/>
			</div>
		</div>
	</svelte:fragment>
	<svelte:fragment slot="card" let:data>
		<div class="flex flex-col gap-y-6">
			<CardProperty>
				<svelte:fragment slot="key">Orderbook</svelte:fragment>
				<svelte:fragment slot="value">
					<Hash type={HashType.Identifier} shorten={false} value={data.order.orderbook.id} />
				</svelte:fragment>
			</CardProperty>

			<CardProperty>
				<svelte:fragment slot="key">Owner</svelte:fragment>
				<svelte:fragment slot="value">
					<Hash type={HashType.Wallet} shorten={false} value={data.order.owner} />
				</svelte:fragment>
			</CardProperty>

			<CardProperty>
				<svelte:fragment slot="key">Created</svelte:fragment>
				<svelte:fragment slot="value">
					{formatTimestampSecondsAsLocal(BigInt(data.order.timestampAdded))}
				</svelte:fragment>
			</CardProperty>

			{#each [{ key: 'Input vaults', type: 'inputs' }, { key: 'Output vaults', type: 'outputs' }, { key: 'Input & output vaults', type: 'inputs_outputs' }] as { key, type }}
				{#if data.vaults.get(type)?.length !== 0}
					<CardProperty>
						<svelte:fragment slot="key"
							><div class="flex items-center gap-x-2">
								{key}
								{#if type === 'inputs_outputs'}
									<InfoCircleOutline class="h-4 w-4" /><Tooltip
										>{'These vaults can be an input or an output for this order'}</Tooltip
									>{/if}
							</div></svelte:fragment
						>
						<svelte:fragment slot="value">
							<div class="mt-2 space-y-2">
								{#each data.vaults.get(type) || [] as vault}
									<ButtonVaultLink tokenVault={vault} {subgraphName}>
										<svelte:fragment slot="buttons">
<<<<<<< HEAD
											{#if $signerAddress && isAddress($signerAddress) && isAddress(vault.owner) && isAddressEqual($signerAddress, vault.owner) && chainId}
												<div class="flex gap-1">
													<VaultActionButton
														action="deposit"
														{vault}
														testId="deposit-button"
														onDepositOrWithdraw={onDeposit}
													/>
													<VaultActionButton
														action="withdraw"
														{vault}
														testId="withdraw-button"
														onDepositOrWithdraw={onWithdraw}
													/>
												</div>
=======
											{#if handleDepositOrWithdrawModal && $account && isAddress($account) && isAddress(vault.owner) && isAddressEqual($account, vault.owner) && chainId}
												<DepositOrWithdrawButtons
													{vault}
													{chainId}
													{rpcUrl}
													query={orderDetailQuery}
													{handleDepositOrWithdrawModal}
													{subgraphUrl}
												/>
>>>>>>> 6849bed3
											{/if}
										</svelte:fragment>
									</ButtonVaultLink>
								{/each}
							</div>
						</svelte:fragment>
					</CardProperty>
				{/if}
			{/each}
		</div>
	</svelte:fragment>
	<svelte:fragment slot="chart" let:data>
		<OrderTradesChart id={data.order.id} {subgraphUrl} {lightweightChartsTheme} {colorTheme} />
	</svelte:fragment>
	<svelte:fragment slot="below" let:data>
		<TanstackOrderQuote
			id={data.order.id}
			order={data.order}
			{rpcUrl}
			{orderbookAddress}
			{handleQuoteDebugModal}
		/>
		<Tabs
			style="underline"
			contentClass="mt-4"
			defaultClass="flex flex-wrap space-x-2 rtl:space-x-reverse mt-4 list-none"
		>
			<TabItem title="Rainlang source">
				<div class="mb-8 overflow-hidden rounded-lg border dark:border-none">
					<CodeMirrorRainlang
						order={data.order}
						codeMirrorTheme={$codeMirrorTheme}
						{codeMirrorDisabled}
						{codeMirrorStyles}
					></CodeMirrorRainlang>
				</div>
			</TabItem>
			<TabItem open title="Trades">
				<OrderTradesListTable id={data.order.id} {subgraphUrl} />
			</TabItem>
			<TabItem title="Volume">
				<OrderVaultsVolTable id={data.order.id} {subgraphUrl} />
			</TabItem>
			<TabItem title="APY">
				<OrderApy id={data.order.id} {subgraphUrl} />
			</TabItem>
		</Tabs>
	</svelte:fragment>
</TanstackPageContentDetail><|MERGE_RESOLUTION|>--- conflicted
+++ resolved
@@ -46,8 +46,6 @@
 	export let subgraphUrl: string;
 	export let chainId: number | undefined;
 	export let wagmiConfig: Writable<Config> | undefined = undefined;
-<<<<<<< HEAD
-	export let signerAddress: Writable<Hex | null> | undefined = undefined;
 	/** Callback function when deposit action is triggered for a vault
 	 * @param vault The vault to deposit into
 	 */
@@ -57,8 +55,6 @@
 	 * @param vault The vault to withdraw from
 	 */
 	export let onWithdraw: (vault: SgVault) => void;
-=======
->>>>>>> 6849bed3
 
 	let codeMirrorDisabled = true;
 	let codeMirrorStyles = {};
@@ -168,8 +164,7 @@
 								{#each data.vaults.get(type) || [] as vault}
 									<ButtonVaultLink tokenVault={vault} {subgraphName}>
 										<svelte:fragment slot="buttons">
-<<<<<<< HEAD
-											{#if $signerAddress && isAddress($signerAddress) && isAddress(vault.owner) && isAddressEqual($signerAddress, vault.owner) && chainId}
+											{#if $account && isAddress($account) && isAddress(vault.owner) && isAddressEqual($account, vault.owner) && chainId}
 												<div class="flex gap-1">
 													<VaultActionButton
 														action="deposit"
@@ -184,17 +179,6 @@
 														onDepositOrWithdraw={onWithdraw}
 													/>
 												</div>
-=======
-											{#if handleDepositOrWithdrawModal && $account && isAddress($account) && isAddress(vault.owner) && isAddressEqual($account, vault.owner) && chainId}
-												<DepositOrWithdrawButtons
-													{vault}
-													{chainId}
-													{rpcUrl}
-													query={orderDetailQuery}
-													{handleDepositOrWithdrawModal}
-													{subgraphUrl}
-												/>
->>>>>>> 6849bed3
 											{/if}
 										</svelte:fragment>
 									</ButtonVaultLink>
