<script lang="ts">
	import { Label, Input } from 'flowbite-svelte';
	import type { DotrainOrderGui, TokenInfo } from '@rainlanguage/orderbook/js_api';
	import { CheckCircleSolid, CloseCircleSolid } from 'flowbite-svelte-icons';
	import { Spinner } from 'flowbite-svelte';

<<<<<<< HEAD
	export let token: [string, string];
	export let gui: DotrainOrderGui;
	export let selectTokens: Map<string, string>;
	let inputValue: string | null = null;
=======
	export let tokenKey: string;
	export let gui: DotrainOrderGui;
	export let selectTokens: string[];
	export let allTokensSelected: boolean;
>>>>>>> 60f6a456

	let inputValue: string | null = null;
	let tokenInfo: TokenInfo | null = null;
	let error = '';
<<<<<<< HEAD

	async function handleInput(event: Event) {
		const currentTarget = event.currentTarget;
		if (currentTarget instanceof HTMLInputElement) {
			inputValue = currentTarget.value;
			if (!gui) return;
			try {
				await gui.saveSelectTokenAddress(token[0], currentTarget.value);
				error = '';
				selectTokens = gui.getSelectTokens();
				gui = gui;
			} catch {
				error = 'Invalid address';
			}
		}
	}

	$: if (token && !inputValue && inputValue !== '') {
		inputValue = token[1] || '';
	}
</script>

<div class="mb-4 flex flex-col gap-2">
	<Label class="whitespace-nowrap text-xl">{token[0]}</Label>
	<Input type="text" on:input={handleInput} bind:value={inputValue} />
	{#if error}
		<p class="text-red-500">{error}</p>
	{/if}
=======
	let checking = false;

	function checkIfAllTokensAreSelected() {
		if (selectTokens?.every((t) => gui?.isSelectTokenSet(t))) {
			allTokensSelected = true;
		} else {
			allTokensSelected = false;
		}
	}

	async function getInfoForSelectedToken() {
		error = '';
		try {
			tokenInfo = await gui.getTokenInfo(tokenKey);
			error = '';
		} catch {
			return (error = 'No token exists at this address.');
		}
	}

	async function handleInput(event: Event) {
		tokenInfo = null;
		const currentTarget = event.currentTarget;
		if (currentTarget instanceof HTMLInputElement) {
			inputValue = currentTarget.value;
			if (!gui) return;
			if (!inputValue) {
				error = '';
			}
			checking = true;
			try {
				if (gui.isSelectTokenSet(tokenKey)) {
					await gui.replaceSelectToken(tokenKey, currentTarget.value);
				} else {
					await gui.saveSelectToken(tokenKey, currentTarget.value);
				}
				await getInfoForSelectedToken();
			} catch {
				error = 'Invalid token address.';
			}
		}
		checking = false;
		checkIfAllTokensAreSelected();
	}
</script>

<div class="mb-4 flex w-full max-w-2xl flex-col">
	<div class="flex flex-col gap-4">
		<div class="flex flex-row items-center gap-6">
			<Label class="whitespace-nowrap text-xl">{tokenKey}</Label>
			{#if checking}
				<div class="flex h-5 flex-row items-center gap-2">
					<Spinner class="h-5 w-5" />
					<span>Checking...</span>
				</div>
			{:else if tokenInfo}
				<div class="flex h-5 flex-row items-center gap-2">
					<CheckCircleSolid class="h-5 w-5" color="green" />
					<span>{tokenInfo.name}</span>
				</div>
			{:else if error}
				<div class="flex h-5 flex-row items-center gap-2">
					<CloseCircleSolid class="h-5 w-5" color="red" />
					<span>{error}</span>
				</div>
			{/if}
		</div>
		<Input type="text" size="lg" on:input={handleInput} bind:value={inputValue} />
	</div>
>>>>>>> 60f6a456
</div><|MERGE_RESOLUTION|>--- conflicted
+++ resolved
@@ -4,51 +4,14 @@
 	import { CheckCircleSolid, CloseCircleSolid } from 'flowbite-svelte-icons';
 	import { Spinner } from 'flowbite-svelte';
 
-<<<<<<< HEAD
-	export let token: [string, string];
-	export let gui: DotrainOrderGui;
-	export let selectTokens: Map<string, string>;
-	let inputValue: string | null = null;
-=======
 	export let tokenKey: string;
 	export let gui: DotrainOrderGui;
 	export let selectTokens: string[];
 	export let allTokensSelected: boolean;
->>>>>>> 60f6a456
 
 	let inputValue: string | null = null;
 	let tokenInfo: TokenInfo | null = null;
 	let error = '';
-<<<<<<< HEAD
-
-	async function handleInput(event: Event) {
-		const currentTarget = event.currentTarget;
-		if (currentTarget instanceof HTMLInputElement) {
-			inputValue = currentTarget.value;
-			if (!gui) return;
-			try {
-				await gui.saveSelectTokenAddress(token[0], currentTarget.value);
-				error = '';
-				selectTokens = gui.getSelectTokens();
-				gui = gui;
-			} catch {
-				error = 'Invalid address';
-			}
-		}
-	}
-
-	$: if (token && !inputValue && inputValue !== '') {
-		inputValue = token[1] || '';
-	}
-</script>
-
-<div class="mb-4 flex flex-col gap-2">
-	<Label class="whitespace-nowrap text-xl">{token[0]}</Label>
-	<Input type="text" on:input={handleInput} bind:value={inputValue} />
-	{#if error}
-		<p class="text-red-500">{error}</p>
-	{/if}
-=======
 	let checking = false;
 
 	function checkIfAllTokensAreSelected() {
@@ -118,5 +81,4 @@
 		</div>
 		<Input type="text" size="lg" on:input={handleInput} bind:value={inputValue} />
 	</div>
->>>>>>> 60f6a456
 </div>