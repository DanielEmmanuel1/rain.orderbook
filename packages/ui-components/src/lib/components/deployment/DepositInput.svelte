<script lang="ts">
	import { type GuiDepositCfg, type TokenDeposit, type TokenInfo } from '@rainlanguage/orderbook';
	import { Input } from 'flowbite-svelte';
	import ButtonSelectOption from './ButtonSelectOption.svelte';
	import DeploymentSectionHeader from './DeploymentSectionHeader.svelte';
	import { CloseCircleSolid } from 'flowbite-svelte-icons';
	import { onMount } from 'svelte';
	import { useGui } from '$lib/hooks/useGui';

	export let deposit: GuiDepositCfg;

	const gui = useGui();

	let error: string = '';
	let currentDeposit: TokenDeposit | undefined;
	let inputValue: string = '';
	let tokenInfo: TokenInfo | null = null;

	onMount(() => {
		setCurrentDeposit();
	});

	const getCurrentDeposit = () => {
		const deposits = gui.getDeposits();
		if (deposits.error) {
			throw new Error(deposits.error.msg);
		}
		return deposits.value.find((d) => d.token === deposit.token?.key);
	};

	const setCurrentDeposit = () => {
		try {
			currentDeposit = getCurrentDeposit();
			inputValue = currentDeposit?.amount || '';
		} catch (e) {
			currentDeposit = undefined;
			error = (e as Error).message ? (e as Error).message : 'Error setting current deposit.';
		}
	};

	const getTokenSymbol = async () => {
		if (!deposit.token?.key) return;
		try {
			let result = await gui.getTokenInfo(deposit.token?.key);
			if (result.error) {
				throw new Error(result.error.msg);
			}
			tokenInfo = result.value;
		} catch (e) {
			const errorMessage = (e as Error).message
				? (e as Error).message
				: 'Error getting token info.';
			error = errorMessage;
		}
	};

	async function handlePresetClick(preset: string) {
		if (deposit.token?.key) {
			inputValue = preset;
<<<<<<< HEAD
			await gui.saveDeposit(deposit.token?.key, preset);
=======
			gui.setDeposit(deposit.token?.key, preset);
>>>>>>> 4b3fb657

			try {
				currentDeposit = getCurrentDeposit();
			} catch (e) {
				error = (e as Error).message ? (e as Error).message : 'Error handling preset click.';
			}
		}
	}

	async function handleInput(e: Event) {
		if (deposit.token?.key) {
			if (e.currentTarget instanceof HTMLInputElement) {
				inputValue = e.currentTarget.value;
<<<<<<< HEAD
				await gui.saveDeposit(deposit.token.key, e.currentTarget.value);
=======
				gui.setDeposit(deposit.token.key, e.currentTarget.value);
>>>>>>> 4b3fb657
				try {
					currentDeposit = getCurrentDeposit();
				} catch (e) {
					error = (e as Error).message ? (e as Error).message : 'Error handling input.';
				}
			}
		}
	}

	$: if (deposit.token?.key) {
		getTokenSymbol();
	}
</script>

<div class="flex w-full flex-col gap-6">
	<DeploymentSectionHeader
		title={tokenInfo?.symbol ? `Deposit amount (${tokenInfo?.symbol})` : 'Deposit amount'}
		description={tokenInfo?.symbol
			? `The amount of ${tokenInfo?.symbol} that you want to deposit.`
			: 'The amount that you want to deposit.'}
	/>

	<div class="flex w-full flex-col gap-6">
		{#if deposit.presets}
			<div class="flex w-full flex-wrap gap-4">
				{#each deposit.presets as preset}
					<ButtonSelectOption
						dataTestId={`deposit-preset-${preset}`}
						active={currentDeposit?.amount === preset}
						buttonText={preset}
						clickHandler={() => handlePresetClick(preset)}
					/>
				{/each}
			</div>
		{/if}

		<Input
			size="lg"
			placeholder="Enter deposit amount"
			bind:value={inputValue}
			on:input={(e) => handleInput(e)}
		/>

		{#if error}
			<div class="flex h-5 flex-row items-center gap-2">
				<CloseCircleSolid class="h-5 w-5" color="red" />
				<span>{error}</span>
			</div>
		{/if}
	</div>
</div><|MERGE_RESOLUTION|>--- conflicted
+++ resolved
@@ -57,11 +57,7 @@
 	async function handlePresetClick(preset: string) {
 		if (deposit.token?.key) {
 			inputValue = preset;
-<<<<<<< HEAD
-			await gui.saveDeposit(deposit.token?.key, preset);
-=======
-			gui.setDeposit(deposit.token?.key, preset);
->>>>>>> 4b3fb657
+			await gui.setDeposit(deposit.token?.key, preset);
 
 			try {
 				currentDeposit = getCurrentDeposit();
@@ -75,11 +71,7 @@
 		if (deposit.token?.key) {
 			if (e.currentTarget instanceof HTMLInputElement) {
 				inputValue = e.currentTarget.value;
-<<<<<<< HEAD
-				await gui.saveDeposit(deposit.token.key, e.currentTarget.value);
-=======
-				gui.setDeposit(deposit.token.key, e.currentTarget.value);
->>>>>>> 4b3fb657
+				await gui.setDeposit(deposit.token.key, e.currentTarget.value);
 				try {
 					currentDeposit = getCurrentDeposit();
 				} catch (e) {
