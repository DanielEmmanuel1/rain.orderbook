<script lang="ts">
	import DeploymentSectionHeader from './DeploymentSectionHeader.svelte';
	import SelectToken from './SelectToken.svelte';
	import { DotrainOrderGui, type SelectTokens } from '@rainlanguage/orderbook/js_api';

	export let gui: DotrainOrderGui;
	export let selectTokens: SelectTokens;
	export let allTokensSelected: boolean;
	export let handleUpdateGuiState: (gui: DotrainOrderGui) => void;
</script>

<div class="flex w-full flex-col gap-4">
	<DeploymentSectionHeader
		title="Select Tokens"
		description="Select the tokens that you want to use in your order."
	/>
<<<<<<< HEAD
	{#each selectTokens as tokenKey}
		<SelectToken
			{tokenKey}
			bind:gui
			bind:selectTokens
			bind:allTokensSelected
			{handleUpdateGuiState}
		/>
=======
	{#each selectTokens as selectToken}
		<SelectToken bind:selectToken bind:gui bind:selectTokens bind:allTokensSelected />
>>>>>>> 2bbb2475
	{/each}
</div><|MERGE_RESOLUTION|>--- conflicted
+++ resolved
@@ -14,7 +14,6 @@
 		title="Select Tokens"
 		description="Select the tokens that you want to use in your order."
 	/>
-<<<<<<< HEAD
 	{#each selectTokens as tokenKey}
 		<SelectToken
 			{tokenKey}
@@ -23,9 +22,5 @@
 			bind:allTokensSelected
 			{handleUpdateGuiState}
 		/>
-=======
-	{#each selectTokens as selectToken}
-		<SelectToken bind:selectToken bind:gui bind:selectTokens bind:allTokensSelected />
->>>>>>> 2bbb2475
 	{/each}
 </div>