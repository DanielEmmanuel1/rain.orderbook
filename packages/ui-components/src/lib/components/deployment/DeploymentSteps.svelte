--- conflicted
+++ resolved
@@ -17,14 +17,11 @@
 	import { createWalletClient, custom, type Chain } from 'viem';
 	import { base, flare, arbitrum, polygon, bsc, mainnet, linea } from 'viem/chains';
 	import { fade } from 'svelte/transition';
-<<<<<<< HEAD
 	import { page } from '$app/stores';
 	import { goto } from '$app/navigation';
-=======
 	import { Input, Spinner, Button } from 'flowbite-svelte';
 	import { getAccount, sendTransaction, type Config } from '@wagmi/core';
 	import { type Writable } from 'svelte/store';
->>>>>>> edc7ea20
 
 	enum DeploymentStepErrors {
 		NO_GUI = 'Error loading GUI',
