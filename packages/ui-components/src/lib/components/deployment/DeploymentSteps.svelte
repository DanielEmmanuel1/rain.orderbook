<script lang="ts">
	import { Alert, Button, Spinner } from 'flowbite-svelte';
	import TokenIOInput from './TokenIOInput.svelte';
	import ComposedRainlangModal from './ComposedRainlangModal.svelte';
	import {
		type ConfigSource,
		type GuiSelectTokensCfg,
		type TokenInfo
	} from '@rainlanguage/orderbook/js_api';
	import WalletConnect from '../wallet/WalletConnect.svelte';
	import {
		type GuiDepositCfg,
		type GuiFieldDefinitionCfg,
		type NameAndDescriptionCfg,
		type OrderIOCfg
	} from '@rainlanguage/orderbook/js_api';
	import { fade } from 'svelte/transition';
	import { Toggle } from 'flowbite-svelte';
	import { type Writable } from 'svelte/store';
	import type { AppKit } from '@reown/appkit';
	import ShareChoicesButton from './ShareChoicesButton.svelte';
	import { handleShareChoices } from '../../services/handleShareChoices';
	import { DeploymentStepsError, DeploymentStepsErrorCode } from '$lib/errors';
	import { onMount } from 'svelte';
	import FieldDefinitionInput from './FieldDefinitionInput.svelte';
	import DepositInput from './DepositInput.svelte';
	import SelectToken from './SelectToken.svelte';
	import DeploymentSectionHeader from './DeploymentSectionHeader.svelte';
	import { useGui } from '$lib/hooks/useGui';
	import { useAccount } from '$lib/providers/wallet/useAccount';
	import { handleDeployment, type DeploymentHandlers } from '../../utils/handleDeployment';

	interface Deployment {
		key: string;
		name: string;
		description: string;
	}

	/** The deployment configuration containing key, name and description */
	export let deployment: Deployment;
	/** Strategy details containing name and description configuration */
	export let strategyDetail: NameAndDescriptionCfg;
	/** Handlers for deployment modals */
	export let deploymentHandlers: DeploymentHandlers;
	export let wagmiConnected: Writable<boolean>;
	export let appKitModal: Writable<AppKit>;
	export let settings: Writable<ConfigSource>;

	let allDepositFields: GuiDepositCfg[] = [];
	let allTokenOutputs: OrderIOCfg[] = [];
	let allFieldDefinitionsWithoutDefaults: GuiFieldDefinitionCfg[] = [];
	let allFieldDefinitionsWithDefaults: GuiFieldDefinitionCfg[] = [];
	let allTokensSelected: boolean = false;
	let showAdvancedOptions: boolean = false;
	let allTokenInfos: TokenInfo[] = [];
	let selectTokens: GuiSelectTokensCfg[] | undefined = undefined;
	let checkingDeployment: boolean = false;
	let subgraphUrl: string | undefined = undefined;

	const { account } = useAccount();
	const gui = useGui();

	let deploymentStepsError = DeploymentStepsError.error;

	onMount(async () => {
		const selectTokensResult = gui.getSelectTokens();
		if (selectTokensResult.error) {
			throw new Error(selectTokensResult.error.msg);
		}
		selectTokens = selectTokensResult.value;
		const network = gui.getNetworkKey();
		if (network.error) {
			throw new Error(network.error.msg);
		}
		subgraphUrl = $settings?.subgraphs?.[network.value];

		await areAllTokensSelected();
	});

	function getAllFieldDefinitions() {
		try {
			const allFieldDefinitionsResult = gui.getAllFieldDefinitions(false);
			if (allFieldDefinitionsResult.error) {
				throw new Error(allFieldDefinitionsResult.error.msg);
			}
			allFieldDefinitionsWithoutDefaults = allFieldDefinitionsResult.value;

			const allFieldDefinitionsWithDefaultsResult = gui.getAllFieldDefinitions(true);
			if (allFieldDefinitionsWithDefaultsResult.error) {
				throw new Error(allFieldDefinitionsWithDefaultsResult.error.msg);
			}
			allFieldDefinitionsWithDefaults = allFieldDefinitionsWithDefaultsResult.value;
		} catch (e) {
			DeploymentStepsError.catch(e, DeploymentStepsErrorCode.NO_FIELD_DEFINITIONS);
		}
	}

	async function getAllDepositFields() {
		try {
			let result = gui.getCurrentDeployment();
			if (result.error) {
				throw new Error(result.error.msg);
			}
			let depositFields = result.value.deposits;

			allDepositFields = depositFields;
		} catch (e) {
			DeploymentStepsError.catch(e, DeploymentStepsErrorCode.NO_DEPOSITS);
		}
	}

	let allTokenInputs: OrderIOCfg[] = [];
	function getAllTokenInputs() {
		try {
			let result = gui.getCurrentDeployment();
			if (result.error) {
				throw new Error(result.error.msg);
			}
			allTokenInputs = result.value.deployment.order.inputs;
		} catch (e) {
			DeploymentStepsError.catch(e, DeploymentStepsErrorCode.NO_TOKEN_INPUTS);
		}
	}

	function getAllTokenOutputs() {
		try {
			let result = gui.getCurrentDeployment();
			if (result.error) {
				throw new Error(result.error.msg);
			}
			allTokenOutputs = result.value.deployment.order.outputs;
		} catch (e) {
			DeploymentStepsError.catch(e, DeploymentStepsErrorCode.NO_TOKEN_OUTPUTS);
		}
	}

	$: if (selectTokens?.length === 0 || allTokensSelected) {
		updateFields();
	}

	async function updateFields() {
		try {
			DeploymentStepsError.clear();

			getAllDepositFields();
			getAllFieldDefinitions();
			getAllTokenInputs();
			getAllTokenOutputs();
		} catch (e) {
			DeploymentStepsError.catch(e, DeploymentStepsErrorCode.NO_GUI);
		}
	}

	async function _handleShareChoices() {
		await handleShareChoices(gui);
	}

	async function onSelectTokenSelect() {
		await areAllTokensSelected();

		if (allTokensSelected) {
			let result = await gui.getAllTokenInfos();
			if (result.error) {
				throw new Error(result.error.msg);
			}
			let newAllTokenInfos = result.value;
			if (allTokenInfos !== newAllTokenInfos) {
				allTokenInfos = newAllTokenInfos;
				getAllDepositFields();
				getAllFieldDefinitions();
			}
		}
	}

	const areAllTokensSelected = async () => {
		try {
			const areAllTokensSelectedResult = gui.areAllTokensSelected();
			if (areAllTokensSelectedResult.error) {
				throw new Error(areAllTokensSelectedResult.error.msg);
			}
			allTokensSelected = areAllTokensSelectedResult.value;
			if (!allTokensSelected) return;

			const getAllTokenInfosResult = await gui.getAllTokenInfos();
			if (getAllTokenInfosResult.error) {
				throw new Error(getAllTokenInfosResult.error.msg);
			}
			allTokenInfos = getAllTokenInfosResult.value;

			// if we have deposits or vault ids set, show advanced options
			const hasDepositsResult = gui.hasAnyDeposit();
			if (hasDepositsResult.error) {
				throw new Error(hasDepositsResult.error.msg);
			}
			const hasVaultIdsResult = gui.hasAnyVaultId();
			if (hasVaultIdsResult.error) {
				throw new Error(hasVaultIdsResult.error.msg);
			}
			if (hasDepositsResult.value || hasVaultIdsResult.value) {
				showAdvancedOptions = true;
			}
		} catch (e) {
			DeploymentStepsError.catch(e, DeploymentStepsErrorCode.NO_SELECT_TOKENS);
		}
	};

	async function handleDeployButtonClick() {
		checkingDeployment = true;
		if (!$account) {
			DeploymentStepsError.catch('No wallet connected', DeploymentStepsErrorCode.ADD_ORDER_FAILED);
		} else {
			try {
				DeploymentStepsError.clear();
				await handleDeployment(gui, $account, deploymentHandlers, subgraphUrl);
			} catch (e) {
				DeploymentStepsError.catch(e, DeploymentStepsErrorCode.ADD_ORDER_FAILED);
			} finally {
				checkingDeployment = false;
			}
		}
	}
</script>

<div>
	{#if $deploymentStepsError}
		<Alert color="red">
			<p class="text-red-500">{$deploymentStepsError.code}</p>
			{#if $deploymentStepsError.details}
				<p class="text-red-500">{$deploymentStepsError.details}</p>
			{/if}
		</Alert>
	{/if}
	{#if gui}
		<div class="flex max-w-3xl flex-col gap-12" in:fade>
			{#if deployment}
				<div class="flex max-w-2xl flex-col gap-4 text-start">
					<h1 class="text-4xl font-semibold text-gray-900 lg:text-6xl dark:text-white">
						{strategyDetail.name}
					</h1>
					<p class="text-xl text-gray-600 lg:text-2xl dark:text-gray-400">
						{deployment.description}
					</p>
				</div>
			{/if}

			{#if selectTokens && selectTokens.length > 0}
				<div class="flex w-full flex-col gap-4">
					<DeploymentSectionHeader
						title="Select Tokens"
						description="Select the tokens that you want to use in your order."
					/>
					{#each selectTokens as token}
						<SelectToken {token} {onSelectTokenSelect} />
					{/each}
				</div>
			{/if}

			{#if allTokensSelected || selectTokens?.length === 0}
				{#if allFieldDefinitionsWithoutDefaults.length > 0}
					{#each allFieldDefinitionsWithoutDefaults as fieldDefinition}
						<FieldDefinitionInput {fieldDefinition} {gui} />
					{/each}
				{/if}

<<<<<<< HEAD
				<Toggle bind:checked={showAdvancedOptions}>Show advanced options</Toggle>
=======
				{#if allTokensSelected || selectTokens?.length === 0}
					{#if allFieldDefinitionsWithoutDefaults.length > 0}
						{#each allFieldDefinitionsWithoutDefaults as fieldDefinition}
							<FieldDefinitionInput {fieldDefinition} />
						{/each}
					{/if}
>>>>>>> ddf1c46c

				{#if allFieldDefinitionsWithDefaults.length > 0 && showAdvancedOptions}
					{#each allFieldDefinitionsWithDefaults as fieldDefinition}
						<FieldDefinitionInput {fieldDefinition} {gui} />
					{/each}
				{/if}

<<<<<<< HEAD
				{#if showAdvancedOptions}
					{#each allDepositFields as deposit}
						<DepositInput {deposit} {gui} />
					{/each}
				{/if}
=======
					{#if allFieldDefinitionsWithDefaults.length > 0 && showAdvancedOptions}
						{#each allFieldDefinitionsWithDefaults as fieldDefinition}
							<FieldDefinitionInput {fieldDefinition} />
						{/each}
					{/if}
>>>>>>> ddf1c46c

				{#if showAdvancedOptions}
					{#each allTokenInputs as input, i}
						<TokenIOInput {i} label="Input" vault={input} {gui} />
					{/each}

					{#each allTokenOutputs as output, i}
						<TokenIOInput {i} label="Output" vault={output} {gui} />
					{/each}
				{/if}

				{#if $deploymentStepsError}
					<Alert color="red">
						<p class="text-red-500">{$deploymentStepsError.code}</p>
						{#if $deploymentStepsError.details}
							<p class="text-red-500">{$deploymentStepsError.details}</p>
						{/if}
					</Alert>
				{/if}

				<div class="flex flex-wrap items-start justify-start gap-2">
					{#if $account}
						<Button
							data-testid="deploy-button"
							size="lg"
							disabled={checkingDeployment}
							on:click={handleDeployButtonClick}
							class="bg-gradient-to-br from-blue-600 to-violet-600"
						>
							{#if checkingDeployment}
								<Spinner size="4" color="white" />
								<span class="ml-2">Checking deployment...</span>
							{:else}
								Deploy Strategy
							{/if}
						</Button>
					{:else}
						<WalletConnect {appKitModal} connected={wagmiConnected} />
					{/if}
					<ComposedRainlangModal {gui} />
					<ShareChoicesButton handleShareChoices={_handleShareChoices} />
				</div>
			{/if}
		</div>
	{/if}
</div><|MERGE_RESOLUTION|>--- conflicted
+++ resolved
@@ -258,42 +258,21 @@
 			{#if allTokensSelected || selectTokens?.length === 0}
 				{#if allFieldDefinitionsWithoutDefaults.length > 0}
 					{#each allFieldDefinitionsWithoutDefaults as fieldDefinition}
-						<FieldDefinitionInput {fieldDefinition} {gui} />
+						<FieldDefinitionInput {fieldDefinition} />
 					{/each}
 				{/if}
 
-<<<<<<< HEAD
 				<Toggle bind:checked={showAdvancedOptions}>Show advanced options</Toggle>
-=======
-				{#if allTokensSelected || selectTokens?.length === 0}
-					{#if allFieldDefinitionsWithoutDefaults.length > 0}
-						{#each allFieldDefinitionsWithoutDefaults as fieldDefinition}
-							<FieldDefinitionInput {fieldDefinition} />
-						{/each}
-					{/if}
->>>>>>> ddf1c46c
-
-				{#if allFieldDefinitionsWithDefaults.length > 0 && showAdvancedOptions}
+
+				{#if showAdvancedOptions}
 					{#each allFieldDefinitionsWithDefaults as fieldDefinition}
-						<FieldDefinitionInput {fieldDefinition} {gui} />
-					{/each}
-				{/if}
-
-<<<<<<< HEAD
-				{#if showAdvancedOptions}
+						<FieldDefinitionInput {fieldDefinition} />
+					{/each}
+
 					{#each allDepositFields as deposit}
 						<DepositInput {deposit} {gui} />
 					{/each}
-				{/if}
-=======
-					{#if allFieldDefinitionsWithDefaults.length > 0 && showAdvancedOptions}
-						{#each allFieldDefinitionsWithDefaults as fieldDefinition}
-							<FieldDefinitionInput {fieldDefinition} />
-						{/each}
-					{/if}
->>>>>>> ddf1c46c
-
-				{#if showAdvancedOptions}
+
 					{#each allTokenInputs as input, i}
 						<TokenIOInput {i} label="Input" vault={input} {gui} />
 					{/each}
