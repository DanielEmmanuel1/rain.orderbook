--- conflicted
+++ resolved
@@ -7,11 +7,6 @@
 	import WalletConnect from '../wallet/WalletConnect.svelte';
 	import {
 		DotrainOrderGui,
-<<<<<<< HEAD
-		type ApprovalCalldataResult,
-		type DepositAndAddOrderCalldataResult,
-=======
->>>>>>> 6faccfe3
 		type GuiDeposit,
 		type GuiFieldDefinition,
 		type NameAndDescription,
@@ -20,33 +15,15 @@
 		type ApprovalCalldataResult,
 		type DepositAndAddOrderCalldataResult
 	} from '@rainlanguage/orderbook/js_api';
-<<<<<<< HEAD
-	import { type Chain } from 'viem';
-	import { base, flare, arbitrum, polygon, bsc, mainnet, linea } from 'viem/chains';
-	import { fade } from 'svelte/transition';
-	import { page } from '$app/stores';
-	import { Button } from 'flowbite-svelte';
-	import { getAccount, sendTransaction, type Config } from '@wagmi/core';
-	import { type Writable } from 'svelte/store';
-	import { goto } from '$app/navigation';
-	import { disableScrollHandling } from '$app/navigation';
-	import { onMount } from 'svelte';
-	onMount(async () => {
-		disableScrollHandling();
-		init(deployment);
-	});
-=======
 	import { fade } from 'svelte/transition';
 	import { Button } from 'flowbite-svelte';
 	import { getAccount, type Config } from '@wagmi/core';
 	import { type Writable } from 'svelte/store';
 	import type { AppKit } from '@reown/appkit';
 	import type { Hex } from 'viem';
->>>>>>> 6faccfe3
 
 	enum DeploymentStepErrors {
 		NO_GUI = 'Error loading GUI',
-		DEPLOYMENT_ERROR = 'Error changing deployment',
 		NO_STRATEGY = 'No valid strategy exists at this URL',
 		NO_SELECT_TOKENS = 'Error loading tokens',
 		NO_TOKEN_INFO = 'Error loading token information',
@@ -56,8 +33,7 @@
 		NO_TOKEN_OUTPUTS = 'Error loading token outputs',
 		NO_GUI_DETAILS = 'Error getting GUI details',
 		NO_CHAIN = 'Unsupported chain ID',
-		ADD_ORDER_FAILED = 'Failed to add order',
-		DESERIALIZE_FAILED = 'Failed to deserialize GUI'
+		ADD_ORDER_FAILED = 'Failed to add order'
 	}
 
 	export let dotrain: string;
@@ -70,15 +46,6 @@
 		chainId: number;
 	}) => void;
 
-<<<<<<< HEAD
-	export let dotrain: string;
-	export let deploymentDetails: NameAndDescription;
-	export let deployment: string;
-	export let wagmiConfig: Writable<Config | undefined>;
-	export let wagmiConnected: Writable<boolean>;
-
-=======
->>>>>>> 6faccfe3
 	let error: DeploymentStepErrors | null = null;
 	let errorDetails: string | null = null;
 	let selectTokens: string[] | null = null;
@@ -88,38 +55,6 @@
 	let allTokensSelected: boolean = false;
 	let inputVaultIds: string[] = [];
 	let outputVaultIds: string[] = [];
-<<<<<<< HEAD
-	let gui: DotrainOrderGui | null = null;
-	let awaitingDeserialization = true;
-	let stateFromUrl = $page.url.searchParams.get('state');
-	let addOrderError: DeploymentStepErrors | null = null;
-	let addOrderErrorDetails: string | null = null;
-
-	async function init(deployment: string) {
-		if (!deployment || !dotrain) return;
-		error = null;
-		errorDetails = null;
-		if (!stateFromUrl) {
-			gui = await DotrainOrderGui.chooseDeployment(dotrain, deployment);
-			try {
-				selectTokens = await gui.getSelectTokens();
-			} catch (e) {
-				error = DeploymentStepErrors.NO_SELECT_TOKENS;
-				return (errorDetails = e instanceof Error ? e.message : 'Unknown error');
-			}
-		} else {
-			console.log('deserializing state from url', stateFromUrl);
-			gui = await DotrainOrderGui.deserializeState(dotrain, stateFromUrl);
-			await gui.getAllFieldValues();
-			await gui.getDeposits();
-			await gui.getCurrentDeployment();
-			try {
-				selectTokens = await gui.getSelectTokens();
-			} catch (e) {
-				error = DeploymentStepErrors.NO_SELECT_TOKENS;
-				return (errorDetails = e instanceof Error ? e.message : 'Unknown error');
-			}
-=======
 
 	let gui: DotrainOrderGui | null = null;
 	let addOrderError: DeploymentStepErrors | null = null;
@@ -152,9 +87,7 @@
 		} catch (e) {
 			error = DeploymentStepErrors.NO_GUI;
 			return (errorDetails = e instanceof Error ? e.message : 'Unknown error');
->>>>>>> 6faccfe3
-		}
-		awaitingDeserialization = false;
+		}
 	}
 
 	function getAllFieldDefinitions() {
@@ -202,54 +135,8 @@
 		}
 	}
 
-	function initializeVaultIdArrays() {
-		if (!gui) return;
-		const deployment = gui.getCurrentDeployment();
-		inputVaultIds = new Array(deployment.deployment.order.inputs.length).fill('');
-		outputVaultIds = new Array(deployment.deployment.order.outputs.length).fill('');
-	}
-
 	$: if (selectTokens?.length === 0 || allTokensSelected) {
 		updateFields();
-<<<<<<< HEAD
-	}
-
-	$: if (!awaitingDeserialization && gui) {
-		handleSerializeState(gui);
-	}
-
-	async function handleSerializeState(gui: DotrainOrderGui) {
-		console.log('serializing state');
-		try {
-			const serializedState = await gui.serializeState();
-			if (serializedState) {
-				$page.url.searchParams.set('state', serializedState);
-				goto(`?${$page.url.searchParams.toString()}`, { noScroll: true });
-			}
-		} catch (e) {
-			console.error('Failed to serialize GUI:', e);
-		}
-	}
-
-	async function updateFields() {
-		try {
-			console.log('updating fields');
-			error = null;
-			errorDetails = null;
-
-			await Promise.all([
-				initializeVaultIdArrays(),
-				getAllDepositFields(),
-				getAllFieldDefinitions(),
-				getAllTokenInputs(),
-				getAllTokenOutputs()
-			]);
-		} catch (e) {
-			error = DeploymentStepErrors.DESERIALIZE_FAILED;
-			errorDetails = e instanceof Error ? e.message : 'Unknown error';
-		}
-=======
->>>>>>> 6faccfe3
 	}
 
 	async function updateFields() {
@@ -301,8 +188,11 @@
 		}
 	}
 
-	$: if (gui) {
-		console.log('gui changed in parent');
+	function initializeVaultIdArrays() {
+		if (!gui) return;
+		const deployment = gui.getCurrentDeployment();
+		inputVaultIds = new Array(deployment.deployment.order.inputs.length).fill('');
+		outputVaultIds = new Array(deployment.deployment.order.outputs.length).fill('');
 	}
 </script>
 
@@ -345,11 +235,7 @@
 					{#if allFieldDefinitions.length > 0}
 						<div class="flex w-full flex-col items-center gap-24">
 							{#each allFieldDefinitions as fieldDefinition}
-<<<<<<< HEAD
-								<FieldDefinitionInput {fieldDefinition} bind:gui />
-=======
 								<FieldDefinitionInput {fieldDefinition} {gui} />
->>>>>>> 6faccfe3
 							{/each}
 						</div>
 					{/if}
@@ -374,11 +260,7 @@
 										label="Input"
 										vault={input}
 										vaultIds={inputVaultIds}
-<<<<<<< HEAD
-										bind:gui
-=======
 										{gui}
->>>>>>> 6faccfe3
 									/>
 								{/each}
 							{/if}
@@ -390,12 +272,7 @@
 										label="Output"
 										vault={output}
 										vaultIds={outputVaultIds}
-<<<<<<< HEAD
-										bind:gui
-										on:change={() => handleSerializeState(gui)}
-=======
 										{gui}
->>>>>>> 6faccfe3
 									/>
 								{/each}
 							{/if}
@@ -403,15 +280,9 @@
 					{/if}
 					<div class="flex flex-col gap-2">
 						{#if $wagmiConnected}
-<<<<<<< HEAD
-							<Button size="lg" on:click={handleAddOrder}>Deploy Strategy with Wagmi</Button>
-						{:else}
-							<slot name="wallet-connect" />
-=======
 							<Button size="lg" on:click={handleAddOrder}>Deploy Strategy</Button>
 						{:else}
 							<WalletConnect {appKitModal} connected={wagmiConnected} />
->>>>>>> 6faccfe3
 						{/if}
 						<div class="flex flex-col">
 							{#if addOrderError}
