--- conflicted
+++ resolved
@@ -46,19 +46,13 @@
 	let selectTokens: GuiSelectTokensCfg[] | undefined = undefined;
 
 	const gui = useGui();
-<<<<<<< HEAD
-	const { account } = useAccount();
-=======
-	let selectTokens: GuiSelectTokensCfg[] | undefined = undefined;
+	const { account } = useAccount;
 	let networkKey: string = '';
-	$: subgraphUrl = $settings?.subgraphs?.[networkKey] ?? '';
->>>>>>> 301f10eb
 
 	let deploymentStepsError = DeploymentStepsError.error;
 
 	export let wagmiConnected: Writable<boolean>;
 	export let appKitModal: Writable<AppKit>;
-	export let signerAddress: Writable<string | null>;
 
 	onMount(async () => {
 		const selectTokensResult = gui.getSelectTokens();
@@ -277,7 +271,7 @@
 						{#if $account}
 							<DeployButton on:clickDeploy />
 						{:else}
-							<WalletConnect {appKitModal} connected={wagmiConnected} {signerAddress} />
+							<WalletConnect {appKitModal} connected={wagmiConnected} signerAddress={account} />
 						{/if}
 						<ComposedRainlangModal {gui} />
 						<ShareChoicesButton handleShareChoices={_handleShareChoices} />
