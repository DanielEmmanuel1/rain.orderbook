<script lang="ts">
	import { Alert, Button, Spinner, Toggle } from 'flowbite-svelte';
	import TokenIOInput from './TokenIOInput.svelte';
	import ComposedRainlangModal from './ComposedRainlangModal.svelte';
	import {
		type GuiSelectTokensCfg,
		type TokenInfo,
		type GuiDepositCfg,
		type GuiFieldDefinitionCfg,
		type NameAndDescriptionCfg,
		type OrderIOCfg,
		type NewConfig,
		DotrainOrderGui
	} from '@rainlanguage/orderbook';
	import WalletConnect from '../wallet/WalletConnect.svelte';
	import { type Writable } from 'svelte/store';
	import type { AppKit } from '@reown/appkit';
	import { handleShareChoices } from '../../services/handleShareChoices';
	import { DeploymentStepsError, DeploymentStepsErrorCode } from '$lib/errors';
	import { onMount } from 'svelte';
	import FieldDefinitionInput from './FieldDefinitionInput.svelte';
	import DepositInput from './DepositInput.svelte';
	import SelectToken from './SelectToken.svelte';
	import DeploymentSectionHeader from './DeploymentSectionHeader.svelte';
	import { useGui } from '$lib/hooks/useGui';
	import { fade } from 'svelte/transition';
	import ShareChoicesButton from './ShareChoicesButton.svelte';
	import { useRegistry } from '$lib/providers/registry/useRegistry';
	import type { Account } from '$lib/types/account';

	interface Deployment {
		key: string;
		name: string;
		description: string;
	}

	/** The deployment configuration containing key, name and description */
	export let deployment: Deployment;
	/** Strategy details containing name and description configuration */
	export let strategyDetail: NameAndDescriptionCfg;
	/** Handlers for deployment modals */
	export let onDeploy: (gui: DotrainOrderGui, subgraphUrl?: string) => void;
	export let wagmiConnected: Writable<boolean>;
	export let appKitModal: Writable<AppKit>;
	export let settings: Writable<NewConfig>;
	export let account: Account;

	let allDepositFields: GuiDepositCfg[] = [];
	let allTokenOutputs: OrderIOCfg[] = [];
	let allTokenInputs: OrderIOCfg[] = [];
	let allFieldDefinitionsWithoutDefaults: GuiFieldDefinitionCfg[] = [];
	let allFieldDefinitionsWithDefaults: GuiFieldDefinitionCfg[] = [];
	let allTokensSelected: boolean = false;
	let showAdvancedOptions: boolean = false;
	let allTokenInfos: TokenInfo[] = [];
	let selectTokens: GuiSelectTokensCfg[] | undefined = undefined;
	let checkingDeployment: boolean = false;
	let subgraphUrl: string | undefined = undefined;
	let availableTokens: TokenInfo[] = [];
	let loadingTokens: boolean = false;

	const gui = useGui();
	const registry = useRegistry();

	let deploymentStepsError = DeploymentStepsError.error;

	onMount(async () => {
		const selectTokensResult = gui.getSelectTokens();
		if (selectTokensResult.error) {
			throw new Error(selectTokensResult.error.msg);
		}
		selectTokens = selectTokensResult.value;
		const { value, error } = gui.getNetworkKey();
		if (error) {
			DeploymentStepsError.catch(error, DeploymentStepsErrorCode.NO_NETWORK_KEY);
		} else if (value) {
			subgraphUrl = $settings.orderbook.subgraphs[value].url;
		}
		await loadAvailableTokens();
		await areAllTokensSelected();
	});

<<<<<<< HEAD
	async function loadAvailableTokens() {
		if (loadingTokens) return;

		loadingTokens = true;
		try {
			const result = await gui.getAllTokens();
			if (result.error) {
				throw new Error(result.error.msg);
			}
			availableTokens = result.value;
		} catch (error) {
			DeploymentStepsError.catch(error, DeploymentStepsErrorCode.NO_AVAILABLE_TOKENS);
			availableTokens = [];
		} finally {
			loadingTokens = false;
		}
	}

	function getAllFieldDefinitions() {
		try {
			const allFieldDefinitionsResult = gui.getAllFieldDefinitions(false);
			if (allFieldDefinitionsResult.error) {
				throw new Error(allFieldDefinitionsResult.error.msg);
			}
			allFieldDefinitionsWithoutDefaults = allFieldDefinitionsResult.value;

			const allFieldDefinitionsWithDefaultsResult = gui.getAllFieldDefinitions(true);
			if (allFieldDefinitionsWithDefaultsResult.error) {
				throw new Error(allFieldDefinitionsWithDefaultsResult.error.msg);
			}
			allFieldDefinitionsWithDefaults = allFieldDefinitionsWithDefaultsResult.value;
		} catch (e) {
			DeploymentStepsError.catch(e, DeploymentStepsErrorCode.NO_FIELD_DEFINITIONS);
		}
	}

	async function getAllDepositFields() {
		try {
			let result = gui.getCurrentDeployment();
			if (result.error) {
				throw new Error(result.error.msg);
			}
			let depositFields = result.value.deposits;

			allDepositFields = depositFields;
		} catch (e) {
			DeploymentStepsError.catch(e, DeploymentStepsErrorCode.NO_DEPOSITS);
		}
	}

	let allTokenInputs: OrderIOCfg[] = [];
	function getAllTokenInputs() {
		try {
			let result = gui.getCurrentDeployment();
			if (result.error) {
				throw new Error(result.error.msg);
			}
			allTokenInputs = result.value.deployment.order.inputs;
		} catch (e) {
			DeploymentStepsError.catch(e, DeploymentStepsErrorCode.NO_TOKEN_INPUTS);
		}
=======
	$: if (selectTokens?.length === 0 || allTokensSelected) {
		updateFields();
>>>>>>> af5c089f
	}

	function getAllGuiConfig() {
		try {
			let result = gui.getAllGuiConfig();
			if (result.error) {
				throw new Error(result.error.msg);
			}
			allFieldDefinitionsWithoutDefaults = result.value.fieldDefinitionsWithoutDefaults;
			allFieldDefinitionsWithDefaults = result.value.fieldDefinitionsWithDefaults;
			allDepositFields = result.value.deposits;
			allTokenOutputs = result.value.orderOutputs;
			allTokenInputs = result.value.orderInputs;
		} catch (e) {
			DeploymentStepsError.catch(e, DeploymentStepsErrorCode.NO_GUI_CONFIG);
		}
	}

	function updateFields() {
		try {
			DeploymentStepsError.clear();
			getAllGuiConfig();
		} catch (e) {
			DeploymentStepsError.catch(e, DeploymentStepsErrorCode.NO_GUI);
		}
	}

	async function _handleShareChoices() {
		await handleShareChoices(gui, registry.getCurrentRegistry());
	}

	async function onSelectTokenSelect() {
		await areAllTokensSelected();

		if (allTokensSelected) {
			let result = await gui.getAllTokenInfos();
			if (result.error) {
				throw new Error(result.error.msg);
			}
			let newAllTokenInfos = result.value;
			if (allTokenInfos !== newAllTokenInfos) {
				allTokenInfos = newAllTokenInfos;
				getAllGuiConfig();
			}
		}
	}

	const areAllTokensSelected = async () => {
		try {
			const areAllTokensSelectedResult = gui.areAllTokensSelected();
			if (areAllTokensSelectedResult.error) {
				throw new Error(areAllTokensSelectedResult.error.msg);
			}
			allTokensSelected = areAllTokensSelectedResult.value;
			if (!allTokensSelected) return;

			const getAllTokenInfosResult = await gui.getAllTokenInfos();
			if (getAllTokenInfosResult.error) {
				throw new Error(getAllTokenInfosResult.error.msg);
			}
			allTokenInfos = getAllTokenInfosResult.value;

			// if we have deposits or vault ids set, show advanced options
			const hasDepositsResult = gui.hasAnyDeposit();
			if (hasDepositsResult.error) {
				throw new Error(hasDepositsResult.error.msg);
			}
			const hasVaultIdsResult = gui.hasAnyVaultId();
			if (hasVaultIdsResult.error) {
				throw new Error(hasVaultIdsResult.error.msg);
			}
			if (hasDepositsResult.value || hasVaultIdsResult.value) {
				showAdvancedOptions = true;
			}
		} catch (e) {
			DeploymentStepsError.catch(e, DeploymentStepsErrorCode.NO_SELECT_TOKENS);
		}
	};

	async function handleDeployButtonClick() {
		if (checkingDeployment) {
			return;
		}
		checkingDeployment = true;
		try {
			if (!$account) {
				DeploymentStepsError.catch(
					'No wallet connected',
					DeploymentStepsErrorCode.ADD_ORDER_FAILED
				);
				return;
			}
			DeploymentStepsError.clear();

			return onDeploy(gui, subgraphUrl);
		} catch (e) {
			DeploymentStepsError.catch(e, DeploymentStepsErrorCode.ADD_ORDER_FAILED);
		} finally {
			checkingDeployment = false;
		}
	}
</script>

<div>
	{#if gui}
		<div class="flex max-w-3xl flex-col gap-12" in:fade>
			{#if deployment}
				<div class="flex max-w-2xl flex-col gap-4 text-start">
					<h1 class="text-4xl font-semibold text-gray-900 lg:text-6xl dark:text-white">
						{strategyDetail.name}
					</h1>
					<p class="text-xl text-gray-600 lg:text-2xl dark:text-gray-400">
						{deployment.description}
					</p>
				</div>
			{/if}

			{#if selectTokens && selectTokens.length > 0}
				<div class="flex w-full flex-col gap-4">
					<DeploymentSectionHeader
						title="Select Tokens"
						description="Select the tokens that you want to use in your order."
					/>
					{#each selectTokens as token}
						<SelectToken {token} {onSelectTokenSelect} {availableTokens} loading={loadingTokens} />
					{/each}
				</div>
			{/if}

			{#if allTokensSelected || selectTokens?.length === 0}
				{#if allFieldDefinitionsWithoutDefaults.length > 0}
					{#each allFieldDefinitionsWithoutDefaults as fieldDefinition}
						<FieldDefinitionInput {fieldDefinition} />
					{/each}
				{/if}

				<Toggle bind:checked={showAdvancedOptions}>Show advanced options</Toggle>

				{#if showAdvancedOptions}
					{#each allFieldDefinitionsWithDefaults as fieldDefinition}
						<FieldDefinitionInput {fieldDefinition} />
					{/each}

					{#each allDepositFields as deposit}
						<DepositInput {deposit} />
					{/each}

					{#each allTokenOutputs as output, i}
						<TokenIOInput {i} label="Output" vault={output} />
					{/each}

					{#each allTokenInputs as input, i}
						<TokenIOInput {i} label="Input" vault={input} />
					{/each}
				{/if}

				{#if $deploymentStepsError}
					<Alert color="red">
						<p class="text-red-500">{$deploymentStepsError.code}</p>
						{#if $deploymentStepsError.details}
							<p class="text-red-500">{$deploymentStepsError.details}</p>
						{/if}
					</Alert>
				{/if}

				<div class="flex flex-wrap items-start justify-start gap-2">
					{#if $account}
						<Button
							data-testid="deploy-button"
							size="lg"
							disabled={checkingDeployment}
							on:click={handleDeployButtonClick}
							class="bg-gradient-to-br from-blue-600 to-violet-600"
						>
							{#if checkingDeployment}
								<Spinner size="4" color="white" />
								<span class="ml-2">Checking deployment...</span>
							{:else}
								Deploy Strategy
							{/if}
						</Button>
					{:else}
						<WalletConnect {appKitModal} connected={wagmiConnected} />
					{/if}
					<ComposedRainlangModal />
					<ShareChoicesButton handleShareChoices={_handleShareChoices} />
				</div>
			{/if}
		</div>
	{/if}
</div><|MERGE_RESOLUTION|>--- conflicted
+++ resolved
@@ -80,7 +80,10 @@
 		await areAllTokensSelected();
 	});
 
-<<<<<<< HEAD
+	$: if (selectTokens?.length === 0 || allTokensSelected) {
+		updateFields();
+	}
+
 	async function loadAvailableTokens() {
 		if (loadingTokens) return;
 
@@ -97,55 +100,6 @@
 		} finally {
 			loadingTokens = false;
 		}
-	}
-
-	function getAllFieldDefinitions() {
-		try {
-			const allFieldDefinitionsResult = gui.getAllFieldDefinitions(false);
-			if (allFieldDefinitionsResult.error) {
-				throw new Error(allFieldDefinitionsResult.error.msg);
-			}
-			allFieldDefinitionsWithoutDefaults = allFieldDefinitionsResult.value;
-
-			const allFieldDefinitionsWithDefaultsResult = gui.getAllFieldDefinitions(true);
-			if (allFieldDefinitionsWithDefaultsResult.error) {
-				throw new Error(allFieldDefinitionsWithDefaultsResult.error.msg);
-			}
-			allFieldDefinitionsWithDefaults = allFieldDefinitionsWithDefaultsResult.value;
-		} catch (e) {
-			DeploymentStepsError.catch(e, DeploymentStepsErrorCode.NO_FIELD_DEFINITIONS);
-		}
-	}
-
-	async function getAllDepositFields() {
-		try {
-			let result = gui.getCurrentDeployment();
-			if (result.error) {
-				throw new Error(result.error.msg);
-			}
-			let depositFields = result.value.deposits;
-
-			allDepositFields = depositFields;
-		} catch (e) {
-			DeploymentStepsError.catch(e, DeploymentStepsErrorCode.NO_DEPOSITS);
-		}
-	}
-
-	let allTokenInputs: OrderIOCfg[] = [];
-	function getAllTokenInputs() {
-		try {
-			let result = gui.getCurrentDeployment();
-			if (result.error) {
-				throw new Error(result.error.msg);
-			}
-			allTokenInputs = result.value.deployment.order.inputs;
-		} catch (e) {
-			DeploymentStepsError.catch(e, DeploymentStepsErrorCode.NO_TOKEN_INPUTS);
-		}
-=======
-	$: if (selectTokens?.length === 0 || allTokensSelected) {
-		updateFields();
->>>>>>> af5c089f
 	}
 
 	function getAllGuiConfig() {
