<script lang="ts">
	import FieldDefinitionInput from './FieldDefinitionInput.svelte';
	import DepositInput from './DepositInput.svelte';
	import SelectToken from './SelectToken.svelte';
	import TokenInputOrOutput from './TokenInputOrOutput.svelte';
	import DropdownRadio from '../dropdown/DropdownRadio.svelte';
	import DeploymentSectionHeader from './DeploymentSectionHeader.svelte';
	import {
		DotrainOrderGui,
		type DeploymentKeys,
		type ApprovalCalldataResult,
		type DepositAndAddOrderCalldataResult,
		type GuiDeposit,
		type GuiFieldDefinition,
		type GuiDetails,
		type GuiDeployment,
		type OrderIO
	} from '@rainlanguage/orderbook/js_api';
	import { Button, Input, Spinner } from 'flowbite-svelte';
	import { createWalletClient, custom, type Chain } from 'viem';
	import { base, flare, arbitrum, polygon, bsc, mainnet, linea } from 'viem/chains';
<<<<<<< HEAD

	import { page } from '$app/stores';
	import { goto } from '$app/navigation';
=======
>>>>>>> 60f6a456

	enum DeploymentStepErrors {
		NO_GUI = 'Error loading GUI',
		NO_STRATEGY = 'No valid strategy exists at this URL',
		NO_SELECT_TOKENS = 'Error loading tokens',
		NO_TOKEN_INFO = 'Error loading token information',
		NO_FIELD_DEFINITIONS = 'Error loading field definitions',
		NO_DEPOSITS = 'Error loading deposits',
		NO_TOKEN_INPUTS = 'Error loading token inputs',
		NO_TOKEN_OUTPUTS = 'Error loading token outputs',
		NO_GUI_DETAILS = 'Error getting GUI details',
		NO_CHAIN = 'Unsupported chain ID',
		ADD_ORDER_FAILED = 'Failed to add order'
	}

	const chains: Record<number, Chain> = {
		[base.id]: base,
		[flare.id]: flare,
		[arbitrum.id]: arbitrum,
		[polygon.id]: polygon,
		[bsc.id]: bsc,
		[mainnet.id]: mainnet,
		[linea.id]: linea
	};

	export let filename: string | null = null;
	export let stateFromUrl: string | null = null;

	let dotrain = '';
	let isLoading = false;
	let error: DeploymentStepErrors | null = null;
	let errorDetails: string | null = null;
<<<<<<< HEAD
	let gui: DotrainOrderGui | null = null;
	let availableDeployments: Record<string, { label: string }> = {};
	let selectedDeployment: string | undefined = undefined;
	let tokenInfos: TokenInfos;
	let selectTokens: SelectTokens | null = null;
	let allFieldDefinitions: GuiFieldDefinition[] = [];
	let allDeposits: GuiDeposit[] = [];
	let allTokenInputs: Vault[] = [];
	let allTokenOutputs: Vault[] = [];
	let inputVaultIds: string[] = [];
	let outputVaultIds: string[] = [];
	let hasDeserialized = false;

	$: if (filename) {
		loadStrategy(filename);
	}

	$: if (selectedDeployment) {
		handleDeploymentChange(selectedDeployment as string);
	}

	$: if (dotrain) {
		isLoading = true;
		error = null;
		errorDetails = null;
		gui = null;
		initialize();
		isLoading = false;
	}

	$: if (selectTokens) {
		getTokenInfos();
		getDeposits();
	}

	$: if (gui) {
		try {
			const serializedState = gui.serializeState();
			$page.url.searchParams.set('gui', serializedState);
			window.history.pushState({}, '', '?state=' + serializedState);
		} catch (e) {
			console.error('Failed to serialize GUI:', e);
		}
		error = null;
	}

	function getTokenInfos() {
		if (!gui) return;
		try {
			tokenInfos = gui.getTokenInfos();
		} catch (e) {
			error = DeploymentStepErrors.NO_TOKEN_INFO;
			console.error('Failed to get token infos:', e);
		}
	}

	async function loadStrategy(filename: string) {
		try {
			dotrain = (await import(`./${filename}.rain?raw`)).default;
			// TODO: Remove this once we have a way to load a deployment
			await handleDeploymentChange('flare-token1-token2');
		} catch {
			console.error('Deployment not found');
			goto('/deploy');
=======
	let strategyUrl = '';
	let selectTokens: string[] | null = null;
	let allFieldDefinitions: GuiFieldDefinition[] = [];
	let allDepositFields: GuiDeposit[] = [];
	let allTokenOutputs: OrderIO[] = [];
	let allTokensSelected: boolean = false;
	let guiDetails: GuiDetails;
	let inputVaultIds: string[] = [];
	let outputVaultIds: string[] = [];

	async function loadStrategyFromUrl() {
		isLoading = true;
		error = null;
		errorDetails = null;

		try {
			const response = await fetch(strategyUrl);
			if (!response.ok) {
				error = DeploymentStepErrors.NO_STRATEGY;
				errorDetails = `HTTP error - status: ${response.status}`;
			}
			dotrain = await response.text();
		} catch (e) {
			error = DeploymentStepErrors.NO_STRATEGY;
			errorDetails = e instanceof Error ? e.message : 'Unknown error';
		} finally {
			isLoading = false;
>>>>>>> 60f6a456
		}
	}

	async function initialize() {
		try {
			let deployments: DeploymentKeys = await DotrainOrderGui.getDeploymentKeys(dotrain);
			availableDeployments = Object.fromEntries(
				deployments.map((deployment) => [
					deployment,
					{
						label: deployment
					}
				])
			);
		} catch (e: unknown) {
			error = DeploymentStepErrors.NO_GUI;
			errorDetails = e instanceof Error ? e.message : 'Unknown error';
		}
	}

	async function handleDeploymentChange(deployment: string) {
		isLoading = true;
		gui = null;
		if (!deployment) return;

		try {
			gui = await DotrainOrderGui.chooseDeployment(dotrain, deployment);
<<<<<<< HEAD
			if (stateFromUrl && !hasDeserialized) {
				gui.deserializeState(stateFromUrl);
				hasDeserialized = true;
			}
			getTokenInfos();
			getSelectTokens();
			getAllFieldDefinitions();
			getDeposits();
			getAllTokenInputs();
			getAllTokenOutputs();
			initializeVaultIdArrays();
		} catch (error) {
			// eslint-disable-next-line no-console
			console.error('Failed to get gui:', error);
=======
			try {
				selectTokens = gui.getSelectTokens();
				getGuiDetails();
			} catch (e) {
				error = DeploymentStepErrors.NO_SELECT_TOKENS;
				errorDetails = e instanceof Error ? e.message : 'Unknown error';
			}
		} catch (e) {
			error = DeploymentStepErrors.NO_GUI;
			errorDetails = e instanceof Error ? e.message : 'Unknown error';
>>>>>>> 60f6a456
		}
		isLoading = false;
	}

<<<<<<< HEAD
	function getSelectTokens() {
		if (!gui) return;
		try {
			selectTokens = gui.getSelectTokens();
		} catch (e: unknown) {
			console.error('Failed to get select tokens:', e);
=======
	$: if (selectedDeployment) {
		handleDeploymentChange(selectedDeployment as string);
	}

	function getGuiDetails() {
		if (!gui) return;
		try {
			guiDetails = gui.getGuiDetails();
		} catch (e) {
			error = DeploymentStepErrors.NO_GUI_DETAILS;
			errorDetails = e instanceof Error ? e.message : 'Unknown error';
>>>>>>> 60f6a456
		}
	}

	function getAllFieldDefinitions() {
		if (!gui) return;
		try {
			allFieldDefinitions = gui.getAllFieldDefinitions();
		} catch (e) {
			error = DeploymentStepErrors.NO_FIELD_DEFINITIONS;
			errorDetails = e instanceof Error ? e.message : 'Unknown error';
		}
	}

<<<<<<< HEAD
	function getDeposits() {
=======
	async function getAllDepositFields() {
>>>>>>> 60f6a456
		if (!gui) return;
		try {
			let dep: GuiDeployment = gui.getCurrentDeployment();
			let depositFields: GuiDeposit[] = dep.deposits;

			allDepositFields = depositFields;
		} catch (e) {
			error = DeploymentStepErrors.NO_DEPOSITS;
			errorDetails = e instanceof Error ? e.message : 'Unknown error';
		}
	}

<<<<<<< HEAD
=======
	let allTokenInputs: OrderIO[] = [];
>>>>>>> 60f6a456
	function getAllTokenInputs() {
		if (!gui) return;

		try {
			allTokenInputs = gui.getCurrentDeployment().deployment.order.inputs;
		} catch (e) {
			error = DeploymentStepErrors.NO_TOKEN_INPUTS;
			errorDetails = e instanceof Error ? e.message : 'Unknown error';
		}
	}

	function getAllTokenOutputs() {
		if (!gui) return;
		try {
			allTokenOutputs = gui.getCurrentDeployment().deployment.order.outputs;
		} catch (e) {
			error = DeploymentStepErrors.NO_TOKEN_OUTPUTS;
			errorDetails = e instanceof Error ? e.message : 'Unknown error';
		}
	}

<<<<<<< HEAD
=======
	$: if (selectTokens?.length === 0 || allTokensSelected) {
		error = null;
		initializeVaultIdArrays();
		getAllDepositFields();
		getAllFieldDefinitions();
		getAllTokenInputs();
		getAllTokenOutputs();
	}

>>>>>>> 60f6a456
	export function getChainById(chainId: number): Chain {
		const chain = chains[chainId];
		if (!chain) {
			error = DeploymentStepErrors.NO_CHAIN;
			errorDetails = `Unsupported chain ID: ${chainId}`;
		}
		return chain;
	}

	async function handleAddOrder() {
		try {
			if (!gui) return;

			// @ts-expect-error window.ethereum is not typed
			await window.ethereum?.request({ method: 'eth_requestAccounts' });
			const walletClient = createWalletClient({
				chain: getChainById(
					gui.getCurrentDeployment().deployment.order.network['chain-id'] as number
				),
				// @ts-expect-error window.ethereum is not typed
				transport: custom(window.ethereum!)
			});
			const [account] = await walletClient.getAddresses();

			const approvals: ApprovalCalldataResult = await gui.generateApprovalCalldatas(account);
			for (const approval of approvals) {
				await walletClient.sendTransaction({
					account,
					to: approval.token as `0x${string}`,
					data: approval.calldata as `0x${string}`
				});
			}

			const calldata: DepositAndAddOrderCalldataResult =
				await gui.generateDepositAndAddOrderCalldatas();
			await walletClient.sendTransaction({
				account,
				// @ts-expect-error orderbook is not typed
				to: gui.getCurrentDeployment().deployment.order.orderbook.address as `0x${string}`,
				data: calldata as `0x${string}`
			});
		} catch (e) {
			error = DeploymentStepErrors.ADD_ORDER_FAILED;
			errorDetails = e instanceof Error ? e.message : 'Unknown error';
		}
	}

	function initializeVaultIdArrays() {
		if (!gui) return;
		const deployment = gui.getCurrentDeployment();
		inputVaultIds = new Array(deployment.deployment.order.inputs.length).fill('');
		outputVaultIds = new Array(deployment.deployment.order.outputs.length).fill('');
	}
</script>

<<<<<<< HEAD
=======
<div class="mb-4">
	<div class="flex flex-col gap-4 md:flex-row">
		<div class="flex-1">
			<Input
				id="strategy-url"
				type="url"
				placeholder="Enter URL to .rain file"
				bind:value={strategyUrl}
				size="lg"
			/>
		</div>
		<Button on:click={loadStrategyFromUrl} disabled={!strategyUrl} size="lg">Load Strategy</Button>
	</div>
</div>

>>>>>>> 60f6a456
{#if error}
	<p class="text-red-500">{error}</p>
{/if}
{#if errorDetails}
	<p class="text-red-500">{errorDetails}</p>
{/if}
{#if dotrain}
	<DeploymentSectionHeader title="Select Deployment" />
	<DropdownRadio options={availableDeployments} bind:value={selectedDeployment}>
		<svelte:fragment slot="content" let:selectedOption let:selectedRef>
			{#if selectedRef === undefined}
				<span>Select a deployment</span>
			{:else if selectedOption?.label}
				<span>{selectedOption.label}</span>
			{:else}
				<span>{selectedRef}</span>
			{/if}
		</svelte:fragment>

		<svelte:fragment slot="option" let:option let:ref>
			<div class="w-full overflow-hidden overflow-ellipsis">
				<div class="text-md break-word">{option.label ? option.label : ref}</div>
			</div>
		</svelte:fragment>
	</DropdownRadio>

	{#if isLoading}
		<Spinner />
	{/if}

	{#if gui}
<<<<<<< HEAD
		<div class="flex h-[80vh] flex-col justify-between">
			{#if selectTokens}
				<Label class="my-4 whitespace-nowrap text-2xl underline">Select Tokens</Label>

				{#each selectTokens.entries() as token}
					<SelectToken {token} bind:gui bind:selectTokens />
				{/each}
			{/if}

			{#if allFieldDefinitions.length > 0}
				<Label class="my-4 whitespace-nowrap text-2xl underline">Field Values</Label>
				{#each allFieldDefinitions as fieldDefinition}
					<FieldDefinitionButtons {fieldDefinition} bind:gui />
				{/each}
			{/if}

			{#if allDeposits.length > 0}
				<Label class="my-4 whitespace-nowrap text-2xl underline">Deposits</Label>
				{#each allDeposits as deposit}
					<DepositButtons bind:deposit bind:gui bind:tokenInfos />
				{/each}
			{/if}

			{#if allTokenInputs.length > 0}
				<Label class="my-4 whitespace-nowrap text-2xl underline">Input Vault IDs</Label>
				{#each allTokenInputs as input, i}
					<TokenInputOrOutput
						{i}
						label="Input"
						vault={input}
						{tokenInfos}
						vaultIds={inputVaultIds}
						bind:gui
=======
		<div class="flex max-w-2xl flex-col gap-24">
			{#if guiDetails}
				<div class="mt-16 flex max-w-2xl flex-col gap-6 text-start">
					<h1 class="mb-6 text-4xl font-semibold text-gray-900 lg:text-8xl dark:text-white">
						{guiDetails.name}
					</h1>
					<p class="text-xl text-gray-600 dark:text-gray-400">
						{guiDetails.description}
					</p>
				</div>
			{/if}

			{#if selectTokens && selectTokens.length > 0}
				<div class="flex w-full flex-col gap-6">
					<DeploymentSectionHeader
						title="Select Tokens"
						description="Select the tokens that you want to use in your order."
>>>>>>> 60f6a456
					/>
					<div class="flex w-full flex-col gap-4">
						{#each selectTokens as tokenKey}
							<SelectToken {tokenKey} bind:gui bind:selectTokens bind:allTokensSelected />
						{/each}
					</div>
				</div>
			{/if}

<<<<<<< HEAD
			{#if allTokenOutputs.length > 0}
				<Label class="my-4 whitespace-nowrap text-2xl underline">Output Vault IDs</Label>
				{#each allTokenOutputs as output, i}
					<TokenInputOrOutput
						{i}
						label="Output"
						vault={output}
						{tokenInfos}
						vaultIds={outputVaultIds}
						bind:gui
					/>
				{/each}
=======
			{#if allTokensSelected || selectTokens?.length === 0}
				{#if allFieldDefinitions.length > 0}
					<div class="flex w-full flex-col items-center gap-24">
						{#each allFieldDefinitions as fieldDefinition}
							<FieldDefinitionInput {fieldDefinition} {gui} />
						{/each}
					</div>
				{/if}

				{#if allDepositFields.length > 0}
					<div class="flex w-full flex-col items-center gap-24">
						{#each allDepositFields as deposit}
							<DepositInput bind:deposit bind:gui />
						{/each}
					</div>
				{/if}
				{#if allTokenInputs.length > 0 && allTokenOutputs.length > 0}
					<div class="flex w-full flex-col gap-6">
						<DeploymentSectionHeader
							title={'Input/Output Vaults'}
							description={'The vault addresses for the input and output tokens.'}
						/>
						{#if allTokenInputs.length > 0}
							{#each allTokenInputs as input, i}
								<TokenInputOrOutput
									{i}
									label="Input"
									vault={input}
									vaultIds={inputVaultIds}
									{gui}
								/>
							{/each}
						{/if}

						{#if allTokenOutputs.length > 0}
							{#each allTokenOutputs as output, i}
								<TokenInputOrOutput
									{i}
									label="Output"
									vault={output}
									vaultIds={outputVaultIds}
									{gui}
								/>
							{/each}
						{/if}
					</div>
				{/if}
				<Button size="lg" on:click={handleAddOrder}>Deploy Strategy</Button>
>>>>>>> 60f6a456
			{/if}
		</div>
	{/if}
{/if}<|MERGE_RESOLUTION|>--- conflicted
+++ resolved
@@ -19,12 +19,8 @@
 	import { Button, Input, Spinner } from 'flowbite-svelte';
 	import { createWalletClient, custom, type Chain } from 'viem';
 	import { base, flare, arbitrum, polygon, bsc, mainnet, linea } from 'viem/chains';
-<<<<<<< HEAD
-
 	import { page } from '$app/stores';
 	import { goto } from '$app/navigation';
-=======
->>>>>>> 60f6a456
 
 	enum DeploymentStepErrors {
 		NO_GUI = 'Error loading GUI',
@@ -57,72 +53,6 @@
 	let isLoading = false;
 	let error: DeploymentStepErrors | null = null;
 	let errorDetails: string | null = null;
-<<<<<<< HEAD
-	let gui: DotrainOrderGui | null = null;
-	let availableDeployments: Record<string, { label: string }> = {};
-	let selectedDeployment: string | undefined = undefined;
-	let tokenInfos: TokenInfos;
-	let selectTokens: SelectTokens | null = null;
-	let allFieldDefinitions: GuiFieldDefinition[] = [];
-	let allDeposits: GuiDeposit[] = [];
-	let allTokenInputs: Vault[] = [];
-	let allTokenOutputs: Vault[] = [];
-	let inputVaultIds: string[] = [];
-	let outputVaultIds: string[] = [];
-	let hasDeserialized = false;
-
-	$: if (filename) {
-		loadStrategy(filename);
-	}
-
-	$: if (selectedDeployment) {
-		handleDeploymentChange(selectedDeployment as string);
-	}
-
-	$: if (dotrain) {
-		isLoading = true;
-		error = null;
-		errorDetails = null;
-		gui = null;
-		initialize();
-		isLoading = false;
-	}
-
-	$: if (selectTokens) {
-		getTokenInfos();
-		getDeposits();
-	}
-
-	$: if (gui) {
-		try {
-			const serializedState = gui.serializeState();
-			$page.url.searchParams.set('gui', serializedState);
-			window.history.pushState({}, '', '?state=' + serializedState);
-		} catch (e) {
-			console.error('Failed to serialize GUI:', e);
-		}
-		error = null;
-	}
-
-	function getTokenInfos() {
-		if (!gui) return;
-		try {
-			tokenInfos = gui.getTokenInfos();
-		} catch (e) {
-			error = DeploymentStepErrors.NO_TOKEN_INFO;
-			console.error('Failed to get token infos:', e);
-		}
-	}
-
-	async function loadStrategy(filename: string) {
-		try {
-			dotrain = (await import(`./${filename}.rain?raw`)).default;
-			// TODO: Remove this once we have a way to load a deployment
-			await handleDeploymentChange('flare-token1-token2');
-		} catch {
-			console.error('Deployment not found');
-			goto('/deploy');
-=======
 	let strategyUrl = '';
 	let selectTokens: string[] | null = null;
 	let allFieldDefinitions: GuiFieldDefinition[] = [];
@@ -132,6 +62,10 @@
 	let guiDetails: GuiDetails;
 	let inputVaultIds: string[] = [];
 	let outputVaultIds: string[] = [];
+	let hasDeserialized = false;
+	let gui: DotrainOrderGui | null = null;
+	let availableDeployments: Record<string, { label: string }> = {};
+	let selectedDeployment: string | undefined = undefined;
 
 	async function loadStrategyFromUrl() {
 		isLoading = true;
@@ -150,7 +84,48 @@
 			errorDetails = e instanceof Error ? e.message : 'Unknown error';
 		} finally {
 			isLoading = false;
->>>>>>> 60f6a456
+		}
+	}
+
+
+
+
+	$: if (filename) {
+		loadStrategy(filename);
+	}
+
+	$: if (selectedDeployment) {
+		handleDeploymentChange(selectedDeployment as string);
+	}
+
+	$: if (dotrain) {
+		isLoading = true;
+		error = null;
+		errorDetails = null;
+		gui = null;
+		initialize();
+		isLoading = false;
+	}
+
+	$: if (gui) {
+		try {
+			const serializedState = gui.serializeState();
+			$page.url.searchParams.set('gui', serializedState);
+			window.history.pushState({}, '', '?state=' + serializedState);
+		} catch (e) {
+			console.error('Failed to serialize GUI:', e);
+		}
+		error = null;
+	}
+
+	async function loadStrategy(filename: string) {
+		try {
+			dotrain = (await import(`./${filename}.rain?raw`)).default;
+			// TODO: Remove this once we have a way to load a deployment
+			await handleDeploymentChange('flare-token1-token2');
+		} catch {
+			console.error('Deployment not found');
+			goto('/deploy');
 		}
 	}
 
@@ -178,45 +153,31 @@
 
 		try {
 			gui = await DotrainOrderGui.chooseDeployment(dotrain, deployment);
-<<<<<<< HEAD
+			getGuiDetails();
 			if (stateFromUrl && !hasDeserialized) {
-				gui.deserializeState(stateFromUrl);
-				hasDeserialized = true;
+				try {
+					gui.deserializeState(stateFromUrl);
+					hasDeserialized = true;
+				} catch (e) {
+					error = DeploymentStepErrors.NO_GUI;
+					errorDetails = e instanceof Error ? e.message : 'Unknown error';
+				}
+			} else {
+				try {
+					selectTokens = gui.getSelectTokens();
+				} catch (e) {
+					error = DeploymentStepErrors.NO_SELECT_TOKENS;
+					errorDetails = e instanceof Error ? e.message : 'Unknown error';
+				}
 			}
-			getTokenInfos();
-			getSelectTokens();
-			getAllFieldDefinitions();
-			getDeposits();
-			getAllTokenInputs();
-			getAllTokenOutputs();
-			initializeVaultIdArrays();
-		} catch (error) {
-			// eslint-disable-next-line no-console
-			console.error('Failed to get gui:', error);
-=======
-			try {
-				selectTokens = gui.getSelectTokens();
-				getGuiDetails();
-			} catch (e) {
-				error = DeploymentStepErrors.NO_SELECT_TOKENS;
-				errorDetails = e instanceof Error ? e.message : 'Unknown error';
-			}
 		} catch (e) {
 			error = DeploymentStepErrors.NO_GUI;
 			errorDetails = e instanceof Error ? e.message : 'Unknown error';
->>>>>>> 60f6a456
-		}
-		isLoading = false;
-	}
-
-<<<<<<< HEAD
-	function getSelectTokens() {
-		if (!gui) return;
-		try {
-			selectTokens = gui.getSelectTokens();
-		} catch (e: unknown) {
-			console.error('Failed to get select tokens:', e);
-=======
+		} finally {
+			isLoading = false;
+		}
+	}
+
 	$: if (selectedDeployment) {
 		handleDeploymentChange(selectedDeployment as string);
 	}
@@ -228,7 +189,6 @@
 		} catch (e) {
 			error = DeploymentStepErrors.NO_GUI_DETAILS;
 			errorDetails = e instanceof Error ? e.message : 'Unknown error';
->>>>>>> 60f6a456
 		}
 	}
 
@@ -242,11 +202,7 @@
 		}
 	}
 
-<<<<<<< HEAD
-	function getDeposits() {
-=======
 	async function getAllDepositFields() {
->>>>>>> 60f6a456
 		if (!gui) return;
 		try {
 			let dep: GuiDeployment = gui.getCurrentDeployment();
@@ -259,10 +215,7 @@
 		}
 	}
 
-<<<<<<< HEAD
-=======
 	let allTokenInputs: OrderIO[] = [];
->>>>>>> 60f6a456
 	function getAllTokenInputs() {
 		if (!gui) return;
 
@@ -284,8 +237,6 @@
 		}
 	}
 
-<<<<<<< HEAD
-=======
 	$: if (selectTokens?.length === 0 || allTokensSelected) {
 		error = null;
 		initializeVaultIdArrays();
@@ -295,7 +246,6 @@
 		getAllTokenOutputs();
 	}
 
->>>>>>> 60f6a456
 	export function getChainById(chainId: number): Chain {
 		const chain = chains[chainId];
 		if (!chain) {
@@ -351,8 +301,6 @@
 	}
 </script>
 
-<<<<<<< HEAD
-=======
 <div class="mb-4">
 	<div class="flex flex-col gap-4 md:flex-row">
 		<div class="flex-1">
@@ -368,7 +316,6 @@
 	</div>
 </div>
 
->>>>>>> 60f6a456
 {#if error}
 	<p class="text-red-500">{error}</p>
 {/if}
@@ -400,41 +347,6 @@
 	{/if}
 
 	{#if gui}
-<<<<<<< HEAD
-		<div class="flex h-[80vh] flex-col justify-between">
-			{#if selectTokens}
-				<Label class="my-4 whitespace-nowrap text-2xl underline">Select Tokens</Label>
-
-				{#each selectTokens.entries() as token}
-					<SelectToken {token} bind:gui bind:selectTokens />
-				{/each}
-			{/if}
-
-			{#if allFieldDefinitions.length > 0}
-				<Label class="my-4 whitespace-nowrap text-2xl underline">Field Values</Label>
-				{#each allFieldDefinitions as fieldDefinition}
-					<FieldDefinitionButtons {fieldDefinition} bind:gui />
-				{/each}
-			{/if}
-
-			{#if allDeposits.length > 0}
-				<Label class="my-4 whitespace-nowrap text-2xl underline">Deposits</Label>
-				{#each allDeposits as deposit}
-					<DepositButtons bind:deposit bind:gui bind:tokenInfos />
-				{/each}
-			{/if}
-
-			{#if allTokenInputs.length > 0}
-				<Label class="my-4 whitespace-nowrap text-2xl underline">Input Vault IDs</Label>
-				{#each allTokenInputs as input, i}
-					<TokenInputOrOutput
-						{i}
-						label="Input"
-						vault={input}
-						{tokenInfos}
-						vaultIds={inputVaultIds}
-						bind:gui
-=======
 		<div class="flex max-w-2xl flex-col gap-24">
 			{#if guiDetails}
 				<div class="mt-16 flex max-w-2xl flex-col gap-6 text-start">
@@ -452,7 +364,6 @@
 					<DeploymentSectionHeader
 						title="Select Tokens"
 						description="Select the tokens that you want to use in your order."
->>>>>>> 60f6a456
 					/>
 					<div class="flex w-full flex-col gap-4">
 						{#each selectTokens as tokenKey}
@@ -462,20 +373,6 @@
 				</div>
 			{/if}
 
-<<<<<<< HEAD
-			{#if allTokenOutputs.length > 0}
-				<Label class="my-4 whitespace-nowrap text-2xl underline">Output Vault IDs</Label>
-				{#each allTokenOutputs as output, i}
-					<TokenInputOrOutput
-						{i}
-						label="Output"
-						vault={output}
-						{tokenInfos}
-						vaultIds={outputVaultIds}
-						bind:gui
-					/>
-				{/each}
-=======
 			{#if allTokensSelected || selectTokens?.length === 0}
 				{#if allFieldDefinitions.length > 0}
 					<div class="flex w-full flex-col items-center gap-24">
@@ -524,7 +421,6 @@
 					</div>
 				{/if}
 				<Button size="lg" on:click={handleAddOrder}>Deploy Strategy</Button>
->>>>>>> 60f6a456
 			{/if}
 		</div>
 	{/if}
