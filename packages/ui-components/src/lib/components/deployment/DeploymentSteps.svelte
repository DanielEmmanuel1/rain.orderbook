<script lang="ts">
	import FieldDefinitionInput from './FieldDefinitionInput.svelte';
	import DepositInput from './DepositInput.svelte';
	import SelectToken from './SelectToken.svelte';
	import TokenInputOrOutput from './TokenInputOrOutput.svelte';
	import DeploymentSectionHeader from './DeploymentSectionHeader.svelte';
	import {
		DotrainOrderGui,
		type ApprovalCalldataResult,
		type DepositAndAddOrderCalldataResult,
		type GuiDeposit,
		type GuiFieldDefinition,
		type NameAndDescription,
		type GuiDeployment,
		type OrderIO
	} from '@rainlanguage/orderbook/js_api';
<<<<<<< HEAD
	import { Button, Input, Spinner } from 'flowbite-svelte';
	import { type Chain } from 'viem';
	import { base, flare, arbitrum, polygon, bsc, mainnet, linea } from 'viem/chains';
	import { getAccount, sendTransaction, type Config } from '@wagmi/core';
	import { type Writable } from 'svelte/store';
=======
	import { type Chain } from 'viem';
	import { base, flare, arbitrum, polygon, bsc, mainnet, linea } from 'viem/chains';
	import { fade } from 'svelte/transition';
	import { page } from '$app/stores';
	import { Button } from 'flowbite-svelte';
	import { getAccount, sendTransaction, type Config } from '@wagmi/core';
	import { type Writable } from 'svelte/store';
	import { goto } from '$app/navigation';
>>>>>>> 155f4947

	enum DeploymentStepErrors {
		NO_GUI = 'Error loading GUI',
		DEPLOYMENT_ERROR = 'Error changing deployment',
		NO_STRATEGY = 'No valid strategy exists at this URL',
		NO_SELECT_TOKENS = 'Error loading tokens',
		NO_TOKEN_INFO = 'Error loading token information',
		NO_FIELD_DEFINITIONS = 'Error loading field definitions',
		NO_DEPOSITS = 'Error loading deposits',
		NO_TOKEN_INPUTS = 'Error loading token inputs',
		NO_TOKEN_OUTPUTS = 'Error loading token outputs',
		NO_GUI_DETAILS = 'Error getting GUI details',
		NO_CHAIN = 'Unsupported chain ID',
		ADD_ORDER_FAILED = 'Failed to add order',
		DESERIALIZE_FAILED = 'Failed to deserialize GUI'
	}

	const chains: Record<number, Chain> = {
		[base.id]: base,
		[flare.id]: flare,
		[arbitrum.id]: arbitrum,
		[polygon.id]: polygon,
		[bsc.id]: bsc,
		[mainnet.id]: mainnet,
		[linea.id]: linea
	};

	export let dotrain: string;
	export let deployment: string;
	export let deploymentDetails: NameAndDescription;

	let error: DeploymentStepErrors | null = null;
	let errorDetails: string | null = null;
	let selectTokens: string[] | null = null;
	let allDepositFields: GuiDeposit[] = [];
	let allTokenOutputs: OrderIO[] = [];
	let allFieldDefinitions: GuiFieldDefinition[] = [];
	let allTokensSelected: boolean = false;
<<<<<<< HEAD
	let guiDetails: NameAndDescription;
	let inputVaultIds: string[] = [];
	let outputVaultIds: string[] = [];
	let addOrderError: string | null = null;
	let addOrderErrorDetails: string | null = null;

	export let wagmiConfig: Writable<Config> | null = null;
	export let wagmiConnected: Writable<boolean> | null = null;

	async function loadStrategyFromUrl() {
		isLoading = true;
		error = null;
		errorDetails = null;

		try {
			const response = await fetch(strategyUrl);
			if (!response.ok) {
				error = DeploymentStepErrors.NO_STRATEGY;
				errorDetails = `HTTP error - status: ${response.status}`;
			}
			dotrain = await response.text();
		} catch (e) {
			error = DeploymentStepErrors.NO_STRATEGY;
			errorDetails = e instanceof Error ? e.message : 'Unknown error';
		} finally {
			isLoading = false;
		}
	}

	let gui: DotrainOrderGui | null = null;
	let availableDeployments: Record<string, { label: string }> = {};

	async function initialize() {
		try {
			let deployments: DeploymentKeys = await DotrainOrderGui.getDeploymentKeys(dotrain);
			availableDeployments = Object.fromEntries(
				deployments.map((deployment) => [
					deployment,
					{
						label: deployment
					}
				])
			);
		} catch (e: unknown) {
			error = DeploymentStepErrors.NO_GUI;
			errorDetails = e instanceof Error ? e.message : 'Unknown error';
		}
=======
	let inputVaultIds: string[] = [];
	let outputVaultIds: string[] = [];
	let gui: DotrainOrderGui | null = null;
	let hasDeserialized = false;
	let stateFromUrl = $page.url.searchParams.get('state');
	let addOrderError: DeploymentStepErrors | null = null;
	let addOrderErrorDetails: string | null = null;
	export let wagmiConfig: Writable<Config | undefined>;
	export let wagmiConnected: Writable<boolean>;

	$: if (deployment) {
		handleDeploymentChange(deployment);
>>>>>>> 155f4947
	}

	async function handleDeploymentChange(deployment: string) {
		hasDeserialized = false;
		if (!deployment || !dotrain) return;
		error = null;
		errorDetails = null;

		try {
			gui = await DotrainOrderGui.chooseDeployment(dotrain, deployment);

<<<<<<< HEAD
	$: if (selectedDeployment) {
		handleDeploymentChange(selectedDeployment as string);
	}

	async function getGuiDetails() {
		if (!gui) return;
		try {
			guiDetails = await DotrainOrderGui.getStrategyDetails(dotrain);
=======
			if (gui) {
				try {
					selectTokens = await gui.getSelectTokens();
				} catch (e) {
					error = DeploymentStepErrors.NO_SELECT_TOKENS;
					return (errorDetails = e instanceof Error ? e.message : 'Unknown error');
				}
			}
>>>>>>> 155f4947
		} catch (e) {
			error = DeploymentStepErrors.DEPLOYMENT_ERROR;
			return (errorDetails = e instanceof Error ? e.message : 'Unknown error');
		}
	}

	function getAllFieldDefinitions() {
		if (!gui) return;
		try {
			allFieldDefinitions = gui.getAllFieldDefinitions();
		} catch (e) {
			error = DeploymentStepErrors.NO_FIELD_DEFINITIONS;
			errorDetails = e instanceof Error ? e.message : 'Unknown error';
		}
	}

	async function getAllDepositFields() {
		if (!gui) return;
		try {
			let dep: GuiDeployment = gui.getCurrentDeployment();
			let depositFields: GuiDeposit[] = dep.deposits;

			allDepositFields = depositFields;
		} catch (e) {
			error = DeploymentStepErrors.NO_DEPOSITS;
			errorDetails = e instanceof Error ? e.message : 'Unknown error';
		}
	}

	let allTokenInputs: OrderIO[] = [];
	function getAllTokenInputs() {
		if (!gui) return;

		try {
			allTokenInputs = gui.getCurrentDeployment().deployment.order.inputs;
		} catch (e) {
			error = DeploymentStepErrors.NO_TOKEN_INPUTS;
			errorDetails = e instanceof Error ? e.message : 'Unknown error';
		}
	}

	function getAllTokenOutputs() {
		if (!gui) return;
		try {
			allTokenOutputs = gui.getCurrentDeployment().deployment.order.outputs;
		} catch (e) {
			error = DeploymentStepErrors.NO_TOKEN_OUTPUTS;
			errorDetails = e instanceof Error ? e.message : 'Unknown error';
		}
	}

	$: if (selectTokens?.length === 0 || allTokensSelected) {
		updateFields();
	}

	async function updateFields() {
		try {
			error = null;
			errorDetails = null;
			await Promise.all([
				initializeVaultIdArrays(),
				getAllDepositFields(),
				getAllFieldDefinitions(),
				getAllTokenInputs(),
				getAllTokenOutputs()
			]);
			console.log(hasDeserialized);
			if (stateFromUrl && !hasDeserialized && gui) {
				console.log('deserializing state from url', stateFromUrl);
				try {
					gui.deserializeState(stateFromUrl);
					hasDeserialized = true;
				} catch (e) {
					error = DeploymentStepErrors.DESERIALIZE_FAILED;
					errorDetails = e instanceof Error ? e.message : 'Unknown error';
				}
			} else {
				hasDeserialized = true;
			}
		} catch (e) {
			error = DeploymentStepErrors.DESERIALIZE_FAILED;
			errorDetails = e instanceof Error ? e.message : 'Unknown error';
		}
	}

	export function getChainById(chainId: number): Chain {
		const chain = chains[chainId];
		if (!chain) {
			error = DeploymentStepErrors.NO_CHAIN;
			errorDetails = `Unsupported chain ID: ${chainId}`;
		}
		return chain;
	}

	async function handleAddOrderWagmi() {
		try {
			if (!gui || !$wagmiConfig) return;
			const { address } = getAccount($wagmiConfig);
			if (!address) return;
			const approvals: ApprovalCalldataResult = await gui.generateApprovalCalldatas(address);
			for (const approval of approvals) {
				await sendTransaction($wagmiConfig, {
					to: approval.token as `0x${string}`,
					data: approval.calldata as `0x${string}`
				});
			}
			const calldata: DepositAndAddOrderCalldataResult =
				await gui.generateDepositAndAddOrderCalldatas();
			await sendTransaction($wagmiConfig, {
				// @ts-expect-error orderbook is not typed
				to: gui.getCurrentDeployment().deployment.order.orderbook.address as `0x${string}`,
				data: calldata as `0x${string}`
			});
		} catch (e) {
			addOrderError = DeploymentStepErrors.ADD_ORDER_FAILED;
			addOrderErrorDetails = e instanceof Error ? e.message : 'Unknown error';
		}
	}

	function initializeVaultIdArrays() {
		if (!gui) return;
		const deployment = gui.getCurrentDeployment();
		inputVaultIds = new Array(deployment.deployment.order.inputs.length).fill('');
		outputVaultIds = new Array(deployment.deployment.order.outputs.length).fill('');
	}

	$: if (gui && hasDeserialized) {
		console.log('serializing state', gui);
		handleSerializeState(gui);
	}

	async function handleSerializeState(gui: DotrainOrderGui) {
		try {
			const serializedState = await DotrainOrderGui.serializeState(gui);
			if (serializedState) {
				$page.url.searchParams.set('state', serializedState);
				goto(`?${$page.url.searchParams.toString()}`);
			}
		} catch (e) {
			console.error('Failed to serialize GUI:', e);
		}
	}
</script>

<div>
	{#if error}
		<p class="text-red-500">{error}</p>
	{/if}
	{#if errorDetails}
		<p class="text-red-500">{errorDetails}</p>
	{/if}
	{#if dotrain}
		{#if gui}
			<div class="flex max-w-2xl flex-col gap-24" in:fade>
				{#if deploymentDetails}
					<div class="mt-16 flex max-w-2xl flex-col gap-4 text-start">
						<h1 class=" text-4xl font-semibold text-gray-900 lg:text-8xl dark:text-white">
							{deploymentDetails.name}
						</h1>
						<p class="text-2xl text-gray-600 lg:text-3xl dark:text-gray-400">
							{deploymentDetails.description}
						</p>
					</div>
				{/if}

				{#if selectTokens && selectTokens.length > 0}
					<div class="flex w-full flex-col gap-6">
						<DeploymentSectionHeader
							title="Select Tokens"
							description="Select the tokens that you want to use in your order."
						/>
						<div class="flex w-full flex-col gap-4">
							{#each selectTokens as tokenKey}
								<SelectToken {tokenKey} bind:gui bind:selectTokens bind:allTokensSelected />
							{/each}
						</div>
					</div>
				{/if}

				{#if allTokensSelected || selectTokens?.length === 0}
					{#if allFieldDefinitions.length > 0}
						<div class="flex w-full flex-col items-center gap-24">
							{#each allFieldDefinitions as fieldDefinition}
								<FieldDefinitionInput {fieldDefinition} bind:gui />
							{/each}
						</div>
					{/if}

					{#if allDepositFields.length > 0}
						<div class="flex w-full flex-col items-center gap-24">
							{#each allDepositFields as deposit}
								<DepositInput bind:deposit bind:gui />
							{/each}
						</div>
					{/if}
					{#if allTokenInputs.length > 0 && allTokenOutputs.length > 0}
						<div class="flex w-full flex-col gap-6">
							<DeploymentSectionHeader
								title={'Input/Output Vaults'}
								description={'The vault addresses for the input and output tokens.'}
							/>
							{#if allTokenInputs.length > 0}
								{#each allTokenInputs as input, i}
									<TokenInputOrOutput
										{i}
										label="Input"
										vault={input}
										vaultIds={inputVaultIds}
										bind:gui
									/>
								{/each}
							{/if}

							{#if allTokenOutputs.length > 0}
								{#each allTokenOutputs as output, i}
									<TokenInputOrOutput
										{i}
										label="Output"
										vault={output}
										vaultIds={outputVaultIds}
										bind:gui
									/>
								{/each}
							{/if}
						</div>
					{/if}
					<div class="flex flex-col gap-2">
						{#if $wagmiConnected}
							<Button size="lg" on:click={handleAddOrderWagmi}>Deploy Strategy with Wagmi</Button>
						{:else}
							<slot name="wallet-connect" />
						{/if}
						<div class="flex flex-col">
							{#if addOrderError}
								<p class="text-red-500">{addOrderError}</p>
							{/if}
							{#if addOrderErrorDetails}
								<p class="text-red-500">{addOrderErrorDetails}</p>
							{/if}
						</div>
					</div>
				{/if}
<<<<<<< HEAD
				<div class="flex flex-col gap-2">
					{#if $wagmiConnected}
						<Button size="lg" on:click={handleAddOrderWagmi}>Deploy Strategy with Wagmi</Button>
					{:else}
						<slot name="wallet-connect" />
					{/if}
					<div class="flex flex-col">
						{#if addOrderError}
							<p class="text-red-500">{addOrderError}</p>
						{/if}
						{#if addOrderErrorDetails}
							<p class="text-red-500">{addOrderErrorDetails}</p>
						{/if}
					</div>
				</div>
			{/if}
		</div>
=======
			</div>
		{/if}
>>>>>>> 155f4947
	{/if}
</div><|MERGE_RESOLUTION|>--- conflicted
+++ resolved
@@ -14,13 +14,6 @@
 		type GuiDeployment,
 		type OrderIO
 	} from '@rainlanguage/orderbook/js_api';
-<<<<<<< HEAD
-	import { Button, Input, Spinner } from 'flowbite-svelte';
-	import { type Chain } from 'viem';
-	import { base, flare, arbitrum, polygon, bsc, mainnet, linea } from 'viem/chains';
-	import { getAccount, sendTransaction, type Config } from '@wagmi/core';
-	import { type Writable } from 'svelte/store';
-=======
 	import { type Chain } from 'viem';
 	import { base, flare, arbitrum, polygon, bsc, mainnet, linea } from 'viem/chains';
 	import { fade } from 'svelte/transition';
@@ -29,7 +22,6 @@
 	import { getAccount, sendTransaction, type Config } from '@wagmi/core';
 	import { type Writable } from 'svelte/store';
 	import { goto } from '$app/navigation';
->>>>>>> 155f4947
 
 	enum DeploymentStepErrors {
 		NO_GUI = 'Error loading GUI',
@@ -68,55 +60,6 @@
 	let allTokenOutputs: OrderIO[] = [];
 	let allFieldDefinitions: GuiFieldDefinition[] = [];
 	let allTokensSelected: boolean = false;
-<<<<<<< HEAD
-	let guiDetails: NameAndDescription;
-	let inputVaultIds: string[] = [];
-	let outputVaultIds: string[] = [];
-	let addOrderError: string | null = null;
-	let addOrderErrorDetails: string | null = null;
-
-	export let wagmiConfig: Writable<Config> | null = null;
-	export let wagmiConnected: Writable<boolean> | null = null;
-
-	async function loadStrategyFromUrl() {
-		isLoading = true;
-		error = null;
-		errorDetails = null;
-
-		try {
-			const response = await fetch(strategyUrl);
-			if (!response.ok) {
-				error = DeploymentStepErrors.NO_STRATEGY;
-				errorDetails = `HTTP error - status: ${response.status}`;
-			}
-			dotrain = await response.text();
-		} catch (e) {
-			error = DeploymentStepErrors.NO_STRATEGY;
-			errorDetails = e instanceof Error ? e.message : 'Unknown error';
-		} finally {
-			isLoading = false;
-		}
-	}
-
-	let gui: DotrainOrderGui | null = null;
-	let availableDeployments: Record<string, { label: string }> = {};
-
-	async function initialize() {
-		try {
-			let deployments: DeploymentKeys = await DotrainOrderGui.getDeploymentKeys(dotrain);
-			availableDeployments = Object.fromEntries(
-				deployments.map((deployment) => [
-					deployment,
-					{
-						label: deployment
-					}
-				])
-			);
-		} catch (e: unknown) {
-			error = DeploymentStepErrors.NO_GUI;
-			errorDetails = e instanceof Error ? e.message : 'Unknown error';
-		}
-=======
 	let inputVaultIds: string[] = [];
 	let outputVaultIds: string[] = [];
 	let gui: DotrainOrderGui | null = null;
@@ -129,7 +72,6 @@
 
 	$: if (deployment) {
 		handleDeploymentChange(deployment);
->>>>>>> 155f4947
 	}
 
 	async function handleDeploymentChange(deployment: string) {
@@ -141,16 +83,6 @@
 		try {
 			gui = await DotrainOrderGui.chooseDeployment(dotrain, deployment);
 
-<<<<<<< HEAD
-	$: if (selectedDeployment) {
-		handleDeploymentChange(selectedDeployment as string);
-	}
-
-	async function getGuiDetails() {
-		if (!gui) return;
-		try {
-			guiDetails = await DotrainOrderGui.getStrategyDetails(dotrain);
-=======
 			if (gui) {
 				try {
 					selectTokens = await gui.getSelectTokens();
@@ -159,7 +91,6 @@
 					return (errorDetails = e instanceof Error ? e.message : 'Unknown error');
 				}
 			}
->>>>>>> 155f4947
 		} catch (e) {
 			error = DeploymentStepErrors.DEPLOYMENT_ERROR;
 			return (errorDetails = e instanceof Error ? e.message : 'Unknown error');
@@ -402,27 +333,7 @@
 						</div>
 					</div>
 				{/if}
-<<<<<<< HEAD
-				<div class="flex flex-col gap-2">
-					{#if $wagmiConnected}
-						<Button size="lg" on:click={handleAddOrderWagmi}>Deploy Strategy with Wagmi</Button>
-					{:else}
-						<slot name="wallet-connect" />
-					{/if}
-					<div class="flex flex-col">
-						{#if addOrderError}
-							<p class="text-red-500">{addOrderError}</p>
-						{/if}
-						{#if addOrderErrorDetails}
-							<p class="text-red-500">{addOrderErrorDetails}</p>
-						{/if}
-					</div>
-				</div>
-			{/if}
-		</div>
-=======
 			</div>
 		{/if}
->>>>>>> 155f4947
 	{/if}
 </div>