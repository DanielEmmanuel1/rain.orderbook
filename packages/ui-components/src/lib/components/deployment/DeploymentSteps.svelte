<script lang="ts">
	import TokenIOSection from './TokenIOSection.svelte';
	import DepositsSection from './DepositsSection.svelte';
	import SelectTokensSection from './SelectTokensSection.svelte';

	import WalletConnect from '../wallet/WalletConnect.svelte';
	import {
		DotrainOrderGui,
		type GuiDeposit,
		type GuiFieldDefinition,
		type NameAndDescription,
		type GuiDeployment,
		type OrderIO,
		type ApprovalCalldataResult,
		type DepositAndAddOrderCalldataResult,
		DotrainOrder
	} from '@rainlanguage/orderbook/js_api';
	import { fade } from 'svelte/transition';
	import { Accordion, Button } from 'flowbite-svelte';
	import { getAccount, type Config } from '@wagmi/core';
	import { type Writable } from 'svelte/store';
	import type { AppKit } from '@reown/appkit';
	import type { Hex } from 'viem';
<<<<<<< HEAD
	import FieldDefinitionsSection from './FieldDefinitionsSection.svelte';
	import { page } from '$app/stores';
	import { goto } from '$app/navigation';
	import { FileCopySolid } from 'flowbite-svelte-icons';
=======
	import ComposedRainlangModal from './ComposedRainlangModal.svelte';
>>>>>>> cc0ff8b1

	enum DeploymentStepErrors {
		NO_GUI = 'Error loading GUI',
		NO_STRATEGY = 'No valid strategy exists at this URL',
		NO_SELECT_TOKENS = 'Error loading tokens',
		NO_TOKEN_INFO = 'Error loading token information',
		NO_FIELD_DEFINITIONS = 'Error loading field definitions',
		NO_DEPOSITS = 'Error loading deposits',
		NO_TOKEN_INPUTS = 'Error loading token inputs',
		NO_TOKEN_OUTPUTS = 'Error loading token outputs',
		NO_GUI_DETAILS = 'Error getting GUI details',
		NO_CHAIN = 'Unsupported chain ID',
		SERIALIZE_ERROR = 'Error serializing state',
		ADD_ORDER_FAILED = 'Failed to add order'
	}

	export let dotrain: string;
	export let deployment: string;
	export let deploymentDetails: NameAndDescription;
	export let handleDeployModal: (args: {
		approvals: ApprovalCalldataResult;
		deploymentCalldata: DepositAndAddOrderCalldataResult;
		orderbookAddress: Hex;
		chainId: number;
	}) => void;

	let selectTokens: string[] | null = null;
	let allDepositFields: GuiDeposit[] = [];
	let allTokenOutputs: OrderIO[] = [];
	let allFieldDefinitions: GuiFieldDefinition[] = [];
	let allTokensSelected: boolean = false;
	let inputVaultIds: string[] = [];
	let outputVaultIds: string[] = [];

	let gui: DotrainOrderGui | null = null;
	let error: DeploymentStepErrors | null = null;
	let errorDetails: string | null = null;
	let open = true;

	export let wagmiConfig: Writable<Config | undefined>;
	export let wagmiConnected: Writable<boolean>;
	export let appKitModal: Writable<AppKit>;
	export let stateFromUrl: string;

	$: if (deployment) {
		handleDeploymentChange(deployment);
	}

	async function handleDeploymentChange(deployment: string) {
		if (!deployment || !dotrain) return;
		error = null;
		errorDetails = null;

		try {
			gui = await DotrainOrderGui.chooseDeployment(dotrain, deployment);

			if (gui) {
				try {
					selectTokens = await gui.getSelectTokens();
					return selectTokens;
				} catch (e) {
					error = DeploymentStepErrors.NO_SELECT_TOKENS;
					return (errorDetails = e instanceof Error ? e.message : 'Unknown error');
				}
			}
		} catch (e) {
			error = DeploymentStepErrors.NO_GUI;
			return (errorDetails = e instanceof Error ? e.message : 'Unknown error');
		}
	}

	function getAllFieldDefinitions() {
		if (!gui) return;
		try {
			allFieldDefinitions = gui.getAllFieldDefinitions();
		} catch (e) {
			error = DeploymentStepErrors.NO_FIELD_DEFINITIONS;
			errorDetails = e instanceof Error ? e.message : 'Unknown error';
		}
	}

	async function getAllDepositFields() {
		if (!gui) return;
		try {
			let dep: GuiDeployment = gui.getCurrentDeployment();
			let depositFields: GuiDeposit[] = dep.deposits;

			allDepositFields = depositFields;
		} catch (e) {
			error = DeploymentStepErrors.NO_DEPOSITS;
			errorDetails = e instanceof Error ? e.message : 'Unknown error';
		}
	}

	let allTokenInputs: OrderIO[] = [];
	function getAllTokenInputs() {
		if (!gui) return;

		try {
			allTokenInputs = gui.getCurrentDeployment().deployment.order.inputs;
		} catch (e) {
			error = DeploymentStepErrors.NO_TOKEN_INPUTS;
			errorDetails = e instanceof Error ? e.message : 'Unknown error';
		}
	}

	function getAllTokenOutputs() {
		if (!gui) return;
		try {
			allTokenOutputs = gui.getCurrentDeployment().deployment.order.outputs;
		} catch (e) {
			error = DeploymentStepErrors.NO_TOKEN_OUTPUTS;
			errorDetails = e instanceof Error ? e.message : 'Unknown error';
		}
	}

	$: if (selectTokens?.length === 0 || allTokensSelected) {
		updateFields();
	}

	async function updateFields() {
		try {
			error = null;
			errorDetails = null;
			initializeVaultIdArrays();
			getAllDepositFields();
			getAllFieldDefinitions();
			getAllTokenInputs();
			getAllTokenOutputs();
		} catch (e) {
			error = DeploymentStepErrors.NO_GUI;
			errorDetails = e instanceof Error ? e.message : 'Unknown error';
		}
	}

	async function handleAddOrder() {
		try {
			if (!gui || !$wagmiConfig) return;
			const { address } = getAccount($wagmiConfig);
			if (!address) return;
			let approvals = await gui.generateApprovalCalldatas(address);
			const deploymentCalldata = await gui.generateDepositAndAddOrderCalldatas();
			const chainId = gui.getCurrentDeployment().deployment.order.network['chain-id'] as number;
			// @ts-expect-error orderbook is not typed
			const orderbookAddress = gui.getCurrentDeployment().deployment.order.orderbook.address;
			const outputTokenInfos = await Promise.all(
				allTokenOutputs.map((token) => gui?.getTokenInfo(token.token?.key as string))
			);

			approvals = approvals.map((approval) => {
				const token = outputTokenInfos.find((token) => token?.address === approval.token);
				return {
					...approval,
					symbol: token?.symbol
				};
			});

			handleDeployModal({
				approvals,
				deploymentCalldata,
				orderbookAddress,
				chainId
			});
		} catch (e) {
			error = DeploymentStepErrors.ADD_ORDER_FAILED;
			errorDetails = e instanceof Error ? e.message : 'Unknown error';
		}
	}

	function initializeVaultIdArrays() {
		if (!gui) return;
		const deployment = gui.getCurrentDeployment();
		inputVaultIds = new Array(deployment.deployment.order.inputs.length).fill('');
		outputVaultIds = new Array(deployment.deployment.order.outputs.length).fill('');
	}

<<<<<<< HEAD
	async function handleReviewChoices() {
		try {
			const serializedState = await gui?.serializeState();
			if (serializedState) {
				$page.url.searchParams.set('state', serializedState);
				$page.url.searchParams.set('review', 'true');
				goto(`?${$page.url.searchParams.toString()}`, { noScroll: true });
			}
		} catch (e) {
			error = DeploymentStepErrors.SERIALIZE_ERROR;
			errorDetails = e instanceof Error ? e.message : 'Unknown error';
		}
	}

	$: if ($page.url.searchParams.get('review') === 'true') {
		open = false;
		if (stateFromUrl) {
			handleGetStateFromUrl();
		}
	}

	async function handleGetStateFromUrl() {
		open = false;
		gui = await DotrainOrderGui.deserializeState(dotrain, $page.url.searchParams.get('state'));
		if (gui) {
			await gui.getAllFieldValues();
			await gui.getDeposits();
			await gui.getCurrentDeployment();
			try {
				selectTokens = await gui.getSelectTokens();
			} catch (e) {
				error = DeploymentStepErrors.NO_SELECT_TOKENS;
				return (errorDetails = e instanceof Error ? e.message : 'Unknown error');
			}
		}
=======
	async function composeRainlang() {
		if (!gui) return;
		gui.updateScenarioBindings();
		const deployment = gui.getCurrentDeployment();
		const dotrain = gui.generateDotrainText();
		const dotrainOrder = await DotrainOrder.create(dotrain);
		const composedRainlang = await dotrainOrder.composeDeploymentToRainlang(deployment.key);
		return composedRainlang;
>>>>>>> cc0ff8b1
	}
</script>

<div>
	{#if error}
		<p class="text-red-500">{error}</p>
	{/if}
	{#if errorDetails}
		<p class="text-red-500">{errorDetails}</p>
	{/if}
	{#if dotrain}
		{#if gui}
			<div class="flex max-w-3xl flex-col gap-12" in:fade>
				{#if deploymentDetails}
					<div class="mt-8 flex max-w-2xl flex-col gap-4 text-start">
						<h1 class=" text-3xl font-semibold text-gray-900 lg:text-6xl dark:text-white">
							{deploymentDetails.name}
						</h1>
						<p class="text-xl text-gray-600 lg:text-2xl dark:text-gray-400">
							{deploymentDetails.description}
						</p>
					</div>
				{/if}

				{#if selectTokens && selectTokens.length > 0}
					<SelectTokensSection bind:gui bind:selectTokens bind:allTokensSelected />
				{/if}

				{#if allTokensSelected || selectTokens?.length === 0}
					<Accordion multiple={true}>
						{#if allFieldDefinitions.length > 0}
							<FieldDefinitionsSection bind:allFieldDefinitions bind:gui {open} />
						{/if}

						{#if allDepositFields.length > 0}
							<DepositsSection bind:allDepositFields bind:gui {open} />
						{/if}

						{#if allTokenInputs.length > 0 && allTokenOutputs.length > 0}
							<TokenIOSection
								bind:allTokenInputs
								bind:allTokenOutputs
								bind:gui
								bind:inputVaultIds
								bind:outputVaultIds
								{open}
							/>
						{/if}
					</Accordion>

					<div class="flex flex-col gap-2">
						<Button size="lg" class="flex gap-2" color="alternative" on:click={handleReviewChoices}
							><FileCopySolid />Review Choices</Button
						>
						{#if $wagmiConnected}
							<ComposedRainlangModal {composeRainlang} />
							<Button size="lg" on:click={handleAddOrder}>Deploy Strategy</Button>
						{:else}
							<WalletConnect {appKitModal} connected={wagmiConnected} />
						{/if}

						<div class="flex flex-col">
							{#if error}
								<p class="text-red-500">{error}</p>
							{/if}
							{#if errorDetails}
								<p class="text-red-500">{errorDetails}</p>
							{/if}
						</div>
					</div>
				{/if}
			</div>
		{/if}
	{/if}
</div><|MERGE_RESOLUTION|>--- conflicted
+++ resolved
@@ -2,6 +2,8 @@
 	import TokenIOSection from './TokenIOSection.svelte';
 	import DepositsSection from './DepositsSection.svelte';
 	import SelectTokensSection from './SelectTokensSection.svelte';
+	import ComposedRainlangModal from './ComposedRainlangModal.svelte';
+	import FieldDefinitionsSection from './FieldDefinitionsSection.svelte';
 
 	import WalletConnect from '../wallet/WalletConnect.svelte';
 	import {
@@ -21,14 +23,9 @@
 	import { type Writable } from 'svelte/store';
 	import type { AppKit } from '@reown/appkit';
 	import type { Hex } from 'viem';
-<<<<<<< HEAD
-	import FieldDefinitionsSection from './FieldDefinitionsSection.svelte';
 	import { page } from '$app/stores';
 	import { goto } from '$app/navigation';
 	import { FileCopySolid } from 'flowbite-svelte-icons';
-=======
-	import ComposedRainlangModal from './ComposedRainlangModal.svelte';
->>>>>>> cc0ff8b1
 
 	enum DeploymentStepErrors {
 		NO_GUI = 'Error loading GUI',
@@ -205,7 +202,6 @@
 		outputVaultIds = new Array(deployment.deployment.order.outputs.length).fill('');
 	}
 
-<<<<<<< HEAD
 	async function handleReviewChoices() {
 		try {
 			const serializedState = await gui?.serializeState();
@@ -241,7 +237,8 @@
 				return (errorDetails = e instanceof Error ? e.message : 'Unknown error');
 			}
 		}
-=======
+	}
+
 	async function composeRainlang() {
 		if (!gui) return;
 		gui.updateScenarioBindings();
@@ -250,7 +247,6 @@
 		const dotrainOrder = await DotrainOrder.create(dotrain);
 		const composedRainlang = await dotrainOrder.composeDeploymentToRainlang(deployment.key);
 		return composedRainlang;
->>>>>>> cc0ff8b1
 	}
 </script>
 
