<script lang="ts">
	import { Alert } from 'flowbite-svelte';
	import TokenIOSection from './TokenIOSection.svelte';
	import DepositsSection from './DepositsSection.svelte';
	import SelectTokensSection from './SelectTokensSection.svelte';
	import ComposedRainlangModal from './ComposedRainlangModal.svelte';
	import FieldDefinitionsSection from './FieldDefinitionsSection.svelte';
	import { type ConfigSource } from '@rainlanguage/orderbook/js_api';
	import WalletConnect from '../wallet/WalletConnect.svelte';
	import {
		DotrainOrderGui,
<<<<<<< HEAD
		type GuiDeposit,
		type GuiFieldDefinition,
		type GuiDeployment,
		type OrderIO,
		type SelectTokens,
		type NameAndDescription,
		type AllTokenInfos
=======
		type GuiDepositCfg,
		type GuiFieldDefinitionCfg,
		type NameAndDescriptionCfg,
		type GuiDeploymentCfg,
		type OrderIOCfg,
		type SelectTokens
>>>>>>> c8925006
	} from '@rainlanguage/orderbook/js_api';
	import { fade } from 'svelte/transition';
	import { Button, Toggle, Spinner } from 'flowbite-svelte';
	import { type Config } from '@wagmi/core';
	import { type Writable } from 'svelte/store';
	import type { AppKit } from '@reown/appkit';
	import { page } from '$app/stores';
	import { onMount } from 'svelte';
	import ShareChoicesButton from './ShareChoicesButton.svelte';
	import { handleShareChoices } from '../../services/handleShareChoices';
	import type { DisclaimerModalProps, DeployModalProps } from '../../types/modal';
	import { getDeploymentTransactionArgs } from './getDeploymentTransactionArgs';
	import type { HandleAddOrderResult } from './getDeploymentTransactionArgs';
	import { DeploymentStepsError, DeploymentStepsErrorCode } from '$lib/errors';

	export let settings: Writable<ConfigSource>;
	export let dotrain: string;
	export let deployment: GuiDeploymentCfg;
	export let strategyDetail: NameAndDescriptionCfg;

	export let handleDeployModal: (args: DeployModalProps) => void;
	export let handleDisclaimerModal: (args: DisclaimerModalProps) => void;
	export let pushGuiStateToUrlHistory: (serializedState: string) => void;

	let selectTokens: SelectTokens | null = null;
	let allDepositFields: GuiDepositCfg[] = [];
	let allTokenOutputs: OrderIOCfg[] = [];
	let allFieldDefinitions: GuiFieldDefinitionCfg[] = [];
	let allTokensSelected: boolean = false;
	let showAdvancedOptions: boolean = false;
	let gui: DotrainOrderGui | null = null;
	let checkingDeployment: boolean = false;
	let networkKey: string | null = null;
	let subgraphUrl: string = '';
	let allTokenInfos: AllTokenInfos = [];

	let deploymentStepsError = DeploymentStepsError.error;

	export let wagmiConfig: Writable<Config | undefined>;
	export let wagmiConnected: Writable<boolean>;
	export let appKitModal: Writable<AppKit>;
	export let stateFromUrl: string | null = null;
	$: if (deployment) {
		handleDeploymentChange(deployment.key);
	}

	async function handleDeploymentChange(deployment: string) {
		if (!deployment || !dotrain) return;
		DeploymentStepsError.clear();

		try {
			gui = await DotrainOrderGui.chooseDeployment(dotrain, deployment, pushGuiStateToUrlHistory);

			if (gui) {
				networkKey = await gui.getNetworkKey();
				subgraphUrl = $settings?.subgraphs?.[networkKey] ?? '';
				try {
					selectTokens = gui.getSelectTokens();
					return selectTokens;
				} catch (e) {
					DeploymentStepsError.catch(e, DeploymentStepsErrorCode.NO_SELECT_TOKENS);
				}
			}
		} catch (e) {
			DeploymentStepsError.catch(e, DeploymentStepsErrorCode.NO_GUI);
		}
	}

	function getAllFieldDefinitions() {
		if (!gui) return;
		try {
			allFieldDefinitions = gui.getAllFieldDefinitions();
		} catch (e) {
			DeploymentStepsError.catch(e, DeploymentStepsErrorCode.NO_FIELD_DEFINITIONS);
		}
	}

	async function getAllDepositFields() {
		if (!gui) return;
		try {
			let dep: GuiDeploymentCfg = gui.getCurrentDeployment();
			let depositFields: GuiDepositCfg[] = dep.deposits;

			allDepositFields = depositFields;
		} catch (e) {
			DeploymentStepsError.catch(e, DeploymentStepsErrorCode.NO_DEPOSITS);
		}
	}

	let allTokenInputs: OrderIOCfg[] = [];
	function getAllTokenInputs() {
		if (!gui) return;

		try {
			allTokenInputs = gui.getCurrentDeployment().deployment.order.inputs;
		} catch (e) {
			DeploymentStepsError.catch(e, DeploymentStepsErrorCode.NO_TOKEN_INPUTS);
		}
	}

	function getAllTokenOutputs() {
		if (!gui) return;
		try {
			allTokenOutputs = gui.getCurrentDeployment().deployment.order.outputs;
		} catch (e) {
			DeploymentStepsError.catch(e, DeploymentStepsErrorCode.NO_TOKEN_OUTPUTS);
		}
	}

	$: if (selectTokens?.length === 0 || allTokensSelected) {
		updateFields();
	}

	async function updateFields() {
		try {
			DeploymentStepsError.clear();

			getAllDepositFields();
			getAllFieldDefinitions();
			getAllTokenInputs();
			getAllTokenOutputs();
		} catch (e) {
			DeploymentStepsError.catch(e, DeploymentStepsErrorCode.NO_GUI);
		}
	}

	async function _handleShareChoices() {
		if (!gui) return;
		await handleShareChoices(gui);
	}

	onMount(async () => {
		if ($page.url.searchParams) {
			if (stateFromUrl) {
				await handleGetStateFromUrl();
			}
		}
	});

	async function handleGetStateFromUrl() {
		if (!$page.url.searchParams.get('state')) return;
		gui = await DotrainOrderGui.deserializeState(
			dotrain,
			$page.url.searchParams.get('state') || '',
			pushGuiStateToUrlHistory
		);
		areAllTokensSelected();
	}

	async function onSelectTokenSelect() {
		if (!gui) return;

		await areAllTokensSelected();

		if (allTokensSelected) {
			let newAllTokenInfos = await gui.getAllTokenInfos();
			if (allTokenInfos !== newAllTokenInfos) {
				allTokenInfos = newAllTokenInfos;
				getAllDepositFields();
				getAllFieldDefinitions();
			}
		}
	}

	async function handleDeployButtonClick() {
		DeploymentStepsError.clear();

		if (!gui) {
			DeploymentStepsError.catch(null, DeploymentStepsErrorCode.NO_GUI);
			return;
		}
		if (!allTokenOutputs) {
			DeploymentStepsError.catch(null, DeploymentStepsErrorCode.NO_TOKEN_OUTPUTS);
			return;
		}
		if (!wagmiConfig) {
			DeploymentStepsError.catch(null, DeploymentStepsErrorCode.NO_CHAIN);
			return;
		}

		if (!networkKey) {
			DeploymentStepsError.catch(null, DeploymentStepsErrorCode.NO_CHAIN);
			return;
		}

		let result: HandleAddOrderResult | null = null;

		checkingDeployment = true;

		try {
			result = await getDeploymentTransactionArgs(gui, $wagmiConfig);
		} catch (e) {
			checkingDeployment = false;
			DeploymentStepsError.catch(e, DeploymentStepsErrorCode.ADD_ORDER_FAILED);
		}

		if (!result) {
			checkingDeployment = false;
			DeploymentStepsError.catch(null, DeploymentStepsErrorCode.ADD_ORDER_FAILED);
			return;
		}

		checkingDeployment = false;

		const onAccept = () => {
			if (!networkKey) {
				DeploymentStepsError.catch(null, DeploymentStepsErrorCode.NO_CHAIN);
				return;
			}

			handleDeployModal({
				open: true,
				args: {
					...result,
					subgraphUrl: subgraphUrl,
					network: networkKey
				}
			});
		};

		handleDisclaimerModal({
			open: true,
			onAccept
		});
	}

	const areAllTokensSelected = async () => {
		if (gui) {
			try {
				allTokensSelected = gui.areAllTokensSelected();
				if (!allTokensSelected) return;

				allTokenInfos = await gui.getAllTokenInfos();

				// if we have deposits or vault ids set, show advanced options
				const hasDeposits = gui.hasAnyDeposit();
				const hasVaultIds = gui.hasAnyVaultId();
				if (hasDeposits || hasVaultIds) {
					showAdvancedOptions = true;
				}
			} catch (e) {
				DeploymentStepsError.catch(e, DeploymentStepsErrorCode.NO_SELECT_TOKENS);
			}
		}
	};
</script>

<div>
	{#if $deploymentStepsError}
		<Alert color="red">
			<p class="text-red-500">{$deploymentStepsError.code}</p>
			{#if $deploymentStepsError.details}
				<p class="text-red-500">{$deploymentStepsError.details}</p>
			{/if}
		</Alert>
	{/if}
	{#if dotrain}
		{#if gui}
			<div class="flex max-w-3xl flex-col gap-12" in:fade>
				{#if deployment}
					<div class="flex max-w-2xl flex-col gap-4 text-start">
						<h1 class=" text-4xl font-semibold text-gray-900 lg:text-6xl dark:text-white">
							{strategyDetail.name}
						</h1>
						<p class="text-xl text-gray-600 lg:text-2xl dark:text-gray-400">
							{deployment.description}
						</p>
					</div>
				{/if}

				{#if selectTokens && selectTokens.length > 0}
					<SelectTokensSection {gui} {selectTokens} {onSelectTokenSelect} />
				{/if}

				{#if allTokensSelected || selectTokens?.length === 0}
					{#if allFieldDefinitions.length > 0}
						<FieldDefinitionsSection {allFieldDefinitions} {gui} />
					{/if}

					<Toggle bind:checked={showAdvancedOptions}>Show advanced options</Toggle>

					{#if allDepositFields.length > 0 && showAdvancedOptions}
						<DepositsSection bind:allDepositFields {gui} />
					{/if}

					{#if allTokenInputs.length > 0 && allTokenOutputs.length > 0 && showAdvancedOptions}
						<TokenIOSection bind:allTokenInputs bind:allTokenOutputs {gui} />
					{/if}

					{#if $deploymentStepsError}
						<Alert color="red">
							<p class="text-red-500">{$deploymentStepsError.code}</p>
							{#if $deploymentStepsError.details}
								<p class="text-red-500">{$deploymentStepsError.details}</p>
							{/if}
						</Alert>
					{/if}

					<div class="flex flex-wrap items-start justify-start gap-2">
						{#if $wagmiConnected}
							<Button
								size="lg"
								on:click={handleDeployButtonClick}
								class="bg-gradient-to-br from-blue-600 to-violet-600"
							>
								{#if checkingDeployment}
									<Spinner size="4" color="white" />
									<span class="ml-2">Checking deployment...</span>
								{:else}
									Deploy Strategy
								{/if}
							</Button>
						{:else}
							<WalletConnect {appKitModal} connected={wagmiConnected} />
						{/if}
						<ComposedRainlangModal {gui} />
						<ShareChoicesButton handleShareChoices={_handleShareChoices} />
					</div>
				{/if}
			</div>
		{/if}
	{/if}
</div><|MERGE_RESOLUTION|>--- conflicted
+++ resolved
@@ -9,22 +9,13 @@
 	import WalletConnect from '../wallet/WalletConnect.svelte';
 	import {
 		DotrainOrderGui,
-<<<<<<< HEAD
-		type GuiDeposit,
-		type GuiFieldDefinition,
-		type GuiDeployment,
-		type OrderIO,
-		type SelectTokens,
-		type NameAndDescription,
-		type AllTokenInfos
-=======
 		type GuiDepositCfg,
 		type GuiFieldDefinitionCfg,
 		type NameAndDescriptionCfg,
 		type GuiDeploymentCfg,
 		type OrderIOCfg,
-		type SelectTokens
->>>>>>> c8925006
+		type SelectTokens,
+		type AllTokenInfos
 	} from '@rainlanguage/orderbook/js_api';
 	import { fade } from 'svelte/transition';
 	import { Button, Toggle, Spinner } from 'flowbite-svelte';
