<script lang="ts">
	import TokenIOSection from './TokenIOSection.svelte';
	import DepositsSection from './DepositsSection.svelte';
	import SelectTokensSection from './SelectTokensSection.svelte';
	import ComposedRainlangModal from './ComposedRainlangModal.svelte';
	import FieldDefinitionsSection from './FieldDefinitionsSection.svelte';
	import WalletConnect from '../wallet/WalletConnect.svelte';
	import {
		DotrainOrderGui,
		type GuiDeposit,
		type GuiFieldDefinition,
		type GuiDeployment,
		type OrderIO,
		type ApprovalCalldataResult,
		type DepositAndAddOrderCalldataResult,
		DotrainOrder,
<<<<<<< HEAD
		type GuiSelectTokens,
		type NameAndDescription
=======
		type SelectTokens
>>>>>>> e131a5dc
	} from '@rainlanguage/orderbook/js_api';
	import { fade } from 'svelte/transition';
	import { Button, Toggle } from 'flowbite-svelte';
	import { getAccount, type Config } from '@wagmi/core';
	import { type Writable } from 'svelte/store';
	import type { AppKit } from '@reown/appkit';
	import type { Hex } from 'viem';
	import { page } from '$app/stores';
	import { onMount } from 'svelte';
	import ShareChoicesButton from './ShareChoicesButton.svelte';
	enum DeploymentStepErrors {
		NO_GUI = 'Error loading GUI',
		NO_STRATEGY = 'No valid strategy exists at this URL',
		NO_SELECT_TOKENS = 'Error loading tokens',
		NO_TOKEN_INFO = 'Error loading token information',
		NO_FIELD_DEFINITIONS = 'Error loading field definitions',
		NO_DEPOSITS = 'Error loading deposits',
		NO_TOKEN_INPUTS = 'Error loading token inputs',
		NO_TOKEN_OUTPUTS = 'Error loading token outputs',
		NO_GUI_DETAILS = 'Error getting GUI details',
		NO_CHAIN = 'Unsupported chain ID',
		SERIALIZE_ERROR = 'Error serializing state',
		ADD_ORDER_FAILED = 'Failed to add order'
	}

	export let dotrain: string;
	export let deployment: GuiDeployment;
	export let handleDeployModal: (args: {
		approvals: ApprovalCalldataResult;
		deploymentCalldata: DepositAndAddOrderCalldataResult;
		orderbookAddress: Hex;
		chainId: number;
	}) => void;
	export let handleUpdateGuiState: (gui: DotrainOrderGui) => void;
<<<<<<< HEAD

	let deploymentDetails: NameAndDescription | null = null;
	let selectTokens: GuiSelectTokens[] | null = null;
=======
	let selectTokens: SelectTokens | null = null;
>>>>>>> e131a5dc
	let allDepositFields: GuiDeposit[] = [];
	let allTokenOutputs: OrderIO[] = [];
	let allFieldDefinitions: GuiFieldDefinition[] = [];
	let allTokensSelected: boolean = false;
	let showAdvancedOptions: boolean = false;
	let gui: DotrainOrderGui | null = null;
	let error: DeploymentStepErrors | null = null;
	let errorDetails: string | null = null;

	export let wagmiConfig: Writable<Config | undefined>;
	export let wagmiConnected: Writable<boolean>;
	export let appKitModal: Writable<AppKit>;
	export let stateFromUrl: string | null = null;

	$: if (deployment) {
		handleDeploymentChange(deployment.key);
	}

	async function handleDeploymentChange(deployment: string) {
		if (!deployment || !dotrain) return;
		error = null;
		errorDetails = null;

		try {
			gui = await DotrainOrderGui.chooseDeployment(dotrain, deployment);
			deploymentDetails = await DotrainOrderGui.getStrategyDetails(dotrain);

			if (gui) {
				try {
					selectTokens = await gui.getSelectTokens();
					return selectTokens;
				} catch (e) {
					error = DeploymentStepErrors.NO_SELECT_TOKENS;
					return (errorDetails = e instanceof Error ? e.message : 'Unknown error');
				}
			}
		} catch (e) {
			error = DeploymentStepErrors.NO_GUI;
			return (errorDetails = e instanceof Error ? e.message : 'Unknown error');
		}
	}

	function getAllFieldDefinitions() {
		if (!gui) return;
		try {
			allFieldDefinitions = gui.getAllFieldDefinitions();
		} catch (e) {
			error = DeploymentStepErrors.NO_FIELD_DEFINITIONS;
			errorDetails = e instanceof Error ? e.message : 'Unknown error';
		}
	}

	async function getAllDepositFields() {
		if (!gui) return;
		try {
			let dep: GuiDeployment = gui.getCurrentDeployment();
			let depositFields: GuiDeposit[] = dep.deposits;

			allDepositFields = depositFields;
		} catch (e) {
			error = DeploymentStepErrors.NO_DEPOSITS;
			errorDetails = e instanceof Error ? e.message : 'Unknown error';
		}
	}

	let allTokenInputs: OrderIO[] = [];
	function getAllTokenInputs() {
		if (!gui) return;

		try {
			allTokenInputs = gui.getCurrentDeployment().deployment.order.inputs;
		} catch (e) {
			error = DeploymentStepErrors.NO_TOKEN_INPUTS;
			errorDetails = e instanceof Error ? e.message : 'Unknown error';
		}
	}

	function getAllTokenOutputs() {
		if (!gui) return;
		try {
			allTokenOutputs = gui.getCurrentDeployment().deployment.order.outputs;
		} catch (e) {
			error = DeploymentStepErrors.NO_TOKEN_OUTPUTS;
			errorDetails = e instanceof Error ? e.message : 'Unknown error';
		}
	}

	$: if (selectTokens?.length === 0 || allTokensSelected) {
		updateFields();
	}

	async function updateFields() {
		try {
			error = null;
			errorDetails = null;
			getAllDepositFields();
			getAllFieldDefinitions();
			getAllTokenInputs();
			getAllTokenOutputs();
		} catch (e) {
			error = DeploymentStepErrors.NO_GUI;
			errorDetails = e instanceof Error ? e.message : 'Unknown error';
		}
	}

	async function handleAddOrder() {
		try {
			if (!gui || !$wagmiConfig) return;
			const { address } = getAccount($wagmiConfig);
			if (!address) return;
			let approvals = await gui.generateApprovalCalldatas(address);
			const deploymentCalldata = await gui.generateDepositAndAddOrderCalldatas();
			const chainId = gui.getCurrentDeployment().deployment.order.network['chain-id'] as number;
			// @ts-expect-error orderbook is not typed
			const orderbookAddress = gui.getCurrentDeployment().deployment.order.orderbook.address;
			const outputTokenInfos = await Promise.all(
				allTokenOutputs.map((token) => gui?.getTokenInfo(token.token?.key as string))
			);

			approvals = approvals.map((approval) => {
				const token = outputTokenInfos.find((token) => token?.address === approval.token);
				return {
					...approval,
					symbol: token?.symbol
				};
			});

			handleDeployModal({
				approvals,
				deploymentCalldata,
				orderbookAddress,
				chainId
			});
		} catch (e) {
			error = DeploymentStepErrors.ADD_ORDER_FAILED;
			errorDetails = e instanceof Error ? e.message : 'Unknown error';
		}
	}

	async function handleShareChoices() {
		// copy the current url to the clipboard
		navigator.clipboard.writeText($page.url.toString());
	}

	onMount(async () => {
		if ($page.url.searchParams) {
			if (stateFromUrl) {
				await handleGetStateFromUrl();
			}
		}
	});

	async function handleGetStateFromUrl() {
		if (!$page.url.searchParams.get('state')) return;
		gui = await DotrainOrderGui.deserializeState(
			dotrain,
			$page.url.searchParams.get('state') || ''
		);
		areAllTokensSelected();
	}

	async function _handleUpdateGuiState(gui: DotrainOrderGui) {
		await areAllTokensSelected();
		handleUpdateGuiState(gui);
	}

	const areAllTokensSelected = async () => {
		if (gui) {
			try {
				selectTokens = await gui.getSelectTokens();
				if (selectTokens?.every((t) => gui?.isSelectTokenSet(t.key))) {
					allTokensSelected = true;
				}
				// if we have deposits or vault ids set, show advanced options
				const deposits = gui?.getDeposits();
				const inputVaultIds = gui
					?.getCurrentDeployment()
					?.deployment?.order?.inputs.map((input) => input.vaultId);
				const outputVaultIds = gui
					?.getCurrentDeployment()
					?.deployment?.order?.outputs.map((output) => output.vaultId);
				if (deposits || inputVaultIds || outputVaultIds) {
					showAdvancedOptions = true;
				}
			} catch (e) {
				error = DeploymentStepErrors.NO_SELECT_TOKENS;
				return (errorDetails = e instanceof Error ? e.message : 'Unknown error');
			}
		}
	};

	async function composeRainlang() {
		if (!gui) return;
		gui.updateScenarioBindings();
		const deployment = gui.getCurrentDeployment();
		const dotrain = gui.generateDotrainText();
		const dotrainOrder = await DotrainOrder.create(dotrain);
		const composedRainlang = await dotrainOrder.composeDeploymentToRainlang(deployment.key);
		return composedRainlang;
	}
</script>

<div>
	{#if error}
		<p class="text-red-500">{error}</p>
	{/if}
	{#if errorDetails}
		<p class="text-red-500">{errorDetails}</p>
	{/if}
	{#if dotrain}
		{#if gui}
			<div class="flex max-w-3xl flex-col gap-12" in:fade>
				{#if deploymentDetails}
					<div class="mt-8 flex max-w-2xl flex-col gap-4 text-start">
						<h1 class=" text-3xl font-semibold text-gray-900 lg:text-6xl dark:text-white">
							{deployment.name}
						</h1>
						<p class="text-xl text-gray-600 lg:text-2xl dark:text-gray-400">
							{deployment.description}
						</p>
					</div>
				{/if}

				{#if selectTokens && selectTokens.length > 0}
					<SelectTokensSection {gui} {selectTokens} handleUpdateGuiState={_handleUpdateGuiState} />
				{/if}

				{#if allTokensSelected || selectTokens?.length === 0}
					{#if allFieldDefinitions.length > 0}
						<FieldDefinitionsSection {allFieldDefinitions} {gui} {handleUpdateGuiState} />
					{/if}

					<Toggle bind:checked={showAdvancedOptions}>Show advanced options</Toggle>

					{#if allDepositFields.length > 0 && showAdvancedOptions}
						<DepositsSection bind:allDepositFields {gui} {handleUpdateGuiState} />
					{/if}

					{#if allTokenInputs.length > 0 && allTokenOutputs.length > 0 && showAdvancedOptions}
						<TokenIOSection bind:allTokenInputs bind:allTokenOutputs {gui} {handleUpdateGuiState} />
					{/if}

					<div class="flex gap-2">
						{#if $wagmiConnected}
							<Button size="lg" on:click={handleAddOrder}>Deploy Strategy</Button>
							<ComposedRainlangModal {composeRainlang} />
						{:else}
							<WalletConnect {appKitModal} connected={wagmiConnected} />
						{/if}
						<ShareChoicesButton {handleShareChoices} />

						<div class="flex flex-col">
							{#if error}
								<p class="text-red-500">{error}</p>
							{/if}
							{#if errorDetails}
								<p class="text-red-500">{errorDetails}</p>
							{/if}
						</div>
					</div>
				{/if}
			</div>
		{/if}
	{/if}
</div><|MERGE_RESOLUTION|>--- conflicted
+++ resolved
@@ -14,12 +14,8 @@
 		type ApprovalCalldataResult,
 		type DepositAndAddOrderCalldataResult,
 		DotrainOrder,
-<<<<<<< HEAD
-		type GuiSelectTokens,
-		type NameAndDescription
-=======
+		type NameAndDescription,
 		type SelectTokens
->>>>>>> e131a5dc
 	} from '@rainlanguage/orderbook/js_api';
 	import { fade } from 'svelte/transition';
 	import { Button, Toggle } from 'flowbite-svelte';
@@ -54,13 +50,9 @@
 		chainId: number;
 	}) => void;
 	export let handleUpdateGuiState: (gui: DotrainOrderGui) => void;
-<<<<<<< HEAD
 
 	let deploymentDetails: NameAndDescription | null = null;
-	let selectTokens: GuiSelectTokens[] | null = null;
-=======
 	let selectTokens: SelectTokens | null = null;
->>>>>>> e131a5dc
 	let allDepositFields: GuiDeposit[] = [];
 	let allTokenOutputs: OrderIO[] = [];
 	let allFieldDefinitions: GuiFieldDefinition[] = [];
