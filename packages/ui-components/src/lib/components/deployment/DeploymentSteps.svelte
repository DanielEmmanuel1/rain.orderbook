--- conflicted
+++ resolved
@@ -14,16 +14,10 @@
 		type GuiDeployment,
 		type OrderIO
 	} from '@rainlanguage/orderbook/js_api';
-<<<<<<< HEAD
-	import { createWalletClient, custom, type Chain } from 'viem';
+	import { type Chain } from 'viem';
 	import { base, flare, arbitrum, polygon, bsc, mainnet, linea } from 'viem/chains';
 	import { fade } from 'svelte/transition';
-	import { Input, Spinner, Button } from 'flowbite-svelte';
-=======
-	import { Button, Input, Spinner } from 'flowbite-svelte';
-	import { type Chain } from 'viem';
-	import { base, flare, arbitrum, polygon, bsc, mainnet, linea } from 'viem/chains';
->>>>>>> 3beea730
+	import { Button } from 'flowbite-svelte';
 	import { getAccount, sendTransaction, type Config } from '@wagmi/core';
 	import { type Writable } from 'svelte/store';
 
@@ -62,60 +56,14 @@
 	let allTokenOutputs: OrderIO[] = [];
 	let allFieldDefinitions: GuiFieldDefinition[] = [];
 	let allTokensSelected: boolean = false;
-<<<<<<< HEAD
 	let inputVaultIds: string[] = [];
 	let outputVaultIds: string[] = [];
+
 	let gui: DotrainOrderGui | null = null;
-=======
-	let guiDetails: NameAndDescription;
-	let inputVaultIds: string[] = [];
-	let outputVaultIds: string[] = [];
-	let addOrderError: string | null = null;
+	let addOrderError: DeploymentStepErrors | null = null;
 	let addOrderErrorDetails: string | null = null;
-
-	export let wagmiConfig: Writable<Config> | null = null;
-	export let wagmiConnected: Writable<boolean> | null = null;
-
-	async function loadStrategyFromUrl() {
-		isLoading = true;
-		error = null;
-		errorDetails = null;
-
-		try {
-			const response = await fetch(strategyUrl);
-			if (!response.ok) {
-				error = DeploymentStepErrors.NO_STRATEGY;
-				errorDetails = `HTTP error - status: ${response.status}`;
-			}
-			dotrain = await response.text();
-		} catch (e) {
-			error = DeploymentStepErrors.NO_STRATEGY;
-			errorDetails = e instanceof Error ? e.message : 'Unknown error';
-		} finally {
-			isLoading = false;
-		}
-	}
-
-	let gui: DotrainOrderGui | null = null;
-	let availableDeployments: Record<string, { label: string }> = {};
-
-	async function initialize() {
-		try {
-			let deployments: DeploymentKeys = await DotrainOrderGui.getDeploymentKeys(dotrain);
-			availableDeployments = Object.fromEntries(
-				deployments.map((deployment) => [
-					deployment,
-					{
-						label: deployment
-					}
-				])
-			);
-		} catch (e: unknown) {
-			error = DeploymentStepErrors.NO_GUI;
-			errorDetails = e instanceof Error ? e.message : 'Unknown error';
-		}
-	}
->>>>>>> 3beea730
+	export let wagmiConfig: Writable<Config | undefined>;
+	export let wagmiConnected: Writable<boolean>;
 
 	$: if (deployment) {
 		handleDeploymentChange(deployment);
@@ -140,26 +88,7 @@
 			}
 		} catch (e) {
 			error = DeploymentStepErrors.NO_GUI;
-<<<<<<< HEAD
 			return (errorDetails = e instanceof Error ? e.message : 'Unknown error');
-=======
-			errorDetails = e instanceof Error ? e.message : 'Unknown error';
-		}
-		isLoading = false;
-	}
-
-	$: if (selectedDeployment) {
-		handleDeploymentChange(selectedDeployment as string);
-	}
-
-	async function getGuiDetails() {
-		if (!gui) return;
-		try {
-			guiDetails = await DotrainOrderGui.getStrategyDetails(dotrain);
-		} catch (e) {
-			error = DeploymentStepErrors.NO_GUI_DETAILS;
-			errorDetails = e instanceof Error ? e.message : 'Unknown error';
->>>>>>> 3beea730
 		}
 	}
 
@@ -351,44 +280,23 @@
 							{/if}
 						</div>
 					{/if}
-					<Button size="lg" on:click={handleAddOrder}>Deploy Strategy</Button>
+					<div class="flex flex-col gap-2">
+						{#if $wagmiConnected}
+							<Button size="lg" on:click={handleAddOrderWagmi}>Deploy Strategy with Wagmi</Button>
+						{:else}
+							<slot name="wallet-connect" />
+						{/if}
+						<div class="flex flex-col">
+							{#if addOrderError}
+								<p class="text-red-500">{addOrderError}</p>
+							{/if}
+							{#if addOrderErrorDetails}
+								<p class="text-red-500">{addOrderErrorDetails}</p>
+							{/if}
+						</div>
+					</div>
 				{/if}
 			</div>
 		{/if}
-				<div class="flex flex-col gap-2">
-					{#if $wagmiConnected}
-						<Button size="lg" on:click={handleAddOrderWagmi}>Deploy Strategy with Wagmi</Button>
-					{:else}
-						<slot name="wallet-connect" />
-					{/if}
-					<div class="flex flex-col">
-						{#if addOrderError}
-							<p class="text-red-500">{addOrderError}</p>
-						{/if}
-						{#if addOrderErrorDetails}
-							<p class="text-red-500">{addOrderErrorDetails}</p>
-						{/if}
-					</div>
-<<<<<<< HEAD
-=======
-				{/if}
-				<div class="flex flex-col gap-2">
-					{#if $wagmiConnected}
-						<Button size="lg" on:click={handleAddOrderWagmi}>Deploy Strategy with Wagmi</Button>
-					{:else}
-						<slot name="wallet-connect" />
-					{/if}
-					<div class="flex flex-col">
-						{#if addOrderError}
-							<p class="text-red-500">{addOrderError}</p>
-						{/if}
-						{#if addOrderErrorDetails}
-							<p class="text-red-500">{addOrderErrorDetails}</p>
-						{/if}
-					</div>
->>>>>>> 3beea730
-				</div>
-			{/if}
-		</div>
 	{/if}
 </div>