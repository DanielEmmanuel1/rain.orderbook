<script lang="ts">
	import FieldDefinitionInput from './FieldDefinitionInput.svelte';
	import DepositInput from './DepositInput.svelte';
	import SelectToken from './SelectToken.svelte';
	import TokenInputOrOutput from './TokenInputOrOutput.svelte';
	import DeploymentSectionHeader from './DeploymentSectionHeader.svelte';
	import {
		DotrainOrderGui,
		type ApprovalCalldataResult,
		type DepositAndAddOrderCalldataResult,
		type GuiDeposit,
		type GuiFieldDefinition,
		type NameAndDescription,
		type GuiDeployment,
		type OrderIO
	} from '@rainlanguage/orderbook/js_api';
	import { Button } from 'flowbite-svelte';
	import { createWalletClient, custom, type Chain } from 'viem';
	import { base, flare, arbitrum, polygon, bsc, mainnet, linea } from 'viem/chains';
	import { fade } from 'svelte/transition';
<<<<<<< HEAD
	import { page } from '$app/stores';
	import { goto } from '$app/navigation';
=======
>>>>>>> 4e208c3c

	enum DeploymentStepErrors {
		NO_GUI = 'Error loading GUI',
		DEPLOYMENT_ERROR = 'Error changing deployment',
		NO_STRATEGY = 'No valid strategy exists at this URL',
		NO_SELECT_TOKENS = 'Error loading tokens',
		NO_TOKEN_INFO = 'Error loading token information',
		NO_FIELD_DEFINITIONS = 'Error loading field definitions',
		NO_DEPOSITS = 'Error loading deposits',
		NO_TOKEN_INPUTS = 'Error loading token inputs',
		NO_TOKEN_OUTPUTS = 'Error loading token outputs',
		NO_GUI_DETAILS = 'Error getting GUI details',
		NO_CHAIN = 'Unsupported chain ID',
		ADD_ORDER_FAILED = 'Failed to add order',
		DESERIALIZE_FAILED = 'Failed to deserialize GUI'
	}

	const chains: Record<number, Chain> = {
		[base.id]: base,
		[flare.id]: flare,
		[arbitrum.id]: arbitrum,
		[polygon.id]: polygon,
		[bsc.id]: bsc,
		[mainnet.id]: mainnet,
		[linea.id]: linea
	};

<<<<<<< HEAD
	const { strategyName } = $page.data;

	export let dotrain: string;
	export let stateFromUrl: string | null = null;
	export let deploymentFromUrl: string | null = null;
	$: console.log('stateFromUrl', stateFromUrl);
	$: console.log('deploymentFromUrl', deploymentFromUrl);
=======
	export let dotrain: string;
	export let deployment: string;
	export let deploymentDetails: NameAndDescription;
>>>>>>> 4e208c3c

	let error: DeploymentStepErrors | null = null;
	let errorDetails: string | null = null;
	let selectTokens: string[] | null = null;
	let allFieldDefinitions: GuiFieldDefinition[] = [];
	let allDepositFields: GuiDeposit[] = [];
	let allTokenOutputs: OrderIO[] = [];
	let allTokensSelected: boolean = false;
	let inputVaultIds: string[] = [];
	let outputVaultIds: string[] = [];
	let gui: DotrainOrderGui | null = null;
<<<<<<< HEAD
	let availableDeployments: Record<string, { label: string }> = {};
	let hasDeserialized: boolean = false;

	async function initialize() {
		try {
			let deployments: DeploymentKeys = await DotrainOrderGui.getDeploymentKeys(dotrain);
			availableDeployments = Object.fromEntries(
				deployments.map((deployment) => [
					deployment,
					{
						label: deployment
					}
				])
			);
		} catch (e: unknown) {
			console.error('Failed to get deployment keys:', e);
			error = DeploymentStepErrors.NO_GUI;
			errorDetails = e instanceof Error ? e.message : 'Unknown error';
		}
	}

	$: if (dotrain) {
		initializeAsync();
	}

	async function initializeAsync() {
		error = null;
		errorDetails = null;
		gui = null;
		await initialize();
		if (deploymentFromUrl) {
			await handleDeploymentChange(deploymentFromUrl);
		}
	}

	async function handleDeploymentChange(deployment: string) {
		hasDeserialized = false;
=======

	$: if (deployment) {
		handleDeploymentChange(deployment);
	}

	async function handleDeploymentChange(deployment: string) {
>>>>>>> 4e208c3c
		if (!deployment || !dotrain) return;
		error = null;
		errorDetails = null;

		try {
			gui = await DotrainOrderGui.chooseDeployment(dotrain, deployment);

			if (gui) {
				try {
<<<<<<< HEAD
					await getGuiDetails();
					selectTokens = await gui.getSelectTokens();
=======
					selectTokens = await gui.getSelectTokens();
					return selectTokens;
>>>>>>> 4e208c3c
				} catch (e) {
					error = DeploymentStepErrors.NO_SELECT_TOKENS;
					return (errorDetails = e instanceof Error ? e.message : 'Unknown error');
				}
			}
		} catch (e) {
<<<<<<< HEAD
			error = DeploymentStepErrors.DEPLOYMENT_ERROR;
			return (errorDetails = e instanceof Error ? e.message : 'Unknown error');
		}
	}

	async function getGuiDetails() {
		if (!gui) return;
		try {
			guiDetails = gui.getGuiDetails();
		} catch (e) {
			error = DeploymentStepErrors.NO_GUI_DETAILS;
			errorDetails = e instanceof Error ? e.message : 'Unknown error';
=======
			error = DeploymentStepErrors.NO_GUI;
			return (errorDetails = e instanceof Error ? e.message : 'Unknown error');
>>>>>>> 4e208c3c
		}
	}

	function getAllFieldDefinitions() {
		if (!gui) return;
		try {
			allFieldDefinitions = gui.getAllFieldDefinitions();
		} catch (e) {
			error = DeploymentStepErrors.NO_FIELD_DEFINITIONS;
			errorDetails = e instanceof Error ? e.message : 'Unknown error';
		}
	}

	async function getAllDepositFields() {
		if (!gui) return;
		try {
			let dep: GuiDeployment = gui.getCurrentDeployment();
			let depositFields: GuiDeposit[] = dep.deposits;

			allDepositFields = depositFields;
		} catch (e) {
			error = DeploymentStepErrors.NO_DEPOSITS;
			errorDetails = e instanceof Error ? e.message : 'Unknown error';
		}
	}

	let allTokenInputs: OrderIO[] = [];
	function getAllTokenInputs() {
		if (!gui) return;

		try {
			allTokenInputs = gui.getCurrentDeployment().deployment.order.inputs;
		} catch (e) {
			error = DeploymentStepErrors.NO_TOKEN_INPUTS;
			errorDetails = e instanceof Error ? e.message : 'Unknown error';
		}
	}

	function getAllTokenOutputs() {
		if (!gui) return;
		try {
			allTokenOutputs = gui.getCurrentDeployment().deployment.order.outputs;
		} catch (e) {
			error = DeploymentStepErrors.NO_TOKEN_OUTPUTS;
			errorDetails = e instanceof Error ? e.message : 'Unknown error';
		}
	}

	$: if (selectTokens?.length === 0 || allTokensSelected) {
		updateFields();
	}

	async function updateFields() {
		try {
			error = null;
			errorDetails = null;
<<<<<<< HEAD
			await Promise.all([
				initializeVaultIdArrays(),
				getAllDepositFields(),
				getAllFieldDefinitions(),
				getAllTokenInputs(),
				getAllTokenOutputs()
			]);
			if (stateFromUrl && !hasDeserialized && gui) {
				console.log('deserializing state from url', stateFromUrl);
				try {
					gui.deserializeState(stateFromUrl);
					hasDeserialized = true;
				} catch (e) {
					error = DeploymentStepErrors.DESERIALIZE_FAILED;
					errorDetails = e instanceof Error ? e.message : 'Unknown error';
				}
			} else {
				hasDeserialized = true;
			}
		} catch (e) {
			error = DeploymentStepErrors.DESERIALIZE_FAILED;
=======
			initializeVaultIdArrays();
			getAllDepositFields();
			getAllFieldDefinitions();
			getAllTokenInputs();
			getAllTokenOutputs();
		} catch (e) {
			error = DeploymentStepErrors.NO_GUI;
>>>>>>> 4e208c3c
			errorDetails = e instanceof Error ? e.message : 'Unknown error';
		}
	}

	export function getChainById(chainId: number): Chain {
		const chain = chains[chainId];
		if (!chain) {
			error = DeploymentStepErrors.NO_CHAIN;
			errorDetails = `Unsupported chain ID: ${chainId}`;
		}
		return chain;
	}

	async function handleAddOrder() {
		try {
			if (!gui) return;

			// @ts-expect-error window.ethereum is not typed
			await window.ethereum?.request({ method: 'eth_requestAccounts' });
			const walletClient = createWalletClient({
				chain: getChainById(
					gui.getCurrentDeployment().deployment.order.network['chain-id'] as number
				),
				// @ts-expect-error window.ethereum is not typed
				transport: custom(window.ethereum!)
			});
			const [account] = await walletClient.getAddresses();

			const approvals: ApprovalCalldataResult = await gui.generateApprovalCalldatas(account);
			for (const approval of approvals) {
				await walletClient.sendTransaction({
					account,
					to: approval.token as `0x${string}`,
					data: approval.calldata as `0x${string}`
				});
			}

			const calldata: DepositAndAddOrderCalldataResult =
				await gui.generateDepositAndAddOrderCalldatas();
			await walletClient.sendTransaction({
				account,
				// @ts-expect-error orderbook is not typed
				to: gui.getCurrentDeployment().deployment.order.orderbook.address as `0x${string}`,
				data: calldata as `0x${string}`
			});
		} catch (e) {
			error = DeploymentStepErrors.ADD_ORDER_FAILED;
			errorDetails = e instanceof Error ? e.message : 'Unknown error';
		}
	}

	function initializeVaultIdArrays() {
		if (!gui) return;
		const deployment = gui.getCurrentDeployment();
		inputVaultIds = new Array(deployment.deployment.order.inputs.length).fill('');
		outputVaultIds = new Array(deployment.deployment.order.outputs.length).fill('');
	}

<<<<<<< HEAD
	$: if (gui && hasDeserialized) {
		console.log('serializing state', gui);
		handleSerializeState(gui);
	}

	async function handleSerializeState(gui) {
		try {
			const serializedState = await gui.serializeState();
			console.log('serializedState', serializedState);
			$page.url.searchParams.set('state', serializedState);
			window.history.pushState({}, '', '?state=' + serializedState);
		} catch (e) {
			console.error('Failed to serialize GUI:', e);
		}
	}
</script>

=======
>>>>>>> 4e208c3c
<div>
	{#if error}
		<p class="text-red-500">{error}</p>
	{/if}
	{#if errorDetails}
		<p class="text-red-500">{errorDetails}</p>
	{/if}
	{#if dotrain}
<<<<<<< HEAD
		<DeploymentSectionHeader title="Select Deployment" />

		<div class="grid grid-cols-1 gap-4 sm:grid-cols-2 md:grid-cols-3 lg:grid-cols-6">
			{#each Object.entries(availableDeployments) as [deployment, { label }]}
				<Button on:click={() => goto(`/deploy/${strategyName}/${deployment}`)}>{label}</Button>
			{/each}
		</div>
		{#if gui}
			<div class="flex max-w-2xl flex-col gap-24" in:fade>
				{#if guiDetails}
					<div class="mt-16 flex max-w-2xl flex-col gap-6 text-start">
						<h1 class="mb-6 text-4xl font-semibold text-gray-900 lg:text-8xl dark:text-white">
							{guiDetails.name}
						</h1>
						<p class="text-xl text-gray-600 dark:text-gray-400">
							{guiDetails.description}
						</p>
					</div>
				{/if}

=======
		{#if gui}
			<div class="flex max-w-2xl flex-col gap-24" in:fade>
				{#if deploymentDetails}
					<div class="mt-16 flex max-w-2xl flex-col gap-4 text-start">
						<h1 class=" text-4xl font-semibold text-gray-900 lg:text-8xl dark:text-white">
							{deploymentDetails.name}
						</h1>
						<p class="text-2xl text-gray-600 lg:text-3xl dark:text-gray-400">
							{deploymentDetails.description}
						</p>
					</div>
				{/if}

>>>>>>> 4e208c3c
				{#if selectTokens && selectTokens.length > 0}
					<div class="flex w-full flex-col gap-6">
						<DeploymentSectionHeader
							title="Select Tokens"
							description="Select the tokens that you want to use in your order."
						/>
						<div class="flex w-full flex-col gap-4">
							{#each selectTokens as tokenKey}
								<SelectToken {tokenKey} bind:gui bind:selectTokens bind:allTokensSelected />
<<<<<<< HEAD
							{/each}
						</div>
					</div>
				{/if}

				{#if allTokensSelected || selectTokens?.length === 0}
					{#if allFieldDefinitions.length > 0}
						<div class="flex w-full flex-col items-center gap-24">
							{#each allFieldDefinitions as fieldDefinition}
								<FieldDefinitionInput {fieldDefinition} bind:gui />
							{/each}
						</div>
					{/if}

					{#if allDepositFields.length > 0}
						<div class="flex w-full flex-col items-center gap-24">
							{#each allDepositFields as deposit}
								<DepositInput bind:deposit bind:gui />
							{/each}
						</div>
					{/if}
					{#if allTokenInputs.length > 0 && allTokenOutputs.length > 0}
						<div class="flex w-full flex-col gap-6">
							<DeploymentSectionHeader
								title={'Input/Output Vaults'}
								description={'The vault addresses for the input and output tokens.'}
							/>
							{#if allTokenInputs.length > 0}
								{#each allTokenInputs as input, i}
									<TokenInputOrOutput
										{i}
										label="Input"
										vault={input}
										vaultIds={inputVaultIds}
										bind:gui
									/>
								{/each}
							{/if}

							{#if allTokenOutputs.length > 0}
								{#each allTokenOutputs as output, i}
									<TokenInputOrOutput
										{i}
										label="Output"
										vault={output}
										vaultIds={outputVaultIds}
										bind:gui
									/>
								{/each}
							{/if}
						</div>
					{/if}
					<Button size="lg" on:click={handleAddOrder}>Deploy Strategy</Button>
				{/if}
=======
							{/each}
						</div>
					</div>
				{/if}

				{#if allTokensSelected || selectTokens?.length === 0}
					{#if allFieldDefinitions.length > 0}
						<div class="flex w-full flex-col items-center gap-24">
							{#each allFieldDefinitions as fieldDefinition}
								<FieldDefinitionInput {fieldDefinition} {gui} />
							{/each}
						</div>
					{/if}

					{#if allDepositFields.length > 0}
						<div class="flex w-full flex-col items-center gap-24">
							{#each allDepositFields as deposit}
								<DepositInput bind:deposit bind:gui />
							{/each}
						</div>
					{/if}
					{#if allTokenInputs.length > 0 && allTokenOutputs.length > 0}
						<div class="flex w-full flex-col gap-6">
							<DeploymentSectionHeader
								title={'Input/Output Vaults'}
								description={'The vault addresses for the input and output tokens.'}
							/>
							{#if allTokenInputs.length > 0}
								{#each allTokenInputs as input, i}
									<TokenInputOrOutput
										{i}
										label="Input"
										vault={input}
										vaultIds={inputVaultIds}
										{gui}
									/>
								{/each}
							{/if}

							{#if allTokenOutputs.length > 0}
								{#each allTokenOutputs as output, i}
									<TokenInputOrOutput
										{i}
										label="Output"
										vault={output}
										vaultIds={outputVaultIds}
										{gui}
									/>
								{/each}
							{/if}
						</div>
					{/if}
					<Button size="lg" on:click={handleAddOrder}>Deploy Strategy</Button>
				{/if}
>>>>>>> 4e208c3c
			</div>
		{/if}
	{/if}
</div><|MERGE_RESOLUTION|>--- conflicted
+++ resolved
@@ -18,11 +18,8 @@
 	import { createWalletClient, custom, type Chain } from 'viem';
 	import { base, flare, arbitrum, polygon, bsc, mainnet, linea } from 'viem/chains';
 	import { fade } from 'svelte/transition';
-<<<<<<< HEAD
 	import { page } from '$app/stores';
 	import { goto } from '$app/navigation';
-=======
->>>>>>> 4e208c3c
 
 	enum DeploymentStepErrors {
 		NO_GUI = 'Error loading GUI',
@@ -50,19 +47,9 @@
 		[linea.id]: linea
 	};
 
-<<<<<<< HEAD
-	const { strategyName } = $page.data;
-
-	export let dotrain: string;
-	export let stateFromUrl: string | null = null;
-	export let deploymentFromUrl: string | null = null;
-	$: console.log('stateFromUrl', stateFromUrl);
-	$: console.log('deploymentFromUrl', deploymentFromUrl);
-=======
 	export let dotrain: string;
 	export let deployment: string;
 	export let deploymentDetails: NameAndDescription;
->>>>>>> 4e208c3c
 
 	let error: DeploymentStepErrors | null = null;
 	let errorDetails: string | null = null;
@@ -74,52 +61,13 @@
 	let inputVaultIds: string[] = [];
 	let outputVaultIds: string[] = [];
 	let gui: DotrainOrderGui | null = null;
-<<<<<<< HEAD
-	let availableDeployments: Record<string, { label: string }> = {};
-	let hasDeserialized: boolean = false;
-
-	async function initialize() {
-		try {
-			let deployments: DeploymentKeys = await DotrainOrderGui.getDeploymentKeys(dotrain);
-			availableDeployments = Object.fromEntries(
-				deployments.map((deployment) => [
-					deployment,
-					{
-						label: deployment
-					}
-				])
-			);
-		} catch (e: unknown) {
-			console.error('Failed to get deployment keys:', e);
-			error = DeploymentStepErrors.NO_GUI;
-			errorDetails = e instanceof Error ? e.message : 'Unknown error';
-		}
-	}
-
-	$: if (dotrain) {
-		initializeAsync();
-	}
-
-	async function initializeAsync() {
-		error = null;
-		errorDetails = null;
-		gui = null;
-		await initialize();
-		if (deploymentFromUrl) {
-			await handleDeploymentChange(deploymentFromUrl);
-		}
+
+	$: if (deployment) {
+		handleDeploymentChange(deployment);
 	}
 
 	async function handleDeploymentChange(deployment: string) {
 		hasDeserialized = false;
-=======
-
-	$: if (deployment) {
-		handleDeploymentChange(deployment);
-	}
-
-	async function handleDeploymentChange(deployment: string) {
->>>>>>> 4e208c3c
 		if (!deployment || !dotrain) return;
 		error = null;
 		errorDetails = null;
@@ -129,39 +77,18 @@
 
 			if (gui) {
 				try {
-<<<<<<< HEAD
-					await getGuiDetails();
 					selectTokens = await gui.getSelectTokens();
-=======
-					selectTokens = await gui.getSelectTokens();
-					return selectTokens;
->>>>>>> 4e208c3c
 				} catch (e) {
 					error = DeploymentStepErrors.NO_SELECT_TOKENS;
 					return (errorDetails = e instanceof Error ? e.message : 'Unknown error');
 				}
 			}
 		} catch (e) {
-<<<<<<< HEAD
 			error = DeploymentStepErrors.DEPLOYMENT_ERROR;
 			return (errorDetails = e instanceof Error ? e.message : 'Unknown error');
 		}
 	}
 
-	async function getGuiDetails() {
-		if (!gui) return;
-		try {
-			guiDetails = gui.getGuiDetails();
-		} catch (e) {
-			error = DeploymentStepErrors.NO_GUI_DETAILS;
-			errorDetails = e instanceof Error ? e.message : 'Unknown error';
-=======
-			error = DeploymentStepErrors.NO_GUI;
-			return (errorDetails = e instanceof Error ? e.message : 'Unknown error');
->>>>>>> 4e208c3c
-		}
-	}
-
 	function getAllFieldDefinitions() {
 		if (!gui) return;
 		try {
@@ -215,7 +142,6 @@
 		try {
 			error = null;
 			errorDetails = null;
-<<<<<<< HEAD
 			await Promise.all([
 				initializeVaultIdArrays(),
 				getAllDepositFields(),
@@ -237,15 +163,6 @@
 			}
 		} catch (e) {
 			error = DeploymentStepErrors.DESERIALIZE_FAILED;
-=======
-			initializeVaultIdArrays();
-			getAllDepositFields();
-			getAllFieldDefinitions();
-			getAllTokenInputs();
-			getAllTokenOutputs();
-		} catch (e) {
-			error = DeploymentStepErrors.NO_GUI;
->>>>>>> 4e208c3c
 			errorDetails = e instanceof Error ? e.message : 'Unknown error';
 		}
 	}
@@ -304,7 +221,6 @@
 		outputVaultIds = new Array(deployment.deployment.order.outputs.length).fill('');
 	}
 
-<<<<<<< HEAD
 	$: if (gui && hasDeserialized) {
 		console.log('serializing state', gui);
 		handleSerializeState(gui);
@@ -322,8 +238,6 @@
 	}
 </script>
 
-=======
->>>>>>> 4e208c3c
 <div>
 	{#if error}
 		<p class="text-red-500">{error}</p>
@@ -332,28 +246,6 @@
 		<p class="text-red-500">{errorDetails}</p>
 	{/if}
 	{#if dotrain}
-<<<<<<< HEAD
-		<DeploymentSectionHeader title="Select Deployment" />
-
-		<div class="grid grid-cols-1 gap-4 sm:grid-cols-2 md:grid-cols-3 lg:grid-cols-6">
-			{#each Object.entries(availableDeployments) as [deployment, { label }]}
-				<Button on:click={() => goto(`/deploy/${strategyName}/${deployment}`)}>{label}</Button>
-			{/each}
-		</div>
-		{#if gui}
-			<div class="flex max-w-2xl flex-col gap-24" in:fade>
-				{#if guiDetails}
-					<div class="mt-16 flex max-w-2xl flex-col gap-6 text-start">
-						<h1 class="mb-6 text-4xl font-semibold text-gray-900 lg:text-8xl dark:text-white">
-							{guiDetails.name}
-						</h1>
-						<p class="text-xl text-gray-600 dark:text-gray-400">
-							{guiDetails.description}
-						</p>
-					</div>
-				{/if}
-
-=======
 		{#if gui}
 			<div class="flex max-w-2xl flex-col gap-24" in:fade>
 				{#if deploymentDetails}
@@ -367,7 +259,6 @@
 					</div>
 				{/if}
 
->>>>>>> 4e208c3c
 				{#if selectTokens && selectTokens.length > 0}
 					<div class="flex w-full flex-col gap-6">
 						<DeploymentSectionHeader
@@ -377,7 +268,6 @@
 						<div class="flex w-full flex-col gap-4">
 							{#each selectTokens as tokenKey}
 								<SelectToken {tokenKey} bind:gui bind:selectTokens bind:allTokensSelected />
-<<<<<<< HEAD
 							{/each}
 						</div>
 					</div>
@@ -432,62 +322,6 @@
 					{/if}
 					<Button size="lg" on:click={handleAddOrder}>Deploy Strategy</Button>
 				{/if}
-=======
-							{/each}
-						</div>
-					</div>
-				{/if}
-
-				{#if allTokensSelected || selectTokens?.length === 0}
-					{#if allFieldDefinitions.length > 0}
-						<div class="flex w-full flex-col items-center gap-24">
-							{#each allFieldDefinitions as fieldDefinition}
-								<FieldDefinitionInput {fieldDefinition} {gui} />
-							{/each}
-						</div>
-					{/if}
-
-					{#if allDepositFields.length > 0}
-						<div class="flex w-full flex-col items-center gap-24">
-							{#each allDepositFields as deposit}
-								<DepositInput bind:deposit bind:gui />
-							{/each}
-						</div>
-					{/if}
-					{#if allTokenInputs.length > 0 && allTokenOutputs.length > 0}
-						<div class="flex w-full flex-col gap-6">
-							<DeploymentSectionHeader
-								title={'Input/Output Vaults'}
-								description={'The vault addresses for the input and output tokens.'}
-							/>
-							{#if allTokenInputs.length > 0}
-								{#each allTokenInputs as input, i}
-									<TokenInputOrOutput
-										{i}
-										label="Input"
-										vault={input}
-										vaultIds={inputVaultIds}
-										{gui}
-									/>
-								{/each}
-							{/if}
-
-							{#if allTokenOutputs.length > 0}
-								{#each allTokenOutputs as output, i}
-									<TokenInputOrOutput
-										{i}
-										label="Output"
-										vault={output}
-										vaultIds={outputVaultIds}
-										{gui}
-									/>
-								{/each}
-							{/if}
-						</div>
-					{/if}
-					<Button size="lg" on:click={handleAddOrder}>Deploy Strategy</Button>
-				{/if}
->>>>>>> 4e208c3c
 			</div>
 		{/if}
 	{/if}
