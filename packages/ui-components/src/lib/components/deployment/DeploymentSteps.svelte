<script lang="ts">
	import FieldDefinitionInput from './FieldDefinitionInput.svelte';
	import DepositInput from './DepositInput.svelte';
	import SelectToken from './SelectToken.svelte';
	import TokenInputOrOutput from './TokenInputOrOutput.svelte';
	import DeploymentSectionHeader from './DeploymentSectionHeader.svelte';
	import {
		DotrainOrderGui,
		type ApprovalCalldataResult,
		type DepositAndAddOrderCalldataResult,
		type GuiDeposit,
		type GuiFieldDefinition,
		type NameAndDescription,
		type GuiDeployment,
		type OrderIO
	} from '@rainlanguage/orderbook/js_api';
<<<<<<< HEAD
	import { Button } from 'flowbite-svelte';
	import { createWalletClient, custom, type Chain } from 'viem';
	import { base, flare, arbitrum, polygon, bsc, mainnet, linea } from 'viem/chains';
	import { fade } from 'svelte/transition';
=======
	import { Button, Input, Spinner } from 'flowbite-svelte';
	import { type Chain } from 'viem';
	import { base, flare, arbitrum, polygon, bsc, mainnet, linea } from 'viem/chains';
	import { getAccount, sendTransaction, type Config } from '@wagmi/core';
	import { type Writable } from 'svelte/store';
>>>>>>> c1e8ef9c

	enum DeploymentStepErrors {
		NO_GUI = 'Error loading GUI',
		NO_STRATEGY = 'No valid strategy exists at this URL',
		NO_SELECT_TOKENS = 'Error loading tokens',
		NO_TOKEN_INFO = 'Error loading token information',
		NO_FIELD_DEFINITIONS = 'Error loading field definitions',
		NO_DEPOSITS = 'Error loading deposits',
		NO_TOKEN_INPUTS = 'Error loading token inputs',
		NO_TOKEN_OUTPUTS = 'Error loading token outputs',
		NO_GUI_DETAILS = 'Error getting GUI details',
		NO_CHAIN = 'Unsupported chain ID',
		ADD_ORDER_FAILED = 'Failed to add order'
	}

	const chains: Record<number, Chain> = {
		[base.id]: base,
		[flare.id]: flare,
		[arbitrum.id]: arbitrum,
		[polygon.id]: polygon,
		[bsc.id]: bsc,
		[mainnet.id]: mainnet,
		[linea.id]: linea
	};

	export let dotrain: string;
	export let deployment: string;
	export let deploymentDetails: NameAndDescription;

	let error: DeploymentStepErrors | null = null;
	let errorDetails: string | null = null;
	let selectTokens: string[] | null = null;
	let allDepositFields: GuiDeposit[] = [];
	let allTokenOutputs: OrderIO[] = [];
	let allFieldDefinitions: GuiFieldDefinition[] = [];
	let allTokensSelected: boolean = false;
	let inputVaultIds: string[] = [];
	let outputVaultIds: string[] = [];
<<<<<<< HEAD
	let gui: DotrainOrderGui | null = null;
=======
	let addOrderError: string | null = null;
	let addOrderErrorDetails: string | null = null;

	export let wagmiConfig: Writable<Config> | null = null;
	export let wagmiConnected: Writable<boolean> | null = null;

	async function loadStrategyFromUrl() {
		isLoading = true;
		error = null;
		errorDetails = null;

		try {
			const response = await fetch(strategyUrl);
			if (!response.ok) {
				error = DeploymentStepErrors.NO_STRATEGY;
				errorDetails = `HTTP error - status: ${response.status}`;
			}
			dotrain = await response.text();
		} catch (e) {
			error = DeploymentStepErrors.NO_STRATEGY;
			errorDetails = e instanceof Error ? e.message : 'Unknown error';
		} finally {
			isLoading = false;
		}
	}

	let gui: DotrainOrderGui | null = null;
	let availableDeployments: Record<string, { label: string }> = {};

	async function initialize() {
		try {
			let deployments: DeploymentKeys = await DotrainOrderGui.getDeploymentKeys(dotrain);
			availableDeployments = Object.fromEntries(
				deployments.map((deployment) => [
					deployment,
					{
						label: deployment
					}
				])
			);
		} catch (e: unknown) {
			error = DeploymentStepErrors.NO_GUI;
			errorDetails = e instanceof Error ? e.message : 'Unknown error';
		}
	}
>>>>>>> c1e8ef9c

	$: if (deployment) {
		handleDeploymentChange(deployment);
	}

	async function handleDeploymentChange(deployment: string) {
		if (!deployment || !dotrain) return;
		error = null;
		errorDetails = null;

		try {
			gui = await DotrainOrderGui.chooseDeployment(dotrain, deployment);

			if (gui) {
				try {
					selectTokens = await gui.getSelectTokens();
					return selectTokens;
				} catch (e) {
					error = DeploymentStepErrors.NO_SELECT_TOKENS;
					return (errorDetails = e instanceof Error ? e.message : 'Unknown error');
				}
			}
		} catch (e) {
			error = DeploymentStepErrors.NO_GUI;
			return (errorDetails = e instanceof Error ? e.message : 'Unknown error');
		}
	}

	function getAllFieldDefinitions() {
		if (!gui) return;
		try {
			allFieldDefinitions = gui.getAllFieldDefinitions();
		} catch (e) {
			error = DeploymentStepErrors.NO_FIELD_DEFINITIONS;
			errorDetails = e instanceof Error ? e.message : 'Unknown error';
		}
	}

	async function getAllDepositFields() {
		if (!gui) return;
		try {
			let dep: GuiDeployment = gui.getCurrentDeployment();
			let depositFields: GuiDeposit[] = dep.deposits;

			allDepositFields = depositFields;
		} catch (e) {
			error = DeploymentStepErrors.NO_DEPOSITS;
			errorDetails = e instanceof Error ? e.message : 'Unknown error';
		}
	}

	let allTokenInputs: OrderIO[] = [];
	function getAllTokenInputs() {
		if (!gui) return;

		try {
			allTokenInputs = gui.getCurrentDeployment().deployment.order.inputs;
		} catch (e) {
			error = DeploymentStepErrors.NO_TOKEN_INPUTS;
			errorDetails = e instanceof Error ? e.message : 'Unknown error';
		}
	}

	function getAllTokenOutputs() {
		if (!gui) return;
		try {
			allTokenOutputs = gui.getCurrentDeployment().deployment.order.outputs;
		} catch (e) {
			error = DeploymentStepErrors.NO_TOKEN_OUTPUTS;
			errorDetails = e instanceof Error ? e.message : 'Unknown error';
		}
	}

	$: if (selectTokens?.length === 0 || allTokensSelected) {
		updateFields();
	}

	async function updateFields() {
		try {
			error = null;
			errorDetails = null;
			initializeVaultIdArrays();
			getAllDepositFields();
			getAllFieldDefinitions();
			getAllTokenInputs();
			getAllTokenOutputs();
		} catch (e) {
			error = DeploymentStepErrors.NO_GUI;
			errorDetails = e instanceof Error ? e.message : 'Unknown error';
		}
	}

	export function getChainById(chainId: number): Chain {
		const chain = chains[chainId];
		if (!chain) {
			error = DeploymentStepErrors.NO_CHAIN;
			errorDetails = `Unsupported chain ID: ${chainId}`;
		}
		return chain;
	}

	async function handleAddOrderWagmi() {
		try {
			if (!gui || !$wagmiConfig) return;
			const { address } = getAccount($wagmiConfig);
			if (!address) return;
			const approvals: ApprovalCalldataResult = await gui.generateApprovalCalldatas(address);
			for (const approval of approvals) {
				await sendTransaction($wagmiConfig, {
					to: approval.token as `0x${string}`,
					data: approval.calldata as `0x${string}`
				});
			}
			const calldata: DepositAndAddOrderCalldataResult =
				await gui.generateDepositAndAddOrderCalldatas();
			await sendTransaction($wagmiConfig, {
				// @ts-expect-error orderbook is not typed
				to: gui.getCurrentDeployment().deployment.order.orderbook.address as `0x${string}`,
				data: calldata as `0x${string}`
			});
		} catch (e) {
			addOrderError = DeploymentStepErrors.ADD_ORDER_FAILED;
			addOrderErrorDetails = e instanceof Error ? e.message : 'Unknown error';
		}
	}

	function initializeVaultIdArrays() {
		if (!gui) return;
		const deployment = gui.getCurrentDeployment();
		inputVaultIds = new Array(deployment.deployment.order.inputs.length).fill('');
		outputVaultIds = new Array(deployment.deployment.order.outputs.length).fill('');
	}
</script>

<div>
	{#if error}
		<p class="text-red-500">{error}</p>
	{/if}
	{#if errorDetails}
		<p class="text-red-500">{errorDetails}</p>
	{/if}
	{#if dotrain}
		{#if gui}
			<div class="flex max-w-2xl flex-col gap-24" in:fade>
				{#if deploymentDetails}
					<div class="mt-16 flex max-w-2xl flex-col gap-4 text-start">
						<h1 class=" text-4xl font-semibold text-gray-900 lg:text-8xl dark:text-white">
							{deploymentDetails.name}
						</h1>
						<p class="text-2xl text-gray-600 lg:text-3xl dark:text-gray-400">
							{deploymentDetails.description}
						</p>
					</div>
				{/if}

				{#if selectTokens && selectTokens.length > 0}
					<div class="flex w-full flex-col gap-6">
						<DeploymentSectionHeader
							title="Select Tokens"
							description="Select the tokens that you want to use in your order."
						/>
						<div class="flex w-full flex-col gap-4">
							{#each selectTokens as tokenKey}
								<SelectToken {tokenKey} bind:gui bind:selectTokens bind:allTokensSelected />
							{/each}
						</div>
					</div>
				{/if}

				{#if allTokensSelected || selectTokens?.length === 0}
					{#if allFieldDefinitions.length > 0}
						<div class="flex w-full flex-col items-center gap-24">
							{#each allFieldDefinitions as fieldDefinition}
								<FieldDefinitionInput {fieldDefinition} {gui} />
							{/each}
						</div>
					{/if}

					{#if allDepositFields.length > 0}
						<div class="flex w-full flex-col items-center gap-24">
							{#each allDepositFields as deposit}
								<DepositInput bind:deposit bind:gui />
							{/each}
						</div>
					{/if}
					{#if allTokenInputs.length > 0 && allTokenOutputs.length > 0}
						<div class="flex w-full flex-col gap-6">
							<DeploymentSectionHeader
								title={'Input/Output Vaults'}
								description={'The vault addresses for the input and output tokens.'}
							/>
							{#if allTokenInputs.length > 0}
								{#each allTokenInputs as input, i}
									<TokenInputOrOutput
										{i}
										label="Input"
										vault={input}
										vaultIds={inputVaultIds}
										{gui}
									/>
								{/each}
							{/if}

							{#if allTokenOutputs.length > 0}
								{#each allTokenOutputs as output, i}
									<TokenInputOrOutput
										{i}
										label="Output"
										vault={output}
										vaultIds={outputVaultIds}
										{gui}
									/>
								{/each}
							{/if}
						</div>
					{/if}
					<Button size="lg" on:click={handleAddOrder}>Deploy Strategy</Button>
				{/if}
<<<<<<< HEAD
			</div>
		{/if}
=======
				<div class="flex flex-col gap-2">
					{#if $wagmiConnected}
						<Button size="lg" on:click={handleAddOrderWagmi}>Deploy Strategy with Wagmi</Button>
					{:else}
						<slot name="wallet-connect" />
					{/if}
					<div class="flex flex-col">
						{#if addOrderError}
							<p class="text-red-500">{addOrderError}</p>
						{/if}
						{#if addOrderErrorDetails}
							<p class="text-red-500">{addOrderErrorDetails}</p>
						{/if}
					</div>
				</div>
			{/if}
		</div>
>>>>>>> c1e8ef9c
	{/if}
</div><|MERGE_RESOLUTION|>--- conflicted
+++ resolved
@@ -14,18 +14,12 @@
 		type GuiDeployment,
 		type OrderIO
 	} from '@rainlanguage/orderbook/js_api';
-<<<<<<< HEAD
-	import { Button } from 'flowbite-svelte';
 	import { createWalletClient, custom, type Chain } from 'viem';
 	import { base, flare, arbitrum, polygon, bsc, mainnet, linea } from 'viem/chains';
 	import { fade } from 'svelte/transition';
-=======
-	import { Button, Input, Spinner } from 'flowbite-svelte';
-	import { type Chain } from 'viem';
-	import { base, flare, arbitrum, polygon, bsc, mainnet, linea } from 'viem/chains';
+	import { Input, Spinner, Button } from 'flowbite-svelte';
 	import { getAccount, sendTransaction, type Config } from '@wagmi/core';
 	import { type Writable } from 'svelte/store';
->>>>>>> c1e8ef9c
 
 	enum DeploymentStepErrors {
 		NO_GUI = 'Error loading GUI',
@@ -64,55 +58,7 @@
 	let allTokensSelected: boolean = false;
 	let inputVaultIds: string[] = [];
 	let outputVaultIds: string[] = [];
-<<<<<<< HEAD
 	let gui: DotrainOrderGui | null = null;
-=======
-	let addOrderError: string | null = null;
-	let addOrderErrorDetails: string | null = null;
-
-	export let wagmiConfig: Writable<Config> | null = null;
-	export let wagmiConnected: Writable<boolean> | null = null;
-
-	async function loadStrategyFromUrl() {
-		isLoading = true;
-		error = null;
-		errorDetails = null;
-
-		try {
-			const response = await fetch(strategyUrl);
-			if (!response.ok) {
-				error = DeploymentStepErrors.NO_STRATEGY;
-				errorDetails = `HTTP error - status: ${response.status}`;
-			}
-			dotrain = await response.text();
-		} catch (e) {
-			error = DeploymentStepErrors.NO_STRATEGY;
-			errorDetails = e instanceof Error ? e.message : 'Unknown error';
-		} finally {
-			isLoading = false;
-		}
-	}
-
-	let gui: DotrainOrderGui | null = null;
-	let availableDeployments: Record<string, { label: string }> = {};
-
-	async function initialize() {
-		try {
-			let deployments: DeploymentKeys = await DotrainOrderGui.getDeploymentKeys(dotrain);
-			availableDeployments = Object.fromEntries(
-				deployments.map((deployment) => [
-					deployment,
-					{
-						label: deployment
-					}
-				])
-			);
-		} catch (e: unknown) {
-			error = DeploymentStepErrors.NO_GUI;
-			errorDetails = e instanceof Error ? e.message : 'Unknown error';
-		}
-	}
->>>>>>> c1e8ef9c
 
 	$: if (deployment) {
 		handleDeploymentChange(deployment);
@@ -331,10 +277,8 @@
 					{/if}
 					<Button size="lg" on:click={handleAddOrder}>Deploy Strategy</Button>
 				{/if}
-<<<<<<< HEAD
 			</div>
 		{/if}
-=======
 				<div class="flex flex-col gap-2">
 					{#if $wagmiConnected}
 						<Button size="lg" on:click={handleAddOrderWagmi}>Deploy Strategy with Wagmi</Button>
@@ -352,6 +296,5 @@
 				</div>
 			{/if}
 		</div>
->>>>>>> c1e8ef9c
 	{/if}
 </div>