--- conflicted
+++ resolved
@@ -24,12 +24,9 @@
 	import { page } from '$app/stores';
 	import { onMount } from 'svelte';
 	import ShareChoicesButton from './ShareChoicesButton.svelte';
-<<<<<<< HEAD
 	import DisclaimerModal from './DisclaimerModal.svelte';
-
-=======
 	import { handleShareChoices } from '$lib/services/handleShareChoices';
->>>>>>> 13b55679
+
 	enum DeploymentStepErrors {
 		NO_GUI = 'Error loading GUI',
 		NO_STRATEGY = 'No valid strategy exists at this URL',
