<script lang="ts">
	import FieldDefinitionInput from './FieldDefinitionInput.svelte';
	import DepositInput from './DepositInput.svelte';
	import SelectToken from './SelectToken.svelte';
	import TokenInputOrOutput from './TokenInputOrOutput.svelte';
	import DeploymentSectionHeader from './DeploymentSectionHeader.svelte';
	import {
		DotrainOrderGui,
		type DeploymentKeys,
		type ApprovalCalldataResult,
		type DepositAndAddOrderCalldataResult,
		type GuiDeposit,
		type GuiFieldDefinition,
		type GuiDetails,
		type GuiDeployment,
		type OrderIO
	} from '@rainlanguage/orderbook/js_api';
	import { Button } from 'flowbite-svelte';
	import { createWalletClient, custom, type Chain } from 'viem';
	import { base, flare, arbitrum, polygon, bsc, mainnet, linea } from 'viem/chains';
<<<<<<< HEAD
	import { page } from '$app/stores';
	import { goto } from '$app/navigation';
=======
	import { fade } from 'svelte/transition';
>>>>>>> 06842084

	enum DeploymentStepErrors {
		NO_GUI = 'Error loading GUI',
		NO_STRATEGY = 'No valid strategy exists at this URL',
		NO_SELECT_TOKENS = 'Error loading tokens',
		NO_TOKEN_INFO = 'Error loading token information',
		NO_FIELD_DEFINITIONS = 'Error loading field definitions',
		NO_DEPOSITS = 'Error loading deposits',
		NO_TOKEN_INPUTS = 'Error loading token inputs',
		NO_TOKEN_OUTPUTS = 'Error loading token outputs',
		NO_GUI_DETAILS = 'Error getting GUI details',
		NO_CHAIN = 'Unsupported chain ID',
		ADD_ORDER_FAILED = 'Failed to add order'
	}

	const chains: Record<number, Chain> = {
		[base.id]: base,
		[flare.id]: flare,
		[arbitrum.id]: arbitrum,
		[polygon.id]: polygon,
		[bsc.id]: bsc,
		[mainnet.id]: mainnet,
		[linea.id]: linea
	};

<<<<<<< HEAD
	export let filename: string | null = null;
	export let stateFromUrl: string | null = null;

	let dotrain = '';
	let isLoading = false;
=======
	export let dotrain;

>>>>>>> 06842084
	let error: DeploymentStepErrors | null = null;
	let errorDetails: string | null = null;
	let selectTokens: string[] | null = null;
	let allFieldDefinitions: GuiFieldDefinition[] = [];
	let allDepositFields: GuiDeposit[] = [];
	let allTokenOutputs: OrderIO[] = [];
	let allTokensSelected: boolean = false;
	let guiDetails: GuiDetails;
	let inputVaultIds: string[] = [];
	let outputVaultIds: string[] = [];
<<<<<<< HEAD
	let hasDeserialized = false;
	let gui: DotrainOrderGui | null = null;
	let availableDeployments: Record<string, { label: string }> = {};
	let selectedDeployment: string | undefined = undefined;

	async function loadStrategyFromUrl() {
		isLoading = true;
		error = null;
		errorDetails = null;

		try {
			const response = await fetch(strategyUrl);
			if (!response.ok) {
				error = DeploymentStepErrors.NO_STRATEGY;
				errorDetails = `HTTP error - status: ${response.status}`;
			}
			dotrain = await response.text();
		} catch (e) {
			error = DeploymentStepErrors.NO_STRATEGY;
			errorDetails = e instanceof Error ? e.message : 'Unknown error';
		} finally {
			isLoading = false;
		}
	}




	$: if (filename) {
		loadStrategy(filename);
	}

	$: if (selectedDeployment) {
		handleDeploymentChange(selectedDeployment as string);
	}

	$: if (dotrain) {
		isLoading = true;
		error = null;
		errorDetails = null;
		gui = null;
		initialize();
		isLoading = false;
	}

	$: if (gui) {
		try {
			const serializedState = gui.serializeState();
			$page.url.searchParams.set('gui', serializedState);
			window.history.pushState({}, '', '?state=' + serializedState);
		} catch (e) {
			console.error('Failed to serialize GUI:', e);
		}
		error = null;
	}

	async function loadStrategy(filename: string) {
		try {
			dotrain = (await import(`./${filename}.rain?raw`)).default;
			// TODO: Remove this once we have a way to load a deployment
			await handleDeploymentChange('flare-token1-token2');
		} catch {
			console.error('Deployment not found');
			goto('/deploy');
		}
	}
=======
	let gui: DotrainOrderGui | null = null;
	let availableDeployments: Record<string, { label: string }> = {};
>>>>>>> 06842084

	async function initialize() {
		try {
			let deployments: DeploymentKeys = await DotrainOrderGui.getDeploymentKeys(dotrain);
			availableDeployments = Object.fromEntries(
				deployments.map((deployment) => [
					deployment,
					{
						label: deployment
					}
				])
			);
		} catch (e: unknown) {
			error = DeploymentStepErrors.NO_GUI;
			errorDetails = e instanceof Error ? e.message : 'Unknown error';
		}
	}

<<<<<<< HEAD
=======
	$: if (dotrain) {
		initializeAsync();
	}

	async function initializeAsync() {
		error = null;
		errorDetails = null;
		gui = null;
		await initialize();
	}

>>>>>>> 06842084
	async function handleDeploymentChange(deployment: string) {
		if (!deployment || !dotrain) return;
		error = null;
		errorDetails = null;

		try {
			gui = await DotrainOrderGui.chooseDeployment(dotrain, deployment);
<<<<<<< HEAD
			getGuiDetails();
			if (stateFromUrl && !hasDeserialized) {
				try {
					gui.deserializeState(stateFromUrl);
					hasDeserialized = true;
				} catch (e) {
					error = DeploymentStepErrors.NO_GUI;
					errorDetails = e instanceof Error ? e.message : 'Unknown error';
				}
			} else {
				try {
					selectTokens = gui.getSelectTokens();
				} catch (e) {
					error = DeploymentStepErrors.NO_SELECT_TOKENS;
					errorDetails = e instanceof Error ? e.message : 'Unknown error';
=======

			if (gui) {
				try {
					await getGuiDetails();
					selectTokens = await gui.getSelectTokens();
					return selectTokens;
				} catch (e) {
					error = DeploymentStepErrors.NO_SELECT_TOKENS;
					return (errorDetails = e instanceof Error ? e.message : 'Unknown error');
>>>>>>> 06842084
				}
			}
		} catch (e) {
			error = DeploymentStepErrors.NO_GUI;
<<<<<<< HEAD
			errorDetails = e instanceof Error ? e.message : 'Unknown error';
		} finally {
			isLoading = false;
		}
	}

	$: if (selectedDeployment) {
		handleDeploymentChange(selectedDeployment as string);
=======
			return (errorDetails = e instanceof Error ? e.message : 'Unknown error');
		}
>>>>>>> 06842084
	}

	async function getGuiDetails() {
		if (!gui) return;
		try {
			guiDetails = gui.getGuiDetails();
		} catch (e) {
			error = DeploymentStepErrors.NO_GUI_DETAILS;
			errorDetails = e instanceof Error ? e.message : 'Unknown error';
		}
	}

	function getAllFieldDefinitions() {
		if (!gui) return;
		try {
			allFieldDefinitions = gui.getAllFieldDefinitions();
		} catch (e) {
			error = DeploymentStepErrors.NO_FIELD_DEFINITIONS;
			errorDetails = e instanceof Error ? e.message : 'Unknown error';
		}
	}

	async function getAllDepositFields() {
		if (!gui) return;
		try {
			let dep: GuiDeployment = gui.getCurrentDeployment();
			let depositFields: GuiDeposit[] = dep.deposits;

			allDepositFields = depositFields;
		} catch (e) {
			error = DeploymentStepErrors.NO_DEPOSITS;
			errorDetails = e instanceof Error ? e.message : 'Unknown error';
		}
	}

	let allTokenInputs: OrderIO[] = [];
	function getAllTokenInputs() {
		if (!gui) return;

		try {
			allTokenInputs = gui.getCurrentDeployment().deployment.order.inputs;
		} catch (e) {
			error = DeploymentStepErrors.NO_TOKEN_INPUTS;
			errorDetails = e instanceof Error ? e.message : 'Unknown error';
		}
	}

	function getAllTokenOutputs() {
		if (!gui) return;
		try {
			allTokenOutputs = gui.getCurrentDeployment().deployment.order.outputs;
		} catch (e) {
			error = DeploymentStepErrors.NO_TOKEN_OUTPUTS;
			errorDetails = e instanceof Error ? e.message : 'Unknown error';
		}
	}

	$: if (selectTokens?.length === 0 || allTokensSelected) {
		updateFields();
	}

	async function updateFields() {
		try {
			error = null;
			errorDetails = null;
			initializeVaultIdArrays();
			getAllDepositFields();
			getAllFieldDefinitions();
			getAllTokenInputs();
			getAllTokenOutputs();
		} catch (e) {
			error = DeploymentStepErrors.NO_GUI;
			errorDetails = e instanceof Error ? e.message : 'Unknown error';
		}
	}

	export function getChainById(chainId: number): Chain {
		const chain = chains[chainId];
		if (!chain) {
			error = DeploymentStepErrors.NO_CHAIN;
			errorDetails = `Unsupported chain ID: ${chainId}`;
		}
		return chain;
	}

	async function handleAddOrder() {
		try {
			if (!gui) return;

			// @ts-expect-error window.ethereum is not typed
			await window.ethereum?.request({ method: 'eth_requestAccounts' });
			const walletClient = createWalletClient({
				chain: getChainById(
					gui.getCurrentDeployment().deployment.order.network['chain-id'] as number
				),
				// @ts-expect-error window.ethereum is not typed
				transport: custom(window.ethereum!)
			});
			const [account] = await walletClient.getAddresses();

			const approvals: ApprovalCalldataResult = await gui.generateApprovalCalldatas(account);
			for (const approval of approvals) {
				await walletClient.sendTransaction({
					account,
					to: approval.token as `0x${string}`,
					data: approval.calldata as `0x${string}`
				});
			}

			const calldata: DepositAndAddOrderCalldataResult =
				await gui.generateDepositAndAddOrderCalldatas();
			await walletClient.sendTransaction({
				account,
				// @ts-expect-error orderbook is not typed
				to: gui.getCurrentDeployment().deployment.order.orderbook.address as `0x${string}`,
				data: calldata as `0x${string}`
			});
		} catch (e) {
			error = DeploymentStepErrors.ADD_ORDER_FAILED;
			errorDetails = e instanceof Error ? e.message : 'Unknown error';
		}
	}

	function initializeVaultIdArrays() {
		if (!gui) return;
		const deployment = gui.getCurrentDeployment();
		inputVaultIds = new Array(deployment.deployment.order.inputs.length).fill('');
		outputVaultIds = new Array(deployment.deployment.order.outputs.length).fill('');
	}
</script>

<div>
	{#if error}
		<p class="text-red-500">{error}</p>
	{/if}
<<<<<<< HEAD

	{#if gui}
		<div class="flex max-w-2xl flex-col gap-24">
			{#if guiDetails}
				<div class="mt-16 flex max-w-2xl flex-col gap-6 text-start">
					<h1 class="mb-6 text-4xl font-semibold text-gray-900 lg:text-8xl dark:text-white">
						{guiDetails.name}
					</h1>
					<p class="text-xl text-gray-600 dark:text-gray-400">
						{guiDetails.description}
					</p>
				</div>
			{/if}

			{#if selectTokens && selectTokens.length > 0}
				<div class="flex w-full flex-col gap-6">
					<DeploymentSectionHeader
						title="Select Tokens"
						description="Select the tokens that you want to use in your order."
					/>
					<div class="flex w-full flex-col gap-4">
						{#each selectTokens as tokenKey}
							<SelectToken {tokenKey} bind:gui bind:selectTokens bind:allTokensSelected />
						{/each}
					</div>
				</div>
			{/if}
=======
	{#if errorDetails}
		<p class="text-red-500">{errorDetails}</p>
	{/if}
	{#if dotrain}
		<DeploymentSectionHeader title="Select Deployment" />
>>>>>>> 06842084

		<div class="grid grid-cols-1 gap-4 sm:grid-cols-2 md:grid-cols-3 lg:grid-cols-6">
			{#each Object.entries(availableDeployments) as [deployment, { label }]}
				<Button on:click={handleDeploymentChange(deployment)}>{label}</Button>
			{/each}
		</div>
		{#if gui}
			<div class="flex max-w-2xl flex-col gap-24" in:fade>
				{#if guiDetails}
					<div class="mt-16 flex max-w-2xl flex-col gap-6 text-start">
						<h1 class="mb-6 text-4xl font-semibold text-gray-900 lg:text-8xl dark:text-white">
							{guiDetails.name}
						</h1>
						<p class="text-xl text-gray-600 dark:text-gray-400">
							{guiDetails.description}
						</p>
					</div>
				{/if}

				{#if selectTokens && selectTokens.length > 0}
					<div class="flex w-full flex-col gap-6">
						<DeploymentSectionHeader
							title="Select Tokens"
							description="Select the tokens that you want to use in your order."
						/>
						<div class="flex w-full flex-col gap-4">
							{#each selectTokens as tokenKey}
								<SelectToken {tokenKey} bind:gui bind:selectTokens bind:allTokensSelected />
							{/each}
						</div>
					</div>
				{/if}

				{#if allTokensSelected || selectTokens?.length === 0}
					{#if allFieldDefinitions.length > 0}
						<div class="flex w-full flex-col items-center gap-24">
							{#each allFieldDefinitions as fieldDefinition}
								<FieldDefinitionInput {fieldDefinition} {gui} />
							{/each}
						</div>
					{/if}

					{#if allDepositFields.length > 0}
						<div class="flex w-full flex-col items-center gap-24">
							{#each allDepositFields as deposit}
								<DepositInput bind:deposit bind:gui />
							{/each}
						</div>
					{/if}
					{#if allTokenInputs.length > 0 && allTokenOutputs.length > 0}
						<div class="flex w-full flex-col gap-6">
							<DeploymentSectionHeader
								title={'Input/Output Vaults'}
								description={'The vault addresses for the input and output tokens.'}
							/>
							{#if allTokenInputs.length > 0}
								{#each allTokenInputs as input, i}
									<TokenInputOrOutput
										{i}
										label="Input"
										vault={input}
										vaultIds={inputVaultIds}
										{gui}
									/>
								{/each}
							{/if}

							{#if allTokenOutputs.length > 0}
								{#each allTokenOutputs as output, i}
									<TokenInputOrOutput
										{i}
										label="Output"
										vault={output}
										vaultIds={outputVaultIds}
										{gui}
									/>
								{/each}
							{/if}
						</div>
					{/if}
					<Button size="lg" on:click={handleAddOrder}>Deploy Strategy</Button>
				{/if}
			</div>
		{/if}
	{/if}
</div><|MERGE_RESOLUTION|>--- conflicted
+++ resolved
@@ -18,12 +18,7 @@
 	import { Button } from 'flowbite-svelte';
 	import { createWalletClient, custom, type Chain } from 'viem';
 	import { base, flare, arbitrum, polygon, bsc, mainnet, linea } from 'viem/chains';
-<<<<<<< HEAD
-	import { page } from '$app/stores';
-	import { goto } from '$app/navigation';
-=======
 	import { fade } from 'svelte/transition';
->>>>>>> 06842084
 
 	enum DeploymentStepErrors {
 		NO_GUI = 'Error loading GUI',
@@ -49,16 +44,8 @@
 		[linea.id]: linea
 	};
 
-<<<<<<< HEAD
-	export let filename: string | null = null;
-	export let stateFromUrl: string | null = null;
-
-	let dotrain = '';
-	let isLoading = false;
-=======
-	export let dotrain;
-
->>>>>>> 06842084
+	export let dotrain: string;
+
 	let error: DeploymentStepErrors | null = null;
 	let errorDetails: string | null = null;
 	let selectTokens: string[] | null = null;
@@ -69,77 +56,8 @@
 	let guiDetails: GuiDetails;
 	let inputVaultIds: string[] = [];
 	let outputVaultIds: string[] = [];
-<<<<<<< HEAD
-	let hasDeserialized = false;
 	let gui: DotrainOrderGui | null = null;
 	let availableDeployments: Record<string, { label: string }> = {};
-	let selectedDeployment: string | undefined = undefined;
-
-	async function loadStrategyFromUrl() {
-		isLoading = true;
-		error = null;
-		errorDetails = null;
-
-		try {
-			const response = await fetch(strategyUrl);
-			if (!response.ok) {
-				error = DeploymentStepErrors.NO_STRATEGY;
-				errorDetails = `HTTP error - status: ${response.status}`;
-			}
-			dotrain = await response.text();
-		} catch (e) {
-			error = DeploymentStepErrors.NO_STRATEGY;
-			errorDetails = e instanceof Error ? e.message : 'Unknown error';
-		} finally {
-			isLoading = false;
-		}
-	}
-
-
-
-
-	$: if (filename) {
-		loadStrategy(filename);
-	}
-
-	$: if (selectedDeployment) {
-		handleDeploymentChange(selectedDeployment as string);
-	}
-
-	$: if (dotrain) {
-		isLoading = true;
-		error = null;
-		errorDetails = null;
-		gui = null;
-		initialize();
-		isLoading = false;
-	}
-
-	$: if (gui) {
-		try {
-			const serializedState = gui.serializeState();
-			$page.url.searchParams.set('gui', serializedState);
-			window.history.pushState({}, '', '?state=' + serializedState);
-		} catch (e) {
-			console.error('Failed to serialize GUI:', e);
-		}
-		error = null;
-	}
-
-	async function loadStrategy(filename: string) {
-		try {
-			dotrain = (await import(`./${filename}.rain?raw`)).default;
-			// TODO: Remove this once we have a way to load a deployment
-			await handleDeploymentChange('flare-token1-token2');
-		} catch {
-			console.error('Deployment not found');
-			goto('/deploy');
-		}
-	}
-=======
-	let gui: DotrainOrderGui | null = null;
-	let availableDeployments: Record<string, { label: string }> = {};
->>>>>>> 06842084
 
 	async function initialize() {
 		try {
@@ -158,8 +76,6 @@
 		}
 	}
 
-<<<<<<< HEAD
-=======
 	$: if (dotrain) {
 		initializeAsync();
 	}
@@ -171,7 +87,6 @@
 		await initialize();
 	}
 
->>>>>>> 06842084
 	async function handleDeploymentChange(deployment: string) {
 		if (!deployment || !dotrain) return;
 		error = null;
@@ -179,23 +94,6 @@
 
 		try {
 			gui = await DotrainOrderGui.chooseDeployment(dotrain, deployment);
-<<<<<<< HEAD
-			getGuiDetails();
-			if (stateFromUrl && !hasDeserialized) {
-				try {
-					gui.deserializeState(stateFromUrl);
-					hasDeserialized = true;
-				} catch (e) {
-					error = DeploymentStepErrors.NO_GUI;
-					errorDetails = e instanceof Error ? e.message : 'Unknown error';
-				}
-			} else {
-				try {
-					selectTokens = gui.getSelectTokens();
-				} catch (e) {
-					error = DeploymentStepErrors.NO_SELECT_TOKENS;
-					errorDetails = e instanceof Error ? e.message : 'Unknown error';
-=======
 
 			if (gui) {
 				try {
@@ -205,24 +103,12 @@
 				} catch (e) {
 					error = DeploymentStepErrors.NO_SELECT_TOKENS;
 					return (errorDetails = e instanceof Error ? e.message : 'Unknown error');
->>>>>>> 06842084
 				}
 			}
 		} catch (e) {
 			error = DeploymentStepErrors.NO_GUI;
-<<<<<<< HEAD
-			errorDetails = e instanceof Error ? e.message : 'Unknown error';
-		} finally {
-			isLoading = false;
-		}
-	}
-
-	$: if (selectedDeployment) {
-		handleDeploymentChange(selectedDeployment as string);
-=======
 			return (errorDetails = e instanceof Error ? e.message : 'Unknown error');
 		}
->>>>>>> 06842084
 	}
 
 	async function getGuiDetails() {
@@ -358,41 +244,11 @@
 	{#if error}
 		<p class="text-red-500">{error}</p>
 	{/if}
-<<<<<<< HEAD
-
-	{#if gui}
-		<div class="flex max-w-2xl flex-col gap-24">
-			{#if guiDetails}
-				<div class="mt-16 flex max-w-2xl flex-col gap-6 text-start">
-					<h1 class="mb-6 text-4xl font-semibold text-gray-900 lg:text-8xl dark:text-white">
-						{guiDetails.name}
-					</h1>
-					<p class="text-xl text-gray-600 dark:text-gray-400">
-						{guiDetails.description}
-					</p>
-				</div>
-			{/if}
-
-			{#if selectTokens && selectTokens.length > 0}
-				<div class="flex w-full flex-col gap-6">
-					<DeploymentSectionHeader
-						title="Select Tokens"
-						description="Select the tokens that you want to use in your order."
-					/>
-					<div class="flex w-full flex-col gap-4">
-						{#each selectTokens as tokenKey}
-							<SelectToken {tokenKey} bind:gui bind:selectTokens bind:allTokensSelected />
-						{/each}
-					</div>
-				</div>
-			{/if}
-=======
 	{#if errorDetails}
 		<p class="text-red-500">{errorDetails}</p>
 	{/if}
 	{#if dotrain}
 		<DeploymentSectionHeader title="Select Deployment" />
->>>>>>> 06842084
 
 		<div class="grid grid-cols-1 gap-4 sm:grid-cols-2 md:grid-cols-3 lg:grid-cols-6">
 			{#each Object.entries(availableDeployments) as [deployment, { label }]}
