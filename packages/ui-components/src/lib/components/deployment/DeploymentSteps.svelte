--- conflicted
+++ resolved
@@ -54,14 +54,9 @@
 	let checkingDeployment: boolean = false;
 	let allTokenInfos: TokenInfo[] = [];
 
-<<<<<<< HEAD
+	const gui = useGui();
 	let selectTokens: GuiSelectTokensCfg[] = [];
 	let networkKey: string = '';
-=======
-	const gui = useGui();
-	const selectTokens = gui.getSelectTokens();
-	const networkKey = gui.getNetworkKey();
->>>>>>> b2519ef6
 	const subgraphUrl = $settings?.subgraphs?.[networkKey] ?? '';
 
 	let deploymentStepsError = DeploymentStepsError.error;
