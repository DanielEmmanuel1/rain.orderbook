--- conflicted
+++ resolved
@@ -2,16 +2,11 @@
 	import { Alert } from 'flowbite-svelte';
 	import TokenIOInput from './TokenIOInput.svelte';
 	import ComposedRainlangModal from './ComposedRainlangModal.svelte';
-<<<<<<< HEAD
-	import FieldDefinitionsSection from './FieldDefinitionsSection.svelte';
 	import {
 		type ConfigSource,
 		type GuiSelectTokensCfg,
 		type TokenInfo
 	} from '@rainlanguage/orderbook/js_api';
-=======
-	import { type ConfigSource, type TokenInfo } from '@rainlanguage/orderbook/js_api';
->>>>>>> 28a33f9c
 	import WalletConnect from '../wallet/WalletConnect.svelte';
 	import {
 		type GuiDepositCfg,
