<script lang="ts">
	import { Alert, Button, Spinner, Toggle } from 'flowbite-svelte';
	import TokenIOInput from './TokenIOInput.svelte';
	import ComposedRainlangModal from './ComposedRainlangModal.svelte';
	import {
		type GuiSelectTokensCfg,
		type TokenInfo,
		type GuiDepositCfg,
		type GuiFieldDefinitionCfg,
		type NameAndDescriptionCfg,
		type OrderIOCfg,
		DotrainOrderGui,
		RaindexClient
	} from '@rainlanguage/orderbook';
	import WalletConnect from '../wallet/WalletConnect.svelte';
	import { type Writable } from 'svelte/store';
	import type { AppKit } from '@reown/appkit';
	import { handleShareChoices } from '../../services/handleShareChoices';
	import { DeploymentStepsError, DeploymentStepsErrorCode } from '$lib/errors';
	import { onMount } from 'svelte';
	import FieldDefinitionInput from './FieldDefinitionInput.svelte';
	import DepositInput from './DepositInput.svelte';
	import SelectToken from './SelectToken.svelte';
	import DeploymentSectionHeader from './DeploymentSectionHeader.svelte';
	import { useGui } from '$lib/hooks/useGui';
	import { fade } from 'svelte/transition';
	import ShareChoicesButton from './ShareChoicesButton.svelte';
	import { useRegistry } from '$lib/providers/registry/useRegistry';
	import type { Account } from '$lib/types/account';
	import { useRaindexClient } from '$lib/hooks/useRaindexClient';

	interface Deployment {
		key: string;
		name: string;
		description: string;
	}

	/** The deployment configuration containing key, name and description */
	export let deployment: Deployment;
	/** Strategy details containing name and description configuration */
	export let strategyDetail: NameAndDescriptionCfg;
	/** Handlers for deployment modals */
	export let onDeploy: (raindexClient: RaindexClient, gui: DotrainOrderGui) => void;
	export let wagmiConnected: Writable<boolean>;
	export let appKitModal: Writable<AppKit>;
	export let account: Account;

	let allDepositFields: GuiDepositCfg[] = [];
	let allTokenOutputs: OrderIOCfg[] = [];
	let allTokenInputs: OrderIOCfg[] = [];
	let allFieldDefinitionsWithoutDefaults: GuiFieldDefinitionCfg[] = [];
	let allFieldDefinitionsWithDefaults: GuiFieldDefinitionCfg[] = [];
	let allTokensSelected: boolean = false;
	let showAdvancedOptions: boolean = false;
	let allTokenInfos: TokenInfo[] = [];
	let selectTokens: GuiSelectTokensCfg[] | undefined = undefined;
	let checkingDeployment: boolean = false;
<<<<<<< HEAD
	let subgraphUrl: string | undefined = undefined;
	let availableTokens: TokenInfo[] = [];
	let loadingTokens: boolean = false;
=======
>>>>>>> 9788b0ae

	const gui = useGui();
	const registry = useRegistry();
	const raindexClient = useRaindexClient();

	let deploymentStepsError = DeploymentStepsError.error;

	onMount(async () => {
		const selectTokensResult = gui.getSelectTokens();
		if (selectTokensResult.error) {
			throw new Error(selectTokensResult.error.msg);
		}
		selectTokens = selectTokensResult.value;
<<<<<<< HEAD
		const { value, error } = gui.getNetworkKey();
		if (error) {
			DeploymentStepsError.catch(error, DeploymentStepsErrorCode.NO_NETWORK_KEY);
		} else if (value) {
			subgraphUrl = $settings.orderbook.subgraphs[value].url;
		}
		await loadAvailableTokens();
=======
>>>>>>> 9788b0ae
		await areAllTokensSelected();
	});

	$: if (selectTokens?.length === 0 || allTokensSelected) {
		updateFields();
	}

	async function loadAvailableTokens() {
		if (loadingTokens) return;

		loadingTokens = true;
		try {
			const result = await gui.getAllTokens();
			if (result.error) {
				throw new Error(result.error.msg);
			}
			availableTokens = result.value;
		} catch (error) {
			DeploymentStepsError.catch(error, DeploymentStepsErrorCode.NO_AVAILABLE_TOKENS);
			availableTokens = [];
		} finally {
			loadingTokens = false;
		}
	}

	function getAllGuiConfig() {
		try {
			let result = gui.getAllGuiConfig();
			if (result.error) {
				throw new Error(result.error.msg);
			}
			allFieldDefinitionsWithoutDefaults = result.value.fieldDefinitionsWithoutDefaults;
			allFieldDefinitionsWithDefaults = result.value.fieldDefinitionsWithDefaults;
			allDepositFields = result.value.deposits;
			allTokenOutputs = result.value.orderOutputs;
			allTokenInputs = result.value.orderInputs;
		} catch (e) {
			DeploymentStepsError.catch(e, DeploymentStepsErrorCode.NO_GUI_CONFIG);
		}
	}

	function updateFields() {
		try {
			DeploymentStepsError.clear();
			getAllGuiConfig();
		} catch (e) {
			DeploymentStepsError.catch(e, DeploymentStepsErrorCode.NO_GUI);
		}
	}

	async function _handleShareChoices() {
		await handleShareChoices(gui, registry.getCurrentRegistry());
	}

	async function onSelectTokenSelect() {
		await areAllTokensSelected();

		if (allTokensSelected) {
			let result = await gui.getAllTokenInfos();
			if (result.error) {
				throw new Error(result.error.msg);
			}
			let newAllTokenInfos = result.value;
			if (allTokenInfos !== newAllTokenInfos) {
				allTokenInfos = newAllTokenInfos;
				getAllGuiConfig();
			}
		}
	}

	const areAllTokensSelected = async () => {
		try {
			const areAllTokensSelectedResult = gui.areAllTokensSelected();
			if (areAllTokensSelectedResult.error) {
				throw new Error(areAllTokensSelectedResult.error.msg);
			}
			allTokensSelected = areAllTokensSelectedResult.value;
			if (!allTokensSelected) return;

			const getAllTokenInfosResult = await gui.getAllTokenInfos();
			if (getAllTokenInfosResult.error) {
				throw new Error(getAllTokenInfosResult.error.msg);
			}
			allTokenInfos = getAllTokenInfosResult.value;

			// if we have deposits or vault ids set, show advanced options
			const hasDepositsResult = gui.hasAnyDeposit();
			if (hasDepositsResult.error) {
				throw new Error(hasDepositsResult.error.msg);
			}
			const hasVaultIdsResult = gui.hasAnyVaultId();
			if (hasVaultIdsResult.error) {
				throw new Error(hasVaultIdsResult.error.msg);
			}
			if (hasDepositsResult.value || hasVaultIdsResult.value) {
				showAdvancedOptions = true;
			}
		} catch (e) {
			DeploymentStepsError.catch(e, DeploymentStepsErrorCode.NO_SELECT_TOKENS);
		}
	};

	async function handleDeployButtonClick() {
		if (checkingDeployment) {
			return;
		}
		checkingDeployment = true;
		try {
			if (!$account) {
				DeploymentStepsError.catch(
					'No wallet connected',
					DeploymentStepsErrorCode.ADD_ORDER_FAILED
				);
				return;
			}
			DeploymentStepsError.clear();

			return onDeploy(raindexClient, gui);
		} catch (e) {
			DeploymentStepsError.catch(e, DeploymentStepsErrorCode.ADD_ORDER_FAILED);
		} finally {
			checkingDeployment = false;
		}
	}
</script>

<div>
	{#if gui}
		<div class="flex max-w-3xl flex-col gap-12" in:fade>
			{#if deployment}
				<div class="flex max-w-2xl flex-col gap-4 text-start">
					<h1 class="text-4xl font-semibold text-gray-900 lg:text-6xl dark:text-white">
						{strategyDetail.name}
					</h1>
					<p class="text-xl text-gray-600 lg:text-2xl dark:text-gray-400">
						{deployment.description}
					</p>
				</div>
			{/if}

			{#if selectTokens && selectTokens.length > 0}
				<div class="flex w-full flex-col gap-4">
					<DeploymentSectionHeader
						title="Select Tokens"
						description="Select the tokens that you want to use in your order."
					/>
					{#each selectTokens as token}
						<SelectToken {token} {onSelectTokenSelect} {availableTokens} loading={loadingTokens} />
					{/each}
				</div>
			{/if}

			{#if allTokensSelected || selectTokens?.length === 0}
				{#if allFieldDefinitionsWithoutDefaults.length > 0}
					{#each allFieldDefinitionsWithoutDefaults as fieldDefinition}
						<FieldDefinitionInput {fieldDefinition} />
					{/each}
				{/if}

				<Toggle bind:checked={showAdvancedOptions}>Show advanced options</Toggle>

				{#if showAdvancedOptions}
					{#each allFieldDefinitionsWithDefaults as fieldDefinition}
						<FieldDefinitionInput {fieldDefinition} />
					{/each}

					{#each allDepositFields as deposit}
						<DepositInput {deposit} />
					{/each}

					{#each allTokenOutputs as output, i}
						<TokenIOInput {i} label="Output" vault={output} />
					{/each}

					{#each allTokenInputs as input, i}
						<TokenIOInput {i} label="Input" vault={input} />
					{/each}
				{/if}

				{#if $deploymentStepsError}
					<Alert color="red">
						<p class="text-red-500">{$deploymentStepsError.code}</p>
						{#if $deploymentStepsError.details}
							<p class="text-red-500">{$deploymentStepsError.details}</p>
						{/if}
					</Alert>
				{/if}

				<div class="flex flex-wrap items-start justify-start gap-2">
					{#if $account}
						<Button
							data-testid="deploy-button"
							size="lg"
							disabled={checkingDeployment}
							on:click={handleDeployButtonClick}
							class="bg-gradient-to-br from-blue-600 to-violet-600"
						>
							{#if checkingDeployment}
								<Spinner size="4" color="white" />
								<span class="ml-2">Checking deployment...</span>
							{:else}
								Deploy Strategy
							{/if}
						</Button>
					{:else}
						<WalletConnect {appKitModal} connected={wagmiConnected} />
					{/if}
					<ComposedRainlangModal />
					<ShareChoicesButton handleShareChoices={_handleShareChoices} />
				</div>
			{/if}
		</div>
	{/if}
</div><|MERGE_RESOLUTION|>--- conflicted
+++ resolved
@@ -55,12 +55,8 @@
 	let allTokenInfos: TokenInfo[] = [];
 	let selectTokens: GuiSelectTokensCfg[] | undefined = undefined;
 	let checkingDeployment: boolean = false;
-<<<<<<< HEAD
-	let subgraphUrl: string | undefined = undefined;
 	let availableTokens: TokenInfo[] = [];
 	let loadingTokens: boolean = false;
-=======
->>>>>>> 9788b0ae
 
 	const gui = useGui();
 	const registry = useRegistry();
@@ -74,17 +70,8 @@
 			throw new Error(selectTokensResult.error.msg);
 		}
 		selectTokens = selectTokensResult.value;
-<<<<<<< HEAD
-		const { value, error } = gui.getNetworkKey();
-		if (error) {
-			DeploymentStepsError.catch(error, DeploymentStepsErrorCode.NO_NETWORK_KEY);
-		} else if (value) {
-			subgraphUrl = $settings.orderbook.subgraphs[value].url;
-		}
+		await areAllTokensSelected();
 		await loadAvailableTokens();
-=======
->>>>>>> 9788b0ae
-		await areAllTokensSelected();
 	});
 
 	$: if (selectTokens?.length === 0 || allTokensSelected) {
