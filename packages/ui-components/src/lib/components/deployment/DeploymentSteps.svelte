<script lang="ts">
	import { Alert } from 'flowbite-svelte';
	import TokenIOInput from './TokenIOInput.svelte';
	import ComposedRainlangModal from './ComposedRainlangModal.svelte';
	import FieldDefinitionsSection from './FieldDefinitionsSection.svelte';
	import { type ConfigSource, type TokenInfo } from '@rainlanguage/orderbook/js_api';
	import WalletConnect from '../wallet/WalletConnect.svelte';
	import {
		type GuiDepositCfg,
		type GuiFieldDefinitionCfg,
		type NameAndDescriptionCfg,
		type OrderIOCfg
	} from '@rainlanguage/orderbook/js_api';
	import { fade } from 'svelte/transition';
	import { Toggle } from 'flowbite-svelte';
	import { type Config } from '@wagmi/core';
	import { type Writable } from 'svelte/store';
	import type { AppKit } from '@reown/appkit';
	import ShareChoicesButton from './ShareChoicesButton.svelte';
	import { handleShareChoices } from '../../services/handleShareChoices';
	import { DeploymentStepsError, DeploymentStepsErrorCode } from '$lib/errors';
<<<<<<< HEAD
	import { createEventDispatcher, onMount } from 'svelte';
	import DeployButton from './DeployButton.svelte';
=======
	import { onMount } from 'svelte';
	import DepositInput from './DepositInput.svelte';
>>>>>>> 87fc2036
	import SelectToken from './SelectToken.svelte';
	import DeploymentSectionHeader from './DeploymentSectionHeader.svelte';
	import { useGui } from '$lib/hooks/useGui';

	interface Deployment {
		key: string;
		name: string;
		description: string;
	}

	export let settings: Writable<ConfigSource>;
	export let dotrain: string;
	export let deployment: Deployment;
	export let strategyDetail: NameAndDescriptionCfg;

	let allDepositFields: GuiDepositCfg[] = [];
	let allTokenOutputs: OrderIOCfg[] = [];
	let allFieldDefinitionsWithoutDefaults: GuiFieldDefinitionCfg[] = [];
	let allFieldDefinitionsWithDefaults: GuiFieldDefinitionCfg[] = [];
	let allTokensSelected: boolean = false;
	let showAdvancedOptions: boolean = false;
	let allTokenInfos: AllTokenInfos = [];

	const gui = useGui();
	const selectTokens = gui.getSelectTokens();
	const networkKey = gui.getNetworkKey();
	const subgraphUrl = $settings?.subgraphs?.[networkKey] ?? '';

	const dispatch = createEventDispatcher<{
		showDisclaimer: () => void;
	}>();

	let deploymentStepsError = DeploymentStepsError.error;

	export let wagmiConfig: Writable<Config | undefined>;
	export let wagmiConnected: Writable<boolean>;
	export let appKitModal: Writable<AppKit>;
	export let signerAddress: Writable<string | null>;

	onMount(async () => {
		await areAllTokensSelected();
	});

	function getAllFieldDefinitions() {
		try {
			const allFieldDefinitionsResult = gui.getAllFieldDefinitions(false);
			if (allFieldDefinitionsResult.error) {
				throw new Error(allFieldDefinitionsResult.error.msg);
			}
			allFieldDefinitionsWithoutDefaults = allFieldDefinitionsResult.value;

			const allFieldDefinitionsWithDefaultsResult = gui.getAllFieldDefinitions(true);
			if (allFieldDefinitionsWithDefaultsResult.error) {
				throw new Error(allFieldDefinitionsWithDefaultsResult.error.msg);
			}
			allFieldDefinitionsWithDefaults = allFieldDefinitionsWithDefaultsResult.value;
		} catch (e) {
			DeploymentStepsError.catch(e, DeploymentStepsErrorCode.NO_FIELD_DEFINITIONS);
		}
	}

	async function getAllDepositFields() {
		try {
			let result = gui.getCurrentDeployment();
			if (result.error) {
				throw new Error(result.error.msg);
			}
			let depositFields = result.value.deposits;

			allDepositFields = depositFields;
		} catch (e) {
			DeploymentStepsError.catch(e, DeploymentStepsErrorCode.NO_DEPOSITS);
		}
	}

	let allTokenInputs: OrderIOCfg[] = [];
	function getAllTokenInputs() {
		try {
			let result = gui.getCurrentDeployment();
			if (result.error) {
				throw new Error(result.error.msg);
			}
			allTokenInputs = result.value.deployment.order.inputs;
		} catch (e) {
			DeploymentStepsError.catch(e, DeploymentStepsErrorCode.NO_TOKEN_INPUTS);
		}
	}

	function getAllTokenOutputs() {
		try {
			let result = gui.getCurrentDeployment();
			if (result.error) {
				throw new Error(result.error.msg);
			}
			allTokenOutputs = result.value.deployment.order.outputs;
		} catch (e) {
			DeploymentStepsError.catch(e, DeploymentStepsErrorCode.NO_TOKEN_OUTPUTS);
		}
	}

	$: if (selectTokens?.length === 0 || allTokensSelected) {
		updateFields();
	}

	async function updateFields() {
		try {
			DeploymentStepsError.clear();

			getAllDepositFields();
			getAllFieldDefinitions();
			getAllTokenInputs();
			getAllTokenOutputs();
		} catch (e) {
			DeploymentStepsError.catch(e, DeploymentStepsErrorCode.NO_GUI);
		}
	}

	async function _handleShareChoices() {
		await handleShareChoices(gui);
	}

	async function onSelectTokenSelect() {
		await areAllTokensSelected();

		if (allTokensSelected) {
			let result = await gui.getAllTokenInfos();
			if (result.error) {
				throw new Error(result.error.msg);
			}
			let newAllTokenInfos = result.value;
			if (allTokenInfos !== newAllTokenInfos) {
				allTokenInfos = newAllTokenInfos;
				getAllDepositFields();
				getAllFieldDefinitions();
			}
		}
	}

	const areAllTokensSelected = async () => {
		try {
			allTokensSelected = gui.areAllTokensSelected();
			if (!allTokensSelected) return;

			let result = await gui.getAllTokenInfos();
			if (result.error) {
				throw new Error(result.error.msg);
			}
			allTokenInfos = result.value;

			// if we have deposits or vault ids set, show advanced options
			const hasDeposits = gui.hasAnyDeposit();
			const hasVaultIds = gui.hasAnyVaultId();
			if (hasDeposits || hasVaultIds) {
				showAdvancedOptions = true;
			}
		} catch (e) {
			DeploymentStepsError.catch(e, DeploymentStepsErrorCode.NO_SELECT_TOKENS);
		}
	};

	function handleClickDeploy(event: CustomEvent) {
		dispatch(event.detail.action, event.detail);
	}
</script>

<div>
	{#if $deploymentStepsError}
		<Alert color="red">
			<p class="text-red-500">{$deploymentStepsError.code}</p>
			{#if $deploymentStepsError.details}
				<p class="text-red-500">{$deploymentStepsError.details}</p>
			{/if}
		</Alert>
	{/if}
	{#if dotrain}
		{#if gui}
			<div class="flex max-w-3xl flex-col gap-12" in:fade>
				{#if deployment}
					<div class="flex max-w-2xl flex-col gap-4 text-start">
						<h1 class=" text-4xl font-semibold text-gray-900 lg:text-6xl dark:text-white">
							{strategyDetail.name}
						</h1>
						<p class="text-xl text-gray-600 lg:text-2xl dark:text-gray-400">
							{deployment.description}
						</p>
					</div>
				{/if}

				{#if selectTokens && selectTokens.length > 0}
					<div class="flex w-full flex-col gap-4">
						<DeploymentSectionHeader
							title="Select Tokens"
							description="Select the tokens that you want to use in your order."
						/>
						{#each selectTokens as token}
							<SelectToken {token} {onSelectTokenSelect} {gui} />
						{/each}
					</div>
				{/if}

				{#if allTokensSelected || selectTokens?.length === 0}
					{#if allFieldDefinitionsWithoutDefaults.length > 0}
						<FieldDefinitionsSection
							allFieldDefinitions={allFieldDefinitionsWithoutDefaults}
							{gui}
						/>
					{/if}

					<Toggle bind:checked={showAdvancedOptions}>Show advanced options</Toggle>

					{#if allFieldDefinitionsWithDefaults.length > 0 && showAdvancedOptions}
						<FieldDefinitionsSection allFieldDefinitions={allFieldDefinitionsWithDefaults} {gui} />
					{/if}

					{#if showAdvancedOptions}
						{#each allDepositFields as deposit}
							<DepositInput {deposit} {gui} />
						{/each}
					{/if}

					{#if showAdvancedOptions}
						{#each allTokenInputs as input, i}
							<TokenIOInput {i} label="Input" vault={input} {gui} />
						{/each}

						{#each allTokenOutputs as output, i}
							<TokenIOInput {i} label="Output" vault={output} {gui} />
						{/each}
					{/if}

					{#if $deploymentStepsError}
						<Alert color="red">
							<p class="text-red-500">{$deploymentStepsError.code}</p>
							{#if $deploymentStepsError.details}
								<p class="text-red-500">{$deploymentStepsError.details}</p>
							{/if}
						</Alert>
					{/if}

					<div class="flex flex-wrap items-start justify-start gap-2">
						{#if $wagmiConnected && $wagmiConfig}
							<DeployButton on:click={handleClickDeploy} {wagmiConfig} {subgraphUrl} />
						{:else}
							<WalletConnect {appKitModal} connected={wagmiConnected} {signerAddress} />
						{/if}
						<ComposedRainlangModal {gui} />
						<ShareChoicesButton handleShareChoices={_handleShareChoices} />
					</div>
				{/if}
			</div>
		{/if}
	{/if}
</div><|MERGE_RESOLUTION|>--- conflicted
+++ resolved
@@ -19,13 +19,9 @@
 	import ShareChoicesButton from './ShareChoicesButton.svelte';
 	import { handleShareChoices } from '../../services/handleShareChoices';
 	import { DeploymentStepsError, DeploymentStepsErrorCode } from '$lib/errors';
-<<<<<<< HEAD
 	import { createEventDispatcher, onMount } from 'svelte';
 	import DeployButton from './DeployButton.svelte';
-=======
-	import { onMount } from 'svelte';
 	import DepositInput from './DepositInput.svelte';
->>>>>>> 87fc2036
 	import SelectToken from './SelectToken.svelte';
 	import DeploymentSectionHeader from './DeploymentSectionHeader.svelte';
 	import { useGui } from '$lib/hooks/useGui';
@@ -47,7 +43,7 @@
 	let allFieldDefinitionsWithDefaults: GuiFieldDefinitionCfg[] = [];
 	let allTokensSelected: boolean = false;
 	let showAdvancedOptions: boolean = false;
-	let allTokenInfos: AllTokenInfos = [];
+	let allTokenInfos: TokenInfo[] = [];
 
 	const gui = useGui();
 	const selectTokens = gui.getSelectTokens();
