import type { Config } from '@wagmi/core';
import { getAccount } from '@wagmi/core';
import type {
	DepositAndAddOrderCalldataResult,
	DotrainOrderGui
} from '@rainlanguage/orderbook/js_api';
import type { Hex } from 'viem';
import type { ExtendedApprovalCalldata } from '$lib/stores/transactionStore';

export enum AddOrderErrors {
	ADD_ORDER_FAILED = 'Failed to add order',
	MISSING_GUI = 'Order GUI is required',
	MISSING_CONFIG = 'Wagmi config is required',
	NO_WALLET = 'No wallet address found',
	ERROR_GETTING_ARGS = 'Error getting deployment transaction args'
}

export interface HandleAddOrderResult {
	approvals: ExtendedApprovalCalldata[];
	deploymentCalldata: DepositAndAddOrderCalldataResult;
	orderbookAddress: Hex;
	chainId: number;
}

export async function getDeploymentTransactionArgs(
	gui: DotrainOrderGui,
	wagmiConfig: Config | undefined
): Promise<HandleAddOrderResult> {
	if (!wagmiConfig) {
		throw new Error(AddOrderErrors.MISSING_CONFIG);
	}

	const { address } = getAccount(wagmiConfig);
	if (!address) {
		throw new Error(AddOrderErrors.NO_WALLET);
	}
	try {
		const { approvals, deploymentCalldata, orderbookAddress, chainId } =
			await gui.getDeploymentTransactionArgs(address);

<<<<<<< HEAD
		return {
			approvals,
			deploymentCalldata,
			orderbookAddress: orderbookAddress as Hex,
			chainId
		};
	} catch (error) {
		throw new Error(AddOrderErrors.ERROR_GETTING_ARGS);
	}
=======
	const result = await gui.getDeploymentTransactionArgs(address);
	if (result.error) {
		throw new Error(result.error.msg);
	}
	const { approvals, deploymentCalldata, orderbookAddress, chainId } = result.value;

	return {
		approvals,
		deploymentCalldata,
		orderbookAddress: orderbookAddress as Hex,
		chainId
	};
>>>>>>> 6a9e40de
}<|MERGE_RESOLUTION|>--- conflicted
+++ resolved
@@ -38,17 +38,6 @@
 		const { approvals, deploymentCalldata, orderbookAddress, chainId } =
 			await gui.getDeploymentTransactionArgs(address);
 
-<<<<<<< HEAD
-		return {
-			approvals,
-			deploymentCalldata,
-			orderbookAddress: orderbookAddress as Hex,
-			chainId
-		};
-	} catch (error) {
-		throw new Error(AddOrderErrors.ERROR_GETTING_ARGS);
-	}
-=======
 	const result = await gui.getDeploymentTransactionArgs(address);
 	if (result.error) {
 		throw new Error(result.error.msg);
@@ -61,5 +50,4 @@
 		orderbookAddress: orderbookAddress as Hex,
 		chainId
 	};
->>>>>>> 6a9e40de
 }