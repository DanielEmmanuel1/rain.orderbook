<script lang="ts">
	import CodeMirror from 'svelte-codemirror-editor';
	import { RainlangLR } from 'codemirror-rainlang';
	import { lightCodeMirrorTheme } from '../../utils/codeMirrorThemes';
	import { Button, Modal } from 'flowbite-svelte';
<<<<<<< HEAD
	import type { DotrainOrderGui } from '@rainlanguage/orderbook';
=======
	import { useGui } from '$lib/hooks/useGui';
>>>>>>> ea4f99db

	const gui = useGui();

	let rainlangText: string | null = null;
	let open = false;

	async function generateRainlang() {
		let result = await gui.getComposedRainlang();
		if (result.error) {
			throw new Error(result.error.msg);
		}
		rainlangText = result.value;
		open = true;
	}
</script>

<Button color="light" size="lg" on:click={generateRainlang}>Show Rainlang</Button>

<Modal size="xl" class="bg-opacity-90  backdrop-blur-sm" bind:open data-testid="modal">
	<div data-testid="modal-content">
		<h3 class="mb-2 text-2xl font-semibold text-gray-900 dark:text-white">Generated Rainlang</h3>
		<CodeMirror
			value={rainlangText}
			extensions={[RainlangLR]}
			theme={lightCodeMirrorTheme}
			readonly={true}
			styles={{
				'&': {
					height: '70vh',
					width: '100%'
				}
			}}
		/>
	</div>
</Modal><|MERGE_RESOLUTION|>--- conflicted
+++ resolved
@@ -3,11 +3,7 @@
 	import { RainlangLR } from 'codemirror-rainlang';
 	import { lightCodeMirrorTheme } from '../../utils/codeMirrorThemes';
 	import { Button, Modal } from 'flowbite-svelte';
-<<<<<<< HEAD
-	import type { DotrainOrderGui } from '@rainlanguage/orderbook';
-=======
 	import { useGui } from '$lib/hooks/useGui';
->>>>>>> ea4f99db
 
 	const gui = useGui();
 
