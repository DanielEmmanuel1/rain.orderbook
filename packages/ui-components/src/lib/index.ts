--- conflicted
+++ resolved
@@ -73,27 +73,15 @@
 export {
 	TransactionStatusMessage,
 	TransactionStoreErrorMessage,
-<<<<<<< HEAD
-	type TransactionArgs
-=======
-	type ExtendedApprovalCalldata,
 	type TransactionArgs,
 	type DeploymentArgs,
 	type VaultActionArgs
->>>>>>> 5fd4dc4f
 } from './types/transaction';
-export type { TransactionErrorMessage } from './stores/transactionStore';
 export type {
 	VaultActionModalProps,
 	QuoteDebugModalHandler,
 	DebugTradeModalHandler,
-<<<<<<< HEAD
 	DisclaimerModalProps
-=======
-	DeployModalProps,
-	DisclaimerModalProps,
-	TransactionConfirmationProps
->>>>>>> 5fd4dc4f
 } from './types/modal';
 export type { ValidStrategyDetail, InvalidStrategyDetail } from './types/strategy';
 export type { ToastProps } from './types/toast';
