import type { NameAndDescriptionCfg } from '@rainlanguage/orderbook/js_api';

<<<<<<< HEAD
export type StrategyDetail = {
	details: NameAndDescriptionCfg | null;
=======
export type ValidStrategyDetail = {
	details: NameAndDescriptionCfg;
>>>>>>> 7f4c4371
	name: string;
	dotrain: string;
};

export type InvalidStrategyDetail = {
	name: string;
	error: string;
};<|MERGE_RESOLUTION|>--- conflicted
+++ resolved
@@ -1,12 +1,7 @@
 import type { NameAndDescriptionCfg } from '@rainlanguage/orderbook/js_api';
 
-<<<<<<< HEAD
-export type StrategyDetail = {
-	details: NameAndDescriptionCfg | null;
-=======
 export type ValidStrategyDetail = {
 	details: NameAndDescriptionCfg;
->>>>>>> 7f4c4371
 	name: string;
 	dotrain: string;
 };
