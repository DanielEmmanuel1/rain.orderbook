import { writable } from 'svelte/store';
import type { Hex } from 'viem';
import { sendTransaction, switchChain, waitForTransactionReceipt } from '@wagmi/core';
<<<<<<< HEAD
import { getExplorerLink } from '../services/getExplorerLink';
import { TransactionStatusMessage } from '$lib/types/transaction';
import type {
	DeploymentTransactionArgs,
	DepositOrWithdrawTransactionArgs
} from '$lib/types/transaction';
import {
	awaitSubgraphIndexing,
	getNewOrderConfig,
	getTransactionConfig
} from '$lib/services/awaitTransactionIndexing';
=======
import {
	getTransaction,
	getTransactionAddOrders,
	getTransactionRemoveOrders,
	type ApprovalCalldata,
	type RemoveOrderCalldata,
	type SgAddOrderWithOrder,
	type SgRemoveOrderWithOrder,
	type SgTransaction,
	type SgVault,
	type VaultCalldataResult
} from '@rainlanguage/orderbook';

import { getExplorerLink } from '../services/getExplorerLink';
import type { DeploymentArgs } from '$lib/types/transaction';
import { awaitSubgraphIndexing } from '$lib/services/awaitTransactionIndexing';
>>>>>>> b1ab8695

export const ADDRESS_ZERO = '0x0000000000000000000000000000000000000000';
export const ONE = BigInt('1000000000000000000');

export type TransactionState = {
	status: TransactionStatusMessage;
	error: string;
	hash: string;
	data: null;
	functionName: string;
	message: string;
	newOrderHash: string;
	network: string;
	explorerLink: string;
};

export enum TransactionErrorMessage {
	BAD_CALLLDATA = 'Bad calldata.',
	DEPLOY_FAILED = 'Lock transaction failed.',
	TIMEOUT = 'The subgraph took too long to respond.',
	APPROVAL_FAILED = 'Approval transaction failed.',
	USER_REJECTED_APPROVAL = 'User rejected approval transaction.',
	USER_REJECTED_TRANSACTION = 'User rejected the transaction.',
	DEPLOYMENT_FAILED = 'Deployment transaction failed.',
	SWITCH_CHAIN_FAILED = 'Failed to switch chain.',
	DEPOSIT_FAILED = 'Failed to deposit tokens.',
	WITHDRAWAL_FAILED = 'Failed to withdraw tokens.',
	REMOVE_ORDER_FAILED = 'Failed to remove order.'
}

export type TransactionStore = {
	subscribe: (run: (value: TransactionState) => void) => () => void;
	reset: () => void;
	handleDeploymentTransaction: (args: DeploymentTransactionArgs) => Promise<void>;
	handleDepositOrWithdrawTransaction: (args: DepositOrWithdrawTransactionArgs) => Promise<void>;
	checkingWalletAllowance: (message?: string) => void;
	awaitWalletConfirmation: (message?: string) => void;
	awaitApprovalTx: (hash: string) => void;
	transactionSuccess: (hash: string, message?: string) => void;
	transactionError: (message: TransactionErrorMessage, hash?: string) => void;
};

export const initialState: TransactionState = {
	status: TransactionStatusMessage.IDLE,
	error: '',
	hash: '',
	data: null,
	functionName: '',
	message: '',
	newOrderHash: '',
	network: '',
	explorerLink: ''
};

const transactionStore = () => {
	const { subscribe, set, update } = writable(initialState);
	const reset = () => set(initialState);

	const awaitTransactionIndexing = async (
		subgraphUrl: string,
		txHash: string,
		successMessage: string
	) => {
		update((state) => ({
			...state,
			status: TransactionStatusMessage.PENDING_SUBGRAPH,
			message: 'Waiting for transaction to be indexed...'
		}));

		const result = await awaitSubgraphIndexing({
			subgraphUrl,
			txHash,
			successMessage,
			fetchEntityFn: getTransaction,
			isSuccess: (data: SgTransaction) => !!data
		});

		if (result.error) {
			return transactionError(TransactionErrorMessage.TIMEOUT);
		}

		if (result.value) {
			return transactionSuccess(result.value.txHash, successMessage);
		}
	};

	const awaitNewOrderIndexing = async (subgraphUrl: string, txHash: string, network?: string) => {
		update((state) => ({
			...state,
			status: TransactionStatusMessage.PENDING_SUBGRAPH,
			message: 'Waiting for new order to be indexed...'
		}));

		const result = await awaitSubgraphIndexing({
			subgraphUrl,
			txHash,
			successMessage: 'New order indexed successfully',
			network,
			fetchEntityFn: getTransactionAddOrders,
			isSuccess: (data: SgAddOrderWithOrder[]) => data?.length > 0
		});

		if (result.error) {
			return transactionError(TransactionErrorMessage.TIMEOUT);
		}

		if (result.value) {
			return transactionSuccess(
				result.value.txHash,
				result.value.successMessage,
				result.value.orderHash,
				result.value.network
			);
		}
	};

<<<<<<< HEAD
=======
	const awaitRemoveOrderIndexing = async (subgraphUrl: string, txHash: string) => {
		update((state) => ({
			...state,
			status: TransactionStatus.PENDING_SUBGRAPH,
			message: 'Waiting for order removal to be indexed...'
		}));

		const result = await awaitSubgraphIndexing({
			subgraphUrl,
			txHash,
			successMessage: 'Order removed successfully',
			fetchEntityFn: getTransactionRemoveOrders,
			isSuccess: (data: SgRemoveOrderWithOrder[]) => data?.length > 0
		});

		if (result.error) {
			return transactionError(TransactionErrorMessage.TIMEOUT);
		}

		if (result.value) {
			return transactionSuccess(result.value.txHash, result.value.successMessage);
		}
	};

>>>>>>> b1ab8695
	const checkingWalletAllowance = (message?: string) =>
		update((state) => ({
			...state,
			status: TransactionStatusMessage.CHECKING_ALLOWANCE,
			message: message || ''
		}));
	const awaitWalletConfirmation = (message?: string) =>
		update((state) => ({
			...state,
			status: TransactionStatusMessage.PENDING_WALLET,
			message: message || ''
		}));
	const awaitApprovalTx = (hash: string, symbol: string | undefined) =>
		update((state) => ({
			...state,
			hash: hash,
			status: TransactionStatusMessage.PENDING_APPROVAL,
			message: `Approving ${symbol || 'token'} spend...`
		}));
	const awaitTx = (
		hash: string,
		status: TransactionStatusMessage,
		explorerLink?: string,
		message?: string
	) =>
		update((state) => ({
			...state,
			hash: hash,
			status: status,
			message: message || 'Waiting for transaction...',
			explorerLink: explorerLink || ''
		}));
	const transactionSuccess = (
		hash: string,
		message?: string,
		newOrderHash?: string,
		network?: string
	) => {
		update((state) => ({
			...state,
			status: TransactionStatusMessage.SUCCESS,
			hash: hash,
			message: message || '',
			newOrderHash: newOrderHash || '',
			network: network || ''
		}));
	};
	const transactionError = (error: TransactionErrorMessage, hash?: string) =>
		update((state) => ({
			...state,
			status: TransactionStatusMessage.ERROR,
			error,
			message: error,
			hash: hash ?? ''
		}));

	const handleDeploymentTransaction = async ({
		config,
		approvals,
		deploymentCalldata,
		orderbookAddress,
		chainId,
		subgraphUrl,
		network
	}: DeploymentTransactionArgs) => {
		reset();
		try {
			await switchChain(config, { chainId });
		} catch {
			return transactionError(TransactionErrorMessage.SWITCH_CHAIN_FAILED);
		}
		for (const approval of approvals) {
			let approvalHash: Hex;
			try {
				awaitWalletConfirmation(
					`Please approve ${approval.symbol || approval.token} spend in your wallet...`
				);
				approvalHash = await sendTransaction(config, {
					to: approval.token as `0x${string}`,
					data: approval.calldata as `0x${string}`
				});
			} catch {
				return transactionError(TransactionErrorMessage.USER_REJECTED_APPROVAL);
			}
			try {
				awaitApprovalTx(approvalHash, approval.symbol);
				await waitForTransactionReceipt(config, { hash: approvalHash });
			} catch {
				return transactionError(TransactionErrorMessage.APPROVAL_FAILED);
			}
		}

		let hash: Hex;
		try {
			awaitWalletConfirmation('Please confirm deployment in your wallet...');
			hash = await sendTransaction(config, {
				to: orderbookAddress as `0x${string}`,
				data: deploymentCalldata as `0x${string}`
			});
		} catch {
			return transactionError(TransactionErrorMessage.USER_REJECTED_TRANSACTION);
		}
		try {
			const transactionExplorerLink = await getExplorerLink(hash, chainId, 'tx');
			awaitTx(hash, TransactionStatusMessage.PENDING_DEPLOYMENT, transactionExplorerLink);
			await waitForTransactionReceipt(config, { hash });
			if (subgraphUrl) {
				return awaitNewOrderIndexing(subgraphUrl, hash, network);
			}
			return transactionSuccess(
				hash,
				'Deployment successful. Check the Orders page for your new order.',
				'',
				network
			);
		} catch {
			return transactionError(TransactionErrorMessage.DEPLOYMENT_FAILED);
		}
	};

	const handleDepositOrWithdrawTransaction = async ({
		config,
		approvalCalldata,
		transactionCalldata,
		action,
		chainId,
		vault,
		subgraphUrl
	}: DepositOrWithdrawTransactionArgs) => {
		reset();

		try {
			await switchChain(config, { chainId });
		} catch {
			return transactionError(TransactionErrorMessage.SWITCH_CHAIN_FAILED);
		}
		if (approvalCalldata) {
			let approvalHash: Hex;
			try {
				awaitWalletConfirmation(`Please approve ${vault.token.symbol} spend in your wallet...`);
				approvalHash = await sendTransaction(config, {
					to: vault.token.address as `0x${string}`,
					data: approvalCalldata as unknown as `0x${string}`
				});
			} catch {
				return transactionError(TransactionErrorMessage.USER_REJECTED_APPROVAL);
			}
			try {
				awaitApprovalTx(approvalHash, vault.token.symbol);
				await waitForTransactionReceipt(config, { hash: approvalHash });
			} catch {
				return transactionError(TransactionErrorMessage.APPROVAL_FAILED);
			}
		}
		let hash: Hex;
		try {
			awaitWalletConfirmation(
				`Please confirm ${action === 'deposit' ? 'deposit' : 'withdrawal'} in your wallet...`
			);
			hash = await sendTransaction(config, {
				to: vault.orderbook.id as `0x${string}`,
				data: transactionCalldata as unknown as `0x${string}`
			});
		} catch {
			return transactionError(TransactionErrorMessage.USER_REJECTED_TRANSACTION);
		}
		try {
			const transactionExplorerLink = await getExplorerLink(hash, chainId, 'tx');
			awaitTx(
				hash,
				action === 'deposit'
					? TransactionStatusMessage.PENDING_DEPOSIT
					: TransactionStatusMessage.PENDING_WITHDRAWAL,
				transactionExplorerLink
			);
			await waitForTransactionReceipt(config, { hash });
			return awaitTransactionIndexing(
				subgraphUrl,
				hash,
				`The ${action === 'deposit' ? 'deposit' : 'withdrawal'} was successful.`
			);
		} catch {
			return transactionError(
				action === 'deposit'
					? TransactionErrorMessage.DEPOSIT_FAILED
					: TransactionErrorMessage.WITHDRAWAL_FAILED
			);
		}
	};

	return {
		subscribe,
		reset,
		handleDeploymentTransaction,
		handleDepositOrWithdrawTransaction,
		checkingWalletAllowance,
		awaitWalletConfirmation,
		awaitApprovalTx,
		transactionSuccess,
		transactionError,
		awaitTransactionIndexing,
		awaitNewOrderIndexing
	};
};

export default transactionStore();<|MERGE_RESOLUTION|>--- conflicted
+++ resolved
@@ -1,36 +1,20 @@
 import { writable } from 'svelte/store';
 import type { Hex } from 'viem';
 import { sendTransaction, switchChain, waitForTransactionReceipt } from '@wagmi/core';
-<<<<<<< HEAD
-import { getExplorerLink } from '../services/getExplorerLink';
 import { TransactionStatusMessage } from '$lib/types/transaction';
 import type {
 	DeploymentTransactionArgs,
 	DepositOrWithdrawTransactionArgs
 } from '$lib/types/transaction';
 import {
-	awaitSubgraphIndexing,
-	getNewOrderConfig,
-	getTransactionConfig
-} from '$lib/services/awaitTransactionIndexing';
-=======
-import {
 	getTransaction,
 	getTransactionAddOrders,
-	getTransactionRemoveOrders,
-	type ApprovalCalldata,
-	type RemoveOrderCalldata,
 	type SgAddOrderWithOrder,
-	type SgRemoveOrderWithOrder,
-	type SgTransaction,
-	type SgVault,
-	type VaultCalldataResult
+	type SgTransaction
 } from '@rainlanguage/orderbook';
 
 import { getExplorerLink } from '../services/getExplorerLink';
-import type { DeploymentArgs } from '$lib/types/transaction';
 import { awaitSubgraphIndexing } from '$lib/services/awaitTransactionIndexing';
->>>>>>> b1ab8695
 
 export const ADDRESS_ZERO = '0x0000000000000000000000000000000000000000';
 export const ONE = BigInt('1000000000000000000');
@@ -147,33 +131,6 @@
 		}
 	};
 
-<<<<<<< HEAD
-=======
-	const awaitRemoveOrderIndexing = async (subgraphUrl: string, txHash: string) => {
-		update((state) => ({
-			...state,
-			status: TransactionStatus.PENDING_SUBGRAPH,
-			message: 'Waiting for order removal to be indexed...'
-		}));
-
-		const result = await awaitSubgraphIndexing({
-			subgraphUrl,
-			txHash,
-			successMessage: 'Order removed successfully',
-			fetchEntityFn: getTransactionRemoveOrders,
-			isSuccess: (data: SgRemoveOrderWithOrder[]) => data?.length > 0
-		});
-
-		if (result.error) {
-			return transactionError(TransactionErrorMessage.TIMEOUT);
-		}
-
-		if (result.value) {
-			return transactionSuccess(result.value.txHash, result.value.successMessage);
-		}
-	};
-
->>>>>>> b1ab8695
 	const checkingWalletAllowance = (message?: string) =>
 		update((state) => ({
 			...state,
