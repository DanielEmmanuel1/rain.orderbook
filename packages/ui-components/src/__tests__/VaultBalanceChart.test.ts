--- conflicted
+++ resolved
@@ -47,11 +47,7 @@
 			subgraphUrl: 'https://example.com',
 			lightweightChartsTheme: writable({}),
 			id: 'vault1'
-<<<<<<< HEAD
-		},
-=======
 		} as VaultBalanceChartProps,
->>>>>>> 56b72e72
 		context: new Map([['$$_queryClient', queryClient]])
 	});
 
