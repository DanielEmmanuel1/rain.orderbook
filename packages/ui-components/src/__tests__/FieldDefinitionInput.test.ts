--- conflicted
+++ resolved
@@ -6,20 +6,9 @@
 import { useGui } from '$lib/hooks/useGui';
 import type { ComponentProps } from 'svelte';
 
-<<<<<<< HEAD
-vi.mock('@rainlanguage/orderbook', () => ({
-	DotrainOrderGui: vi.fn().mockImplementation(() => ({
-		saveFieldValue: vi.fn(),
-		getFieldValue: vi.fn(),
-		isFieldPreset: vi.fn(),
-		getAllFieldValues: vi.fn(),
-		getCurrentDeployment: vi.fn()
-	}))
-=======
 type FieldDefinitionInputProps = ComponentProps<FieldDefinitionInput>;
 vi.mock('$lib/hooks/useGui', () => ({
 	useGui: vi.fn()
->>>>>>> ea4f99db
 }));
 
 describe('FieldDefinitionInput', () => {
