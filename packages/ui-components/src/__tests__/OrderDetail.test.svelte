<script lang="ts">
	import TanstackPageContentDetail from '../lib/components/detail/TanstackPageContentDetail.svelte';
	import CardProperty from '../lib/components/CardProperty.svelte';
	import ButtonVaultLink from '../lib/components/ButtonVaultLink.svelte';
	import { createQuery } from '@tanstack/svelte-query';
<<<<<<< HEAD
	import type { SgOrder, OrderWithSortedVaults } from '@rainlanguage/orderbook/js_api';
=======
	import type { OrderWithSortedVaults } from '@rainlanguage/orderbook/js_api';
>>>>>>> 4d754716
	import { getOrder } from '@rainlanguage/orderbook/js_api';
	import { QKEY_ORDER } from '../lib/queries/keys';
	import type { Readable } from 'svelte/store';
	import { Button } from 'flowbite-svelte';
	import DepositOrWithdrawButtons from '../lib/components/detail/DepositOrWithdrawButtons.svelte';
	import type { OrderRemoveModalProps } from '../lib/types/modal';
	import type { Hex } from 'viem';

	export let walletAddressMatchesOrBlank: Readable<(address: string) => boolean> | undefined =
		undefined;
<<<<<<< HEAD
	export let handleOrderRemoveModal: ((order: SgOrder, refetch: () => void) => void) | undefined =
=======
	export let handleOrderRemoveModal: ((props: OrderRemoveModalProps) => void) | undefined =
>>>>>>> 4d754716
		undefined;
	export let id: string;
	export let subgraphUrl: string;
	export let chainId: number;
	export let orderbookAddress: Hex;

	$: orderDetailQuery = createQuery<OrderWithSortedVaults>({
		queryKey: [id, QKEY_ORDER + id],
		queryFn: () => getOrder(subgraphUrl, id),
		enabled: !!subgraphUrl && !!id
	});
</script>

<TanstackPageContentDetail query={orderDetailQuery} emptyMessage="Order not found">
	<svelte:fragment slot="top" let:data>
		<div>Order {data.order.orderHash}</div>
		{#if data && $walletAddressMatchesOrBlank?.(data.order.owner) && data.order.active && handleOrderRemoveModal}
			<Button
				data-testid="remove-button"
				color="dark"
				on:click={() =>
					handleOrderRemoveModal({
						open: true,
						args: {
							order: data.order,
							onRemove: $orderDetailQuery.refetch,
							chainId,
							orderbookAddress
						}
					})}
				disabled={!handleOrderRemoveModal}
			>
				Remove
			</Button>
		{/if}
	</svelte:fragment>

	<svelte:fragment slot="card" let:data>
		<div>Owner: {data.order.owner}</div>

		{#each [{ key: 'Input vaults', type: 'inputs' }, { key: 'Output vaults', type: 'outputs' }, { key: 'Input & output vaults', type: 'inputs_outputs' }] as { key, type }}
			{#if data.vaults.get(type)?.length !== 0}
				<CardProperty>
					<svelte:fragment slot="key">{key}</svelte:fragment>
					<svelte:fragment slot="value">
						<div class="mt-2 space-y-2">
							{#each data.vaults.get(type) || [] as vault}
								<ButtonVaultLink tokenVault={vault} subgraphName="subgraphName">
									<svelte:fragment slot="buttons">
										<DepositOrWithdrawButtons
											{vault}
											chainId={1}
											rpcUrl="https://example.com"
											query={orderDetailQuery}
											handleDepositOrWithdrawModal={() => {}}
											{subgraphUrl}
										/>
									</svelte:fragment>
								</ButtonVaultLink>
							{/each}
						</div>
					</svelte:fragment>
				</CardProperty>
			{/if}
		{/each}
	</svelte:fragment>

	<svelte:fragment slot="chart">
		<div>Chart placeholder</div>
	</svelte:fragment>

	<svelte:fragment slot="below" let:data>
		<div>Below content: {data.order.id}</div>
	</svelte:fragment>
</TanstackPageContentDetail><|MERGE_RESOLUTION|>--- conflicted
+++ resolved
@@ -3,11 +3,7 @@
 	import CardProperty from '../lib/components/CardProperty.svelte';
 	import ButtonVaultLink from '../lib/components/ButtonVaultLink.svelte';
 	import { createQuery } from '@tanstack/svelte-query';
-<<<<<<< HEAD
-	import type { SgOrder, OrderWithSortedVaults } from '@rainlanguage/orderbook/js_api';
-=======
 	import type { OrderWithSortedVaults } from '@rainlanguage/orderbook/js_api';
->>>>>>> 4d754716
 	import { getOrder } from '@rainlanguage/orderbook/js_api';
 	import { QKEY_ORDER } from '../lib/queries/keys';
 	import type { Readable } from 'svelte/store';
@@ -18,11 +14,7 @@
 
 	export let walletAddressMatchesOrBlank: Readable<(address: string) => boolean> | undefined =
 		undefined;
-<<<<<<< HEAD
-	export let handleOrderRemoveModal: ((order: SgOrder, refetch: () => void) => void) | undefined =
-=======
 	export let handleOrderRemoveModal: ((props: OrderRemoveModalProps) => void) | undefined =
->>>>>>> 4d754716
 		undefined;
 	export let id: string;
 	export let subgraphUrl: string;
