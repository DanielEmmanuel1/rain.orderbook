import { describe, it, expect, vi, beforeEach, type Mock } from 'vitest';
import { render, screen, waitFor } from '@testing-library/svelte';
import DeploymentSteps from '../lib/components/deployment/DeploymentSteps.svelte';
import { DotrainOrderGui, type ScenarioCfg } from '@rainlanguage/orderbook';
import type { ComponentProps } from 'svelte';
import { readable, writable } from 'svelte/store';
import type { AppKit } from '@reown/appkit';
import type { GuiDeploymentCfg, RaindexClient } from '@rainlanguage/orderbook';
import userEvent from '@testing-library/user-event';
import { useGui } from '$lib/hooks/useGui';
import { useAccount } from '$lib/providers/wallet/useAccount';
import type { Account } from '$lib/types/account';
import { useRaindexClient } from '$lib/hooks/useRaindexClient';

vi.mock('@rainlanguage/orderbook', () => ({
	DotrainOrderGui: vi.fn()
}));

const { mockConnectedStore } = await vi.hoisted(() => import('../lib/__mocks__/stores'));

vi.mock('$lib/hooks/useGui', () => ({
	useGui: vi.fn()
}));

vi.mock('$lib/hooks/useRaindexClient', () => ({
	useRaindexClient: vi.fn()
}));

vi.mock('$lib/providers/wallet/useAccount', () => ({
	useAccount: vi.fn()
}));

type DeploymentStepsProps = ComponentProps<DeploymentSteps>;

const mockDeployment = {
	key: 'flare-sflr-wflr',
	name: 'SFLR<>WFLR on Flare',
	description: 'Rotate sFLR (Sceptre staked FLR) and WFLR on Flare.',
	deposits: [],
	fields: [],
	select_tokens: [],
	deployment: {
		key: 'flare-sflr-wflr',
		scenario: {
			key: 'flare',
			bindings: {}
		} as ScenarioCfg,
		order: {
			key: 'flare-sflr-wflr',
			network: {
				key: 'flare',
				'chain-id': 14,
				'network-id': 14,
				rpc: 'https://rpc.ankr.com/flare',
				label: 'Flare',
				currency: 'FLR'
			},
			deployer: {
				key: 'flare',
				bindings: {}
			} as ScenarioCfg,
			order: {
				key: 'flare-sflr-wflr',
				network: {
					key: 'flare',
					'chain-id': 14,
					'network-id': 14,
					rpc: 'https://rpc.ankr.com/flare',
					label: 'Flare',
					currency: 'FLR'
				},
				address: '0x0'
			},
			orderbook: {
				id: 'flare',
				address: '0x0'
			},
			inputs: [],
			outputs: []
		}
	}
} as unknown as GuiDeploymentCfg;

const mockOnDeploy = vi.fn();

const defaultProps: DeploymentStepsProps = {
	strategyDetail: {
		name: 'SFLR<>WFLR on Flare',
		description: 'Rotate sFLR (Sceptre staked FLR) and WFLR on Flare.',
		short_description: 'Rotate sFLR (Sceptre staked FLR) and WFLR on Flare.'
	},
	deployment: mockDeployment,
	wagmiConnected: mockConnectedStore,
	appKitModal: writable({} as AppKit),
	onDeploy: mockOnDeploy,
	account: readable('0x123')
} as DeploymentStepsProps;

describe('DeploymentSteps', () => {
	let guiInstance: DotrainOrderGui;
	let mockGui: DotrainOrderGui;

	beforeEach(() => {
		vi.clearAllMocks();

		// Create a mock instance with all the methods
		guiInstance = {
			areAllTokensSelected: vi.fn().mockReturnValue({ value: false }),
			getSelectTokens: vi.fn().mockReturnValue({ value: [] }),
			getCurrentDeployment: vi.fn().mockReturnValue(mockDeployment),
			getAllFieldDefinitions: vi.fn().mockReturnValue({ value: [] }),
			hasAnyDeposit: vi.fn().mockReturnValue({ value: false }),
			hasAnyVaultId: vi.fn().mockReturnValue(false),
			getAllTokenInfos: vi.fn().mockResolvedValue({ value: [] }),
			getAllTokens: vi.fn().mockResolvedValue({
				value: [
					{
						address: '0x1234567890123456789012345678901234567890',
						name: 'Test Token 1',
						symbol: 'TEST1',
						decimals: 18
					},
					{
						address: '0x0987654321098765432109876543210987654321',
						name: 'Another Token',
						symbol: 'ANOTHER',
						decimals: 6
					}
				]
			}),
			getCurrentDeploymentDetails: vi.fn().mockReturnValue({
				value: {
					name: 'Test Deployment',
					description: 'This is a test deployment description'
				}
			}),
			getTokenInfo: vi.fn().mockResolvedValue({
				value: {
					name: 'Test Token',
					symbol: 'TEST',
					address: '0x123',
					decimals: 18
				}
			}),
			isSelectTokenSet: vi.fn().mockReturnValue({ value: false }),
<<<<<<< HEAD
			saveSelectToken: vi.fn(),
			removeSelectToken: vi.fn(),
=======
			setSelectToken: vi.fn(),
>>>>>>> 02b0647d
			getDeploymentTransactionArgs: vi.fn()
		} as unknown as DotrainOrderGui;

		mockGui = guiInstance;
		vi.mocked(useGui).mockReturnValue(mockGui);

		// Set default mock return value for useAccount
		vi.mocked(useAccount).mockReturnValue({
			account: writable(null),
			matchesAccount: vi.fn()
		});
	});

	it('shows deployment details when provided', async () => {
		render(DeploymentSteps, { props: defaultProps });

		await waitFor(() => {
			expect(screen.getByText('SFLR<>WFLR on Flare')).toBeInTheDocument();
		});
	});

	it('shows select tokens section when tokens need to be selected', async () => {
		(mockGui.getSelectTokens as Mock).mockReturnValue({
			value: ['token1', 'token2']
		});

		render(DeploymentSteps, {
			props: defaultProps
		});

		await waitFor(() => {
			expect(screen.getByText('Select Tokens')).toBeInTheDocument();
			expect(
				screen.getByText('Select the tokens that you want to use in your order.')
			).toBeInTheDocument();
		});
	});

	it('shows wallet connect button when all required fields are filled, but no account exists', async () => {
		const mockSelectTokens = [
			{ key: 'token1', name: 'Token 1', description: undefined },
			{ key: 'token2', name: 'Token 2', description: undefined }
		];

		// Set up specific mocks for this test
		(mockGui.getSelectTokens as Mock).mockReturnValue({
			value: mockSelectTokens
		});
		(mockGui.getTokenInfo as Mock).mockImplementation(() => {});
		(mockGui.areAllTokensSelected as Mock).mockReturnValue({ value: true });
		(mockGui.isSelectTokenSet as Mock).mockReturnValue({ value: false });
		(mockGui.setSelectToken as Mock).mockImplementation(() => {});
		(mockGui.getCurrentDeployment as Mock).mockReturnValue({
			value: {
				deployment: {
					order: {
						inputs: [],
						outputs: []
					}
				},
				deposits: []
			}
		});

		(mockGui.getAllTokenInfos as Mock).mockResolvedValue({
			value: [
				{
					address: '0x1',
					decimals: 18,
					name: 'Token 1',
					symbol: 'TKN1'
				},
				{
					address: '0x2',
					decimals: 18,
					name: 'Token 2',
					symbol: 'TKN2'
				}
			]
		});

		render(DeploymentSteps, { props: { ...defaultProps, account: readable(null) } });

		await waitFor(() => {
			expect(screen.getByText('Connect')).toBeInTheDocument();
		});
	});

	it('shows deploy button when all required fields are filled, and account is connected', async () => {
		const mockSelectTokens = [
			{ key: 'token1', name: 'Token 1', description: undefined },
			{ key: 'token2', name: 'Token 2', description: undefined }
		];

		// Set up specific mocks for this test
		(mockGui.getSelectTokens as Mock).mockReturnValue({
			value: mockSelectTokens
		});
		(mockGui.getTokenInfo as Mock).mockImplementation(() => {});
		(mockGui.areAllTokensSelected as Mock).mockReturnValue({ value: true });
		(mockGui.isSelectTokenSet as Mock).mockReturnValue({ value: false });
		(mockGui.setSelectToken as Mock).mockImplementation(() => {});
		(mockGui.getCurrentDeployment as Mock).mockReturnValue({
			value: {
				deployment: {
					order: {
						inputs: [],
						outputs: []
					}
				},
				deposits: []
			}
		});

		(mockGui.getAllTokenInfos as Mock).mockResolvedValue({
			value: [
				{
					address: '0x1',
					decimals: 18,
					name: 'Token 1',
					symbol: 'TKN1'
				},
				{
					address: '0x2',
					decimals: 18,
					name: 'Token 2',
					symbol: 'TKN2'
				}
			]
		});

		render(DeploymentSteps, { props: defaultProps });

		await waitFor(() => {
			expect(screen.getByText('Deploy Strategy')).toBeInTheDocument();
		});
	});
	it('refreshes field descriptions when tokens change', async () => {
		const mockSelectTokens = [
			{ key: 'token1', name: 'Token 1', description: undefined },
			{ key: 'token2', name: 'Token 2', description: undefined }
		];

		// Set up specific mocks for this test
		(mockGui.getSelectTokens as Mock).mockReturnValue({
			value: mockSelectTokens
		});
		(mockGui.getTokenInfo as Mock).mockImplementation(() => {});
		(mockGui.areAllTokensSelected as Mock).mockReturnValue({ value: true });
		(mockGui.isSelectTokenSet as Mock).mockReturnValue({ value: false });
		(mockGui.setSelectToken as Mock).mockImplementation(() => {});
		(mockGui.getCurrentDeployment as Mock).mockReturnValue({
			value: {
				deployment: {
					order: {
						inputs: [],
						outputs: []
					}
				},
				deposits: []
			}
		});

		(mockGui.getAllTokenInfos as Mock).mockResolvedValue({
			value: [
				{
					address: '0x1',
					decimals: 18,
					name: 'Token 1',
					symbol: 'TKN1'
				},
				{
					address: '0x2',
					decimals: 18,
					name: 'Token 2',
					symbol: 'TKN2'
				}
			]
		});

		const user = userEvent.setup();

		render(DeploymentSteps, {
			props: defaultProps
		});

		await waitFor(() => {
			expect(mockGui.areAllTokensSelected).toHaveBeenCalled();
		});

		await waitFor(() => {
			expect(screen.getByText('Select Tokens')).toBeInTheDocument();
			expect(screen.getByText('Token 1')).toBeInTheDocument();
			expect(screen.getByText('Token 2')).toBeInTheDocument();
		});

		const selectTokenInput = screen.getByText('Token 1');
		(mockGui.getTokenInfo as Mock).mockResolvedValue({
			value: {
				address: '0x1',
				decimals: 18,
				name: 'Token 1',
				symbol: 'TKN1'
			}
		});
		await user.type(selectTokenInput, '0x1');

		const selectTokenOutput = screen.getByText('Token 2');
		(mockGui.getTokenInfo as Mock).mockResolvedValue({
			value: {
				address: '0x2',
				decimals: 18,
				name: 'Token 2',
				symbol: 'TKN2'
			}
		});
		await user.type(selectTokenOutput, '0x2');

		await waitFor(() => {
			expect(mockGui.getAllTokenInfos).toHaveBeenCalled();
		});

		const customAddressButtons = screen.getAllByTestId('custom-mode-button');
		await user.click(customAddressButtons[customAddressButtons.length - 1]);
		const customInputs = screen.getAllByPlaceholderText('Enter token address (0x...)');
		const lastCustomInput = customInputs[customInputs.length - 1];
		(mockGui.getTokenInfo as Mock).mockResolvedValue({
			value: {
				address: '0x3',
				decimals: 18,
				name: 'Token 3',
				symbol: 'TKN3'
			}
		});
		await user.type(lastCustomInput, '0x3');

		(mockGui.getAllTokenInfos as Mock).mockResolvedValue({
			value: [
				{
					address: '0x3',
					decimals: 18,
					name: 'Token 3',
					symbol: 'TKN3'
				},
				{
					address: '0x2',
					decimals: 18,
					name: 'Token 2',
					symbol: 'TKN2'
				}
			]
		});

		await waitFor(() => {
			expect(mockGui.getAllTokenInfos).toHaveBeenCalled();
		});
	});

	it('passes correct arguments to onDeploy prop', async () => {
		// Override the mock for this test
		guiInstance.areAllTokensSelected = vi.fn().mockReturnValue({ value: true });
		vi.mocked(useGui).mockReturnValue(guiInstance);

		const mockRaindexClient = {} as unknown as RaindexClient;
		vi.mocked(useRaindexClient).mockReturnValue(mockRaindexClient);

		const propsWithMockHandlers = {
			...defaultProps,
			account: readable('0xTestAccount') as Account
		};

		const user = userEvent.setup();
		render(DeploymentSteps, { props: propsWithMockHandlers });

		const deployButton = screen.getByText('Deploy Strategy');
		await user.click(deployButton);

		await waitFor(() => {
			expect(mockOnDeploy).toHaveBeenCalledTimes(1);

			const [raindexClient, guiArg] = mockOnDeploy.mock.calls[0];

			expect(guiArg).toBe(mockGui);
			expect(raindexClient).toBe(mockRaindexClient);
		});
	});

	// New tests for loadAvailableTokens functionality
	describe('loadAvailableTokens functionality', () => {
		it('loads available tokens on mount', async () => {
			render(DeploymentSteps, { props: defaultProps });

			await waitFor(() => {
				expect(mockGui.getAllTokens).toHaveBeenCalled();
			});
		});

		it('passes available tokens to SelectToken components', async () => {
			const mockSelectTokens = [
				{ key: 'token1', name: 'Token 1', description: undefined },
				{ key: 'token2', name: 'Token 2', description: undefined }
			];

			(mockGui.getSelectTokens as Mock).mockReturnValue({
				value: mockSelectTokens
			});

			render(DeploymentSteps, { props: defaultProps });

			await waitFor(() => {
				// Should pass availableTokens and loading props to SelectToken
				expect(screen.getByText('Select Tokens')).toBeInTheDocument();
			});

			// The SelectToken components should receive the available tokens
			// This is tested indirectly through the component rendering
		});

		it('handles error when loading available tokens fails', async () => {
			(mockGui.getAllTokens as Mock).mockResolvedValue({
				error: { msg: 'Failed to load tokens' }
			});

			render(DeploymentSteps, { props: defaultProps });

			await waitFor(() => {
				expect(mockGui.getAllTokens).toHaveBeenCalled();
			});

			// Should handle the error gracefully and continue rendering
			expect(screen.queryByText('SFLR<>WFLR on Flare')).toBeInTheDocument();
		});

		it('shows loading state while tokens are being loaded', async () => {
			const mockSelectTokens = [{ key: 'token1', name: 'Token 1', description: undefined }];

			(mockGui.getSelectTokens as Mock).mockReturnValue({
				value: mockSelectTokens
			});

			// Mock a slow getAllTokens response
			let resolveTokens: (value: unknown) => void = () => {};
			const tokenPromise = new Promise((resolve) => {
				resolveTokens = resolve;
			});
			(mockGui.getAllTokens as Mock).mockReturnValue(tokenPromise);

			render(DeploymentSteps, { props: defaultProps });

			// Should show loading state initially
			await waitFor(() => {
				expect(screen.getByText('Loading tokens...')).toBeInTheDocument();
			});

			// Resolve the promise
			resolveTokens({
				value: [
					{
						address: '0x1234567890123456789012345678901234567890',
						name: 'Test Token 1',
						symbol: 'TEST1',
						decimals: 18
					}
				]
			});

			// Loading state should disappear
			await waitFor(() => {
				expect(screen.queryByText('Loading tokens...')).not.toBeInTheDocument();
			});
		});

		it('prevents multiple simultaneous token loading requests', async () => {
			// Mock getAllTokens to return a promise that doesn't resolve immediately
			const tokenPromise = new Promise((resolve) => {
				setTimeout(
					() =>
						resolve({
							value: [
								{
									address: '0x1234567890123456789012345678901234567890',
									name: 'Test Token 1',
									symbol: 'TEST1',
									decimals: 18
								}
							]
						}),
					50
				);
			});
			(mockGui.getAllTokens as Mock).mockReturnValue(tokenPromise);

			render(DeploymentSteps, { props: defaultProps });

			// Wait for the first call
			await waitFor(() => {
				expect(mockGui.getAllTokens).toHaveBeenCalledTimes(1);
			});

			// Even if component re-renders while loading, shouldn't call getAllTokens again
			// This is handled by the loadingTokens guard in the component
			await waitFor(
				() => {
					expect(mockGui.getAllTokens).toHaveBeenCalledTimes(1);
				},
				{ timeout: 100 }
			);
		});

		it('sets availableTokens to empty array when loading fails', async () => {
			const mockSelectTokens = [{ key: 'token1', name: 'Token 1', description: undefined }];

			(mockGui.getSelectTokens as Mock).mockReturnValue({
				value: mockSelectTokens
			});

			(mockGui.getAllTokens as Mock).mockRejectedValue(new Error('Network error'));

			render(DeploymentSteps, { props: defaultProps });

			await waitFor(() => {
				expect(mockGui.getAllTokens).toHaveBeenCalled();
			});

			// Component should still render successfully
			expect(screen.getByText('Select Tokens')).toBeInTheDocument();
			// SelectToken should receive empty availableTokens array
			// This would result in custom input mode being shown
		});

		it('handles getAllTokens returning error in result', async () => {
			const mockSelectTokens = [{ key: 'token1', name: 'Token 1', description: undefined }];

			(mockGui.getSelectTokens as Mock).mockReturnValue({
				value: mockSelectTokens
			});

			(mockGui.getAllTokens as Mock).mockResolvedValue({
				error: { msg: 'API error' }
			});

			render(DeploymentSteps, { props: defaultProps });

			await waitFor(() => {
				expect(mockGui.getAllTokens).toHaveBeenCalled();
			});

			// Component should handle the error case gracefully
			expect(screen.getByText('Select Tokens')).toBeInTheDocument();
		});
	});
});<|MERGE_RESOLUTION|>--- conflicted
+++ resolved
@@ -143,12 +143,7 @@
 				}
 			}),
 			isSelectTokenSet: vi.fn().mockReturnValue({ value: false }),
-<<<<<<< HEAD
-			saveSelectToken: vi.fn(),
-			removeSelectToken: vi.fn(),
-=======
 			setSelectToken: vi.fn(),
->>>>>>> 02b0647d
 			getDeploymentTransactionArgs: vi.fn()
 		} as unknown as DotrainOrderGui;
 
