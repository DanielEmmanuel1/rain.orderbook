--- conflicted
+++ resolved
@@ -8,13 +8,8 @@
 import type { GuiDeploymentCfg } from '@rainlanguage/orderbook';
 import userEvent from '@testing-library/user-event';
 import { useGui } from '$lib/hooks/useGui';
-<<<<<<< HEAD
 import { useAccount } from '$lib/providers/wallet/useAccount';
-=======
-import { handleDeployment } from '../lib/components/deployment/handleDeployment';
->>>>>>> b344b9d7
 import { mockConfigSource } from '../lib/__mocks__/settings';
-import type { DeploymentArgs } from '$lib/types/transaction';
 import type { Account } from '$lib/types/account';
 
 vi.mock('@rainlanguage/orderbook', () => ({
@@ -27,13 +22,8 @@
 	useGui: vi.fn()
 }));
 
-<<<<<<< HEAD
 vi.mock('$lib/providers/wallet/useAccount', () => ({
 	useAccount: vi.fn()
-=======
-vi.mock('../lib/components/deployment/handleDeployment', () => ({
-	handleDeployment: vi.fn()
->>>>>>> b344b9d7
 }));
 
 type DeploymentStepsProps = ComponentProps<DeploymentSteps>;
@@ -135,6 +125,12 @@
 
 		mockGui = guiInstance;
 		vi.mocked(useGui).mockReturnValue(mockGui);
+
+		// Set default mock return value for useAccount
+		vi.mocked(useAccount).mockReturnValue({
+			account: writable(null),
+			matchesAccount: vi.fn()
+		});
 	});
 
 	it('shows deployment details when provided', async () => {
@@ -145,45 +141,6 @@
 		});
 	});
 
-<<<<<<< HEAD
-=======
-	it('correctly derives subgraphUrl from settings and networkKey', async () => {
-		(mockGui.areAllTokensSelected as Mock).mockReturnValue({ value: true });
-		(mockGui.hasAnyDeposit as Mock).mockReturnValue({ value: false });
-		(mockGui.hasAnyVaultId as Mock).mockReturnValue({ value: false });
-		(mockGui.getDeploymentTransactionArgs as Mock).mockReturnValue({
-			value: {
-				approvals: [],
-				deploymentCalldata: '0x1',
-				orderbookAddress: '0x1',
-				chainId: 1
-			}
-		});
-		(mockGui.getNetworkKey as Mock).mockReturnValue({ value: 'mainnet' });
-
-		mockConnectedStore.mockSetSubscribeValue(true);
-
-		const user = userEvent.setup();
-
-		render(DeploymentSteps, defaultProps);
-
-		await waitFor(() => {
-			expect(screen.getByText('Deploy Strategy')).toBeInTheDocument();
-		});
-
-		const deployButton = screen.getByText('Deploy Strategy');
-		await user.click(deployButton);
-
-		await waitFor(() => {
-			expect(handleDeployment).toHaveBeenCalledWith(
-				mockGui,
-				'0x123',
-				mockConfigSource.subgraphs?.mainnet
-			);
-		});
-	});
-
->>>>>>> b344b9d7
 	it('shows select tokens section when tokens need to be selected', async () => {
 		(mockGui.getSelectTokens as Mock).mockReturnValue({
 			value: ['token1', 'token2']
@@ -415,52 +372,11 @@
 			expect(mockGui.getAllTokenInfos).toHaveBeenCalled();
 		});
 	});
-<<<<<<< HEAD
+
 	it('passes correct arguments to onDeploy prop', async () => {
-		vi.mocked(useAccount).mockReturnValue({
-			account: readable('0xTestAccount'),
-			matchesAccount: vi.fn()
-		});
-
-		(DotrainOrderGui.prototype.areAllTokensSelected as Mock).mockReturnValue({ value: true });
-=======
-	it('shows loading state when checking deployment', async () => {
-		// Setup fake timers
-		vi.useFakeTimers();
-
-		// Mock with a delayed response (using setTimeout)
-		vi.mocked(handleDeployment).mockImplementation(() => {
-			return new Promise<DeploymentArgs>((resolve) => {
-				setTimeout(() => resolve({} as DeploymentArgs), 1000);
-			});
-		});
-
-		(mockGui.areAllTokensSelected as Mock).mockReturnValue({ value: true });
-
-		const user = userEvent.setup({ advanceTimers: vi.advanceTimersByTime });
-		render(DeploymentSteps, { props: defaultProps });
-
-		const deployButton = screen.getByText('Deploy Strategy');
-		await user.click(deployButton);
-
-		// Check loading state
-		expect(screen.getByText('Checking deployment...')).toBeInTheDocument();
-		expect(screen.getByTestId('deploy-button')).toBeDisabled();
-
-		// Fast-forward time to resolve the promise
-		await vi.runAllTimersAsync();
-
-		// Check final state
-		expect(screen.queryByText('Checking deployment...')).not.toBeInTheDocument();
-		expect(screen.getByText('Deploy Strategy')).toBeInTheDocument();
-		expect(screen.getByTestId('deploy-button')).not.toBeDisabled();
-
-		// Restore real timers
-		vi.useRealTimers();
-	});
-	it('passes correct arguments to handleDeployment', async () => {
-		(mockGui.areAllTokensSelected as Mock).mockReturnValue({ value: true });
->>>>>>> b344b9d7
+		// Override the mock for this test
+		guiInstance.areAllTokensSelected = vi.fn().mockReturnValue({ value: true });
+		vi.mocked(useGui).mockReturnValue(guiInstance);
 
 		const propsWithMockHandlers = {
 			...defaultProps,
