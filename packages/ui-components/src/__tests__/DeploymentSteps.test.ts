--- conflicted
+++ resolved
@@ -9,19 +9,13 @@
 import userEvent from '@testing-library/user-event';
 import { useGui } from '$lib/hooks/useGui';
 import { useAccount } from '$lib/providers/wallet/useAccount';
-<<<<<<< HEAD
 import type { HandleAddOrderResult } from '../lib/components/deployment/getDeploymentTransactionArgs';
 import { handleDeployment } from '../lib/utils/handleDeployment';
 import type { Hex } from 'viem';
 import type { DeploymentHandlers } from '../lib/utils/handleDeployment';
+import {mockConfigSource} from "../lib/__mocks__/settings"
 
 const { mockConnectedStore } = await vi.hoisted(() => import('../lib/__mocks__/stores'));
-=======
-
-const { mockWagmiConfigStore, mockConnectedStore } = await vi.hoisted(
-	() => import('../lib/__mocks__/stores')
-);
->>>>>>> 083e688c
 
 vi.mock('$lib/hooks/useGui', () => ({
 	useGui: vi.fn()
@@ -31,13 +25,10 @@
 	useAccount: vi.fn()
 }));
 
-<<<<<<< HEAD
 vi.mock('../lib/utils/handleDeployment', () => ({
 	handleDeployment: vi.fn()
 }));
 
-=======
->>>>>>> 083e688c
 export type DeploymentStepsProps = ComponentProps<DeploymentSteps>;
 
 const mockHandleAddOrderResult: HandleAddOrderResult = {
@@ -115,7 +106,7 @@
 	wagmiConnected: mockConnectedStore,
 	appKitModal: writable({} as AppKit),
 	deploymentHandlers: mockDeploymentHandlers,
-	subgraphUrl: 'https://subgraph.com'
+	settings: writable(mockConfigSource)
 } as DeploymentStepsProps;
 
 describe('DeploymentSteps', () => {
@@ -143,11 +134,7 @@
 		mockGui = guiInstance;
 		vi.mocked(useGui).mockReturnValue(mockGui);
 		vi.mocked(useAccount).mockReturnValue({
-<<<<<<< HEAD
-			account: writable('0x123')
-=======
 			account: readable('0x123')
->>>>>>> 083e688c
 		});
 	});
 
@@ -157,19 +144,48 @@
 		await waitFor(() => {
 			expect(screen.getByText('SFLR<>WFLR on Flare')).toBeInTheDocument();
 		});
+	});
+
+	it('correctly derives subgraphUrl from settings and networkKey', async () => {
+		(DotrainOrderGui.prototype.areAllTokensSelected as Mock).mockReturnValue({ value: true });
+		(DotrainOrderGui.prototype.hasAnyDeposit as Mock).mockReturnValue({ value: false });
+		(DotrainOrderGui.prototype.hasAnyVaultId as Mock).mockReturnValue({ value: false });
+		(DotrainOrderGui.prototype.getDeploymentTransactionArgs as Mock).mockReturnValue({
+			value: {
+				approvals: [],
+				deploymentCalldata: '0x1',
+				orderbookAddress: '0x1',
+				chainId: 1
+			}
+		});
+
+		mockConnectedStore.mockSetSubscribeValue(true);
+
+		const user = userEvent.setup();
+
+		render(DeploymentSteps, {
+			props: {
+				...defaultProps
+			}
+		});
+
+		// Wait for UI updates after mocks are applied
+		await waitFor(() => {
+			expect(screen.getByText('Deploy Strategy')).toBeInTheDocument();
+		});
+
+		// Click the deploy button
+		const deployButton = screen.getByText('Deploy Strategy');
+		await user.click(deployButton);
+
+    //    TODO: add a test that the deploymenthandlers are called
+
 	});
 
 	it('shows select tokens section when tokens need to be selected', async () => {
 		(DotrainOrderGui.prototype.getSelectTokens as Mock).mockReturnValue({
 			value: ['token1', 'token2']
 		});
-<<<<<<< HEAD
-=======
-
-		mockConnectedStore.mockSetSubscribeValue(true);
-
-		const user = userEvent.setup();
->>>>>>> 083e688c
 
 		render(DeploymentSteps, {
 			props: defaultProps
