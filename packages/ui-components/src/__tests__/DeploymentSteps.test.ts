--- conflicted
+++ resolved
@@ -638,53 +638,31 @@
 
 describe('DeploymentSteps', () => {
 	let guiInstance: DotrainOrderGui;
+	let mockGui: DotrainOrderGui;
 
 	beforeEach(() => {
 		vi.clearAllMocks();
 		guiInstance = new DotrainOrderGui();
-		defaultProps.gui = guiInstance;
+
+		(DotrainOrderGui.prototype.areAllTokensSelected as Mock).mockReturnValue(false);
+		(DotrainOrderGui.prototype.getSelectTokens as Mock).mockReturnValue([]);
+		(DotrainOrderGui.prototype.getNetworkKey as Mock).mockReturnValue('flare');
+		(DotrainOrderGui.prototype.getCurrentDeployment as Mock).mockReturnValue(mockDeployment);
+		(DotrainOrderGui.prototype.getAllFieldDefinitions as Mock).mockReturnValue({ value: [] });
+		(DotrainOrderGui.prototype.hasAnyDeposit as Mock).mockReturnValue({ value: false });
+		(DotrainOrderGui.prototype.hasAnyVaultId as Mock).mockReturnValue(false);
+		(DotrainOrderGui.prototype.getAllTokenInfos as Mock).mockResolvedValue([]);
+		(DotrainOrderGui.prototype.getCurrentDeploymentDetails as Mock).mockReturnValue({
+			value: {
+				name: 'Test Deployment',
+				description: 'This is a test deployment description'
+			}
+		});
+		mockGui = guiInstance;
+		vi.mocked(useGui).mockReturnValue(mockGui);
 	});
-<<<<<<< HEAD
-
-	const setGui = () => {
-		(DotrainOrderGui.prototype.areAllTokensSelected as Mock).mockImplementation(() => {});
-		(DotrainOrderGui.prototype.getSelectTokens as Mock).mockReturnValue([]);
-		(DotrainOrderGui.prototype.getNetworkKey as Mock).mockImplementation(() => {});
-		(DotrainOrderGui.prototype.getCurrentDeployment as Mock).mockImplementation(
-			() => mockDeployment
-		);
-		(DotrainOrderGui.prototype.getAllFieldDefinitions as Mock).mockReturnValue({ value: [] });
-	};
 
 	it('shows deployment details when provided', async () => {
-		setGui();
-
-=======
-	const mockGui: DotrainOrderGui = {
-		areAllTokensSelected: vi.fn().mockReturnValue(false),
-		getSelectTokens: vi.fn().mockReturnValue([]),
-		getNetworkKey: vi.fn().mockReturnValue('flare'),
-		getCurrentDeployment: vi.fn().mockReturnValue(mockDeployment),
-		getAllGuiConfig: vi.fn().mockReturnValue({
-			deposits: [],
-			fieldDefinitionsWithoutDefaults: [],
-			fieldDefinitionsWithDefaults: [],
-			orderInputs: [],
-			orderOutputs: []
-		}),
-		hasAnyDeposit: vi.fn().mockReturnValue(false),
-		hasAnyVaultId: vi.fn().mockReturnValue(false),
-		getAllTokenInfos: vi.fn().mockResolvedValue([]),
-		getAllFieldDefinitions: vi.fn().mockReturnValue([]),
-		getCurrentDeploymentDetails: vi.fn().mockReturnValue({
-			name: 'Test Deployment',
-			description: 'This is a test deployment description'
-		})
-	} as unknown as DotrainOrderGui;
-	vi.mocked(useGui).mockReturnValue(mockGui);
-
-	it('shows deployment details when provided', async () => {
->>>>>>> f5c38149
 		render(DeploymentSteps, { props: defaultProps });
 
 		await waitFor(() => {
@@ -693,13 +671,7 @@
 	});
 
 	it('shows select tokens section when tokens need to be selected', async () => {
-<<<<<<< HEAD
-		setGui();
 		(DotrainOrderGui.prototype.getSelectTokens as Mock).mockReturnValue(['token1', 'token2']);
-=======
-		// Override the getSelectTokens mock for this test
-		mockGui.getSelectTokens = vi.fn().mockReturnValue(['token1', 'token2']);
->>>>>>> f5c38149
 
 		render(DeploymentSteps, {
 			props: defaultProps
@@ -720,22 +692,24 @@
 		];
 
 		// Set up specific mocks for this test
-		mockGui.getSelectTokens = vi.fn().mockReturnValue(mockSelectTokens);
-		mockGui.getTokenInfo = vi.fn();
-		mockGui.areAllTokensSelected = vi.fn().mockReturnValue(true);
-		mockGui.isSelectTokenSet = vi.fn().mockReturnValue(false);
-		mockGui.saveSelectToken = vi.fn();
-		mockGui.getCurrentDeployment = vi.fn().mockReturnValue({
-			deployment: {
-				order: {
-					inputs: [],
-					outputs: []
-				}
-			},
-			deposits: []
-		});
-
-		mockGui.getAllTokenInfos = vi.fn().mockResolvedValue([
+		(DotrainOrderGui.prototype.getSelectTokens as Mock).mockReturnValue(mockSelectTokens);
+		(DotrainOrderGui.prototype.getTokenInfo as Mock).mockImplementation(() => {});
+		(DotrainOrderGui.prototype.areAllTokensSelected as Mock).mockReturnValue(true);
+		(DotrainOrderGui.prototype.isSelectTokenSet as Mock).mockReturnValue(false);
+		(DotrainOrderGui.prototype.saveSelectToken as Mock).mockImplementation(() => {});
+		(DotrainOrderGui.prototype.getCurrentDeployment as Mock).mockReturnValue({
+			value: {
+				deployment: {
+					order: {
+						inputs: [],
+						outputs: []
+					}
+				},
+				deposits: []
+			}
+		});
+
+		(DotrainOrderGui.prototype.getAllTokenInfos as Mock).mockResolvedValue([
 			{
 				address: '0x1',
 				decimals: 18,
@@ -750,10 +724,6 @@
 			}
 		]);
 		mockConnectedStore.mockSetSubscribeValue(true);
-<<<<<<< HEAD
-		setGui();
-=======
->>>>>>> f5c38149
 
 		render(DeploymentSteps, { props: defaultProps });
 
@@ -761,12 +731,6 @@
 			expect(screen.getByText('Deploy Strategy')).toBeInTheDocument();
 		});
 		mockConnectedStore.mockSetSubscribeValue(false);
-<<<<<<< HEAD
-		setGui();
-
-		render(DeploymentSteps, { props: defaultProps });
-=======
->>>>>>> f5c38149
 
 		await waitFor(() => {
 			expect(screen.getByText('Connect Wallet')).toBeInTheDocument();
@@ -778,26 +742,14 @@
 			{ key: 'token1', name: 'Token 1', description: undefined },
 			{ key: 'token2', name: 'Token 2', description: undefined }
 		];
-<<<<<<< HEAD
-		const getAllTokenInfos = vi.fn();
-		const getAllFieldDefinitions = vi.fn();
-		const getTokenInfo = vi.fn();
-		const areAllTokensSelected = vi.fn(() => true);
-
-		(DotrainOrderGui.prototype.areAllTokensSelected as Mock).mockImplementation(
-			areAllTokensSelected
-		);
+
+		// Set up specific mocks for this test
 		(DotrainOrderGui.prototype.getSelectTokens as Mock).mockReturnValue(mockSelectTokens);
-		(DotrainOrderGui.prototype.getTokenInfo as Mock).mockImplementation(getTokenInfo);
-		(DotrainOrderGui.prototype.getNetworkKey as Mock).mockImplementation(() => {});
-		(DotrainOrderGui.prototype.getAllFieldDefinitions as Mock).mockImplementation(
-			getAllFieldDefinitions
-		);
-		(DotrainOrderGui.prototype.isSelectTokenSet as Mock).mockImplementation(() => false);
+		(DotrainOrderGui.prototype.getTokenInfo as Mock).mockImplementation(() => {});
+		(DotrainOrderGui.prototype.areAllTokensSelected as Mock).mockReturnValue(true);
+		(DotrainOrderGui.prototype.isSelectTokenSet as Mock).mockReturnValue(false);
 		(DotrainOrderGui.prototype.saveSelectToken as Mock).mockImplementation(() => {});
-		(DotrainOrderGui.prototype.hasAnyDeposit as Mock).mockImplementation(() => {});
-		(DotrainOrderGui.prototype.hasAnyVaultId as Mock).mockImplementation(() => {});
-		(DotrainOrderGui.prototype.getCurrentDeployment as Mock).mockImplementation(() => ({
+		(DotrainOrderGui.prototype.getCurrentDeployment as Mock).mockReturnValue({
 			value: {
 				deployment: {
 					order: {
@@ -807,44 +759,9 @@
 				},
 				deposits: []
 			}
-		}));
-		(DotrainOrderGui.prototype.getAllTokenInfos as Mock).mockImplementation(getAllTokenInfos);
-		getAllTokenInfos.mockImplementation(() => ({
-			value: [
-				{
-					address: '0x1',
-					decimals: 18,
-					name: 'Token 1',
-					symbol: 'TKN1'
-				},
-				{
-					address: '0x2',
-					decimals: 18,
-					name: 'Token 2',
-					symbol: 'TKN2'
-				}
-			]
-		}));
-		getAllFieldDefinitions.mockReturnValue({ value: [] });
-=======
-
-		// Set up specific mocks for this test
-		mockGui.getSelectTokens = vi.fn().mockReturnValue(mockSelectTokens);
-		mockGui.getTokenInfo = vi.fn();
-		mockGui.areAllTokensSelected = vi.fn().mockReturnValue(true);
-		mockGui.isSelectTokenSet = vi.fn().mockReturnValue(false);
-		mockGui.saveSelectToken = vi.fn();
-		mockGui.getCurrentDeployment = vi.fn().mockReturnValue({
-			deployment: {
-				order: {
-					inputs: [],
-					outputs: []
-				}
-			},
-			deposits: []
-		});
-
-		mockGui.getAllTokenInfos = vi.fn().mockResolvedValue([
+		});
+
+		(DotrainOrderGui.prototype.getAllTokenInfos as Mock).mockResolvedValue([
 			{
 				address: '0x1',
 				decimals: 18,
@@ -858,7 +775,6 @@
 				symbol: 'TKN2'
 			}
 		]);
->>>>>>> f5c38149
 
 		const user = userEvent.setup();
 
@@ -875,7 +791,7 @@
 		});
 
 		let selectTokenInput = screen.getAllByRole('textbox')[0];
-		(mockGui.getTokenInfo as Mock).mockResolvedValue({
+		(DotrainOrderGui.prototype.getTokenInfo as Mock).mockResolvedValue({
 			address: '0x1',
 			decimals: 18,
 			name: 'Token 1',
@@ -884,7 +800,7 @@
 		await user.type(selectTokenInput, '0x1');
 
 		const selectTokenOutput = screen.getAllByRole('textbox')[1];
-		(mockGui.getTokenInfo as Mock).mockResolvedValue({
+		(DotrainOrderGui.prototype.getTokenInfo as Mock).mockResolvedValue({
 			address: '0x2',
 			decimals: 18,
 			name: 'Token 2',
@@ -897,7 +813,7 @@
 		});
 
 		selectTokenInput = screen.getAllByRole('textbox')[0];
-		(mockGui.getTokenInfo as Mock).mockResolvedValue({
+		(DotrainOrderGui.prototype.getTokenInfo as Mock).mockResolvedValue({
 			address: '0x3',
 			decimals: 18,
 			name: 'Token 3',
@@ -905,25 +821,7 @@
 		});
 		await user.type(selectTokenInput, '0x3');
 
-<<<<<<< HEAD
-		(DotrainOrderGui.prototype.getAllTokenInfos as Mock).mockResolvedValue({
-			value: [
-				{
-					address: '0x3',
-					decimals: 18,
-					name: 'Token 3',
-					symbol: 'TKN3'
-				},
-				{
-					address: '0x2',
-					decimals: 18,
-					name: 'Token 2',
-					symbol: 'TKN2'
-				}
-			]
-		});
-=======
-		(mockGui.getAllTokenInfos as Mock).mockResolvedValue([
+		(DotrainOrderGui.prototype.getAllTokenInfos as Mock).mockResolvedValue([
 			{
 				address: '0x3',
 				decimals: 18,
@@ -937,7 +835,6 @@
 				symbol: 'TKN2'
 			}
 		]);
->>>>>>> f5c38149
 
 		await waitFor(() => {
 			expect(mockGui.getAllTokenInfos).toHaveBeenCalled();
