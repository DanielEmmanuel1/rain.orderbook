--- conflicted
+++ resolved
@@ -8,17 +8,12 @@
 import {
 	getTransaction,
 	getTransactionAddOrders,
-<<<<<<< HEAD
 	getTransactionRemoveOrders,
 	type ApprovalCalldata,
 	type DepositCalldataResult,
 	type SgVault,
 	type WithdrawCalldataResult
-} from '@rainlanguage/orderbook/js_api';
-=======
-	getTransactionRemoveOrders
 } from '@rainlanguage/orderbook';
->>>>>>> 4b058234
 import { getExplorerLink } from '../lib/services/getExplorerLink';
 import { waitFor } from '@testing-library/svelte';
 
