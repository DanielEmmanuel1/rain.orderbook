--- conflicted
+++ resolved
@@ -1,10 +1,6 @@
 import { describe, it, expect, vi, beforeEach, type Mock } from 'vitest';
 import { handleShareChoices } from '../lib/services/handleShareChoices';
-<<<<<<< HEAD
-import type { DotrainOrderGui } from '@rainlanguage/orderbook';
-=======
-import { DotrainOrderGui } from '@rainlanguage/orderbook/js_api';
->>>>>>> ea4f99db
+import { DotrainOrderGui } from '@rainlanguage/orderbook';
 
 describe('handleShareChoices', () => {
 	let guiInstance: DotrainOrderGui;
