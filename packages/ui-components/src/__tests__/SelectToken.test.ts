--- conflicted
+++ resolved
@@ -3,10 +3,7 @@
 import { describe, it, expect, vi, beforeEach, type Mock } from 'vitest';
 import SelectToken from '../lib/components/deployment/SelectToken.svelte';
 import type { ComponentProps } from 'svelte';
-<<<<<<< HEAD
 import type { DotrainOrderGui } from '@rainlanguage/orderbook';
-=======
-import type { DotrainOrderGui } from '@rainlanguage/orderbook/js_api';
 import { useGui } from '$lib/hooks/useGui';
 
 type SelectTokenComponentProps = ComponentProps<SelectToken>;
@@ -24,7 +21,6 @@
 vi.mock('../lib/hooks/useGui', () => ({
 	useGui: vi.fn()
 }));
->>>>>>> ea4f99db
 
 describe('SelectToken', () => {
 	let mockStateUpdateCallback: Mock;
