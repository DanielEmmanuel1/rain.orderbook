--- conflicted
+++ resolved
@@ -21,16 +21,8 @@
 	const mockProps: SelectTokenComponentProps = {
 		allTokensSelected: false,
 		gui: mockGui,
-<<<<<<< HEAD
 		selectTokens: ['input', 'output'],
 		handleUpdateGuiState: vi.fn()
-=======
-		selectToken: { key: 'input', name: 'test input', description: 'test description' },
-		selectTokens: [
-			{ key: 'input', name: 'test input', description: 'test description' },
-			{ key: 'output', name: 'test output', description: 'test description' }
-		]
->>>>>>> 2bbb2475
 	};
 
 	beforeEach(() => {
