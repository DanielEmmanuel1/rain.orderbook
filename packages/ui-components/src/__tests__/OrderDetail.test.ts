/* eslint-disable @typescript-eslint/no-unused-vars */
import { render, screen, waitFor } from '@testing-library/svelte';
import { describe, it, vi, type Mock } from 'vitest';
import { expect } from '../lib/test/matchers';
import OrderDetail from './OrderDetail.test.svelte';
import type { OrderSubgraph, Vault } from '@rainlanguage/orderbook/js_api';
<<<<<<< HEAD
import userEvent from '@testing-library/user-event';
=======
import type { Config } from 'wagmi';
>>>>>>> 4d754716

const { mockWalletAddressMatchesOrBlankStore } = await vi.hoisted(
	() => import('../lib/__mocks__/stores')
);

const mockOrder: OrderSubgraph = {
	id: 'mockId',
	owner: 'mockOwner',
	orderHash: 'mockOrderHash',
	active: true,
	meta: '0x',
	timestampAdded: '1234567890',
	orderbook: { id: '1' },
	inputs: [],
	outputs: []
} as unknown as OrderSubgraph;

vi.mock('@tanstack/svelte-query');

const wagmiConfig = {
	chains: [],
	signer: {
		address: '0x123'
	}
} as unknown as Config;

const chainId = 1;
const orderbookAddress = '0x123';

describe('OrderDetail Component', () => {
	it('shows the correct empty message when the query returns no data', async () => {
		const mockQuery = vi.mocked(await import('@tanstack/svelte-query'));
		mockQuery.createQuery = vi.fn((__options, _queryClient) => ({
			// eslint-disable-next-line @typescript-eslint/no-explicit-any
			subscribe: (fn: (value: any) => void) => {
				fn({
					data: null,
					status: 'success',
					isFetching: false
				});
				return { unsubscribe: () => {} };
			}
		})) as Mock;

		render(OrderDetail, {
			props: {
				id: 'mockId',
				subgraphUrl: 'https://example.com',
				walletAddressMatchesOrBlank: mockWalletAddressMatchesOrBlankStore,
				chainId,
				orderbookAddress
			}
		});

		await waitFor(() => expect(screen.getByText('Order not found')).toBeInTheDocument());
	});

	it('shows remove button if owner wallet matches and order is active', async () => {
		const handleOrderRemoveModal = vi.fn();
		const mockQuery = vi.mocked(await import('@tanstack/svelte-query'));
		mockQuery.createQuery = vi.fn((__options, _queryClient) => ({
			// eslint-disable-next-line @typescript-eslint/no-explicit-any
			subscribe: (fn: (value: any) => void) => {
				fn({
					data: { order: mockOrder, vaults: new Map() },
					status: 'success',
					isFetching: false,
					refetch: () => {}
				});
				return { unsubscribe: () => {} };
			}
		})) as Mock;

		mockWalletAddressMatchesOrBlankStore.mockSetSubscribeValue(() => true);

		render(OrderDetail, {
			props: {
				id: mockOrder.id,
				subgraphUrl: 'https://example.com',
				walletAddressMatchesOrBlank: mockWalletAddressMatchesOrBlankStore,
				handleOrderRemoveModal,
				chainId,
				orderbookAddress
			}
		});

		await waitFor(() => {
			expect(screen.queryByText('Remove')).toBeInTheDocument();
			expect(handleOrderRemoveModal).not.toHaveBeenCalled();
		});
	});

	it('does not render the remove button if conditions are not met', async () => {
		mockWalletAddressMatchesOrBlankStore.mockSetSubscribeValue(() => false);

		render(OrderDetail, {
			props: {
				id: mockOrder.id,
				subgraphUrl: 'https://example.com',
				walletAddressMatchesOrBlank: mockWalletAddressMatchesOrBlankStore,
				handleOrderRemoveModal: vi.fn(),
				chainId,
				orderbookAddress
			}
		});

		await waitFor(() => {
			expect(screen.queryByText('Remove')).not.toBeInTheDocument();
		});
	});

	it('correctly categorizes and displays vaults in input, output, and shared categories', async () => {
		const vault1 = {
			id: '1',
			vaultId: '0xabc',
			owner: '0x123',
			token: {
				id: '0x456',
				address: '0x456',
				name: 'USDC coin',
				symbol: 'USDC',
				decimals: '6'
			},
			balance: '100000000000',
			ordersAsInput: [],
			ordersAsOutput: [],
			balanceChanges: [],
			orderbook: {
				id: '0x00'
			}
		} as unknown as Vault;
		const vault2 = {
			id: '2',
			vaultId: '0xbcd',
			owner: '0x123',
			token: {
				id: '0x456',
				address: '0x456',
				name: 'USDC coin',
				symbol: 'USDC',
				decimals: '6'
			},
			balance: '100000000000',
			ordersAsInput: [],
			ordersAsOutput: [],
			balanceChanges: [],
			orderbook: {
				id: '0x00'
			}
		} as unknown as Vault;
		const vault3 = {
			id: '3',
			vaultId: '0xdef',
			owner: '0x123',
			token: {
				id: '0x456',
				address: '0x456',
				name: 'USDC coin',
				symbol: 'USDC',
				decimals: '6'
			},
			balance: '100000000000',
			ordersAsInput: [],
			ordersAsOutput: [],
			balanceChanges: [],
			orderbook: {
				id: '0x00'
			}
		} as unknown as Vault;
		const mockOrderWithVaults: OrderSubgraph = {
			...mockOrder,
			inputs: [vault1, vault2],
			outputs: [vault2, vault3]
		} as unknown as OrderSubgraph;
		const sortedVaults = new Map([
			['inputs', [vault1]],
			['outputs', [vault3]],
			['inputs_outputs', [vault2]]
		]);

		const mockQuery = vi.mocked(await import('@tanstack/svelte-query'));
		mockQuery.createQuery = vi.fn((__options, _queryClient) => ({
			// eslint-disable-next-line @typescript-eslint/no-explicit-any
			subscribe: (fn: (value: any) => void) => {
				fn({
					data: {
						order: mockOrderWithVaults,
						vaults: sortedVaults
					},
					status: 'success',
					isFetching: false
				});
				return { unsubscribe: () => {} };
			}
		})) as Mock;
		mockWalletAddressMatchesOrBlankStore.mockSetSubscribeValue(() => true);
		render(OrderDetail, {
			props: {
				id: mockOrderWithVaults.id,
				subgraphUrl: 'https://example.com',
				walletAddressMatchesOrBlank: mockWalletAddressMatchesOrBlankStore,
				chainId,
				orderbookAddress
			}
		});

		await waitFor(() => {
			expect(screen.getByText('Input vaults')).toBeInTheDocument();
			expect(screen.getByText('Output vaults')).toBeInTheDocument();
			expect(screen.getByText('Input & output vaults')).toBeInTheDocument();
		});
	});

	it('refresh button triggers query invalidation when clicked', async () => {
		const mockQuery = vi.mocked(await import('@tanstack/svelte-query'));
		const mockInvalidateQueries = vi.fn();

		// Mock the createQuery as in other tests
		mockQuery.createQuery = vi.fn((__options, _queryClient) => ({
			// eslint-disable-next-line @typescript-eslint/no-explicit-any
			subscribe: (fn: (value: any) => void) => {
				fn({
					data: { order: mockOrder, vaults: new Map() },
					status: 'success',
					isFetching: false,
					refetch: () => {}
				});
				return { unsubscribe: () => {} };
			}
		})) as Mock;

		// Mock the useQueryClient hook
		mockQuery.useQueryClient = vi.fn(() => ({
			invalidateQueries: mockInvalidateQueries
			// eslint-disable-next-line @typescript-eslint/no-explicit-any
		})) as any;

		render(OrderDetail, {
			props: {
				id: 'mockId',
				subgraphUrl: 'https://example.com'
			}
		});

		const refreshButton = screen.getByTestId('refresh-button');
		await userEvent.click(refreshButton);

		await waitFor(() => {
			expect(mockInvalidateQueries).toHaveBeenCalledWith({
				queryKey: ['mockId'],
				refetchType: 'all',
				exact: false
			});
		});
	});
});<|MERGE_RESOLUTION|>--- conflicted
+++ resolved
@@ -4,11 +4,8 @@
 import { expect } from '../lib/test/matchers';
 import OrderDetail from './OrderDetail.test.svelte';
 import type { OrderSubgraph, Vault } from '@rainlanguage/orderbook/js_api';
-<<<<<<< HEAD
 import userEvent from '@testing-library/user-event';
-=======
 import type { Config } from 'wagmi';
->>>>>>> 4d754716
 
 const { mockWalletAddressMatchesOrBlankStore } = await vi.hoisted(
 	() => import('../lib/__mocks__/stores')
