--- conflicted
+++ resolved
@@ -3,12 +3,8 @@
 import { describe, it, vi, type Mock } from 'vitest';
 import { expect } from '../lib/test/matchers';
 import OrderDetail from './OrderDetail.test.svelte';
-<<<<<<< HEAD
 import type { SgOrder, SgVault } from '@rainlanguage/orderbook/js_api';
-=======
-import type { OrderSubgraph, Vault } from '@rainlanguage/orderbook/js_api';
 import userEvent from '@testing-library/user-event';
->>>>>>> 7a773c61
 import type { Config } from 'wagmi';
 
 const { mockWalletAddressMatchesOrBlankStore } = await vi.hoisted(
