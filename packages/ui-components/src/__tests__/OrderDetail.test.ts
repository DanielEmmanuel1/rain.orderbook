--- conflicted
+++ resolved
@@ -6,14 +6,10 @@
 import { darkChartTheme } from '../lib/utils/lightweightChartsThemes';
 import type { Config } from 'wagmi';
 import userEvent from '@testing-library/user-event';
-<<<<<<< HEAD
-import { writable } from 'svelte/store';
-=======
 import { useAccount } from '$lib/providers/wallet/useAccount';
 import { getOrderByHash, type SgOrder } from '@rainlanguage/orderbook/js_api';
 import { invalidateIdQuery } from '$lib/queries/queryClient';
 import type { ComponentProps } from 'svelte';
->>>>>>> ee087a08
 
 // Mock the account hook
 vi.mock('$lib/providers/wallet/useAccount', () => ({
@@ -156,16 +152,11 @@
 				subgraphUrl,
 				orderbookAddress,
 				chainId,
-<<<<<<< HEAD
-				signerAddress: writable('mockOwner')
-			}
-=======
 				colorTheme: readable('dark'),
 				codeMirrorTheme: readable('dark'),
 				lightweightChartsTheme: readable(darkChartTheme)
 			},
 			context: new Map([['$$_queryClient', queryClient]])
->>>>>>> ee087a08
 		});
 
 		expect(getOrderByHash).toHaveBeenCalledWith(subgraphUrl, orderHash);
@@ -186,18 +177,8 @@
 
 	it('shows the correct data when the query returns data', async () => {
 		render(OrderDetail, {
-<<<<<<< HEAD
-			props: {
-				orderHash: 'mockHash',
-				subgraphUrl: 'https://example.com',
-				walletAddressMatchesOrBlank: mockWalletAddressMatchesOrBlankStore,
-				chainId,
-				signerAddress: writable('mockOwner')
-			}
-=======
-			props: defaultProps,
-			context: new Map([['$$_queryClient', queryClient]])
->>>>>>> ee087a08
+			props: defaultProps,
+			context: new Map([['$$_queryClient', queryClient]])
 		});
 
 		await waitFor(() => {
@@ -246,18 +227,8 @@
 		});
 
 		render(OrderDetail, {
-<<<<<<< HEAD
-			props: {
-				orderHash: 'mockHash',
-				subgraphUrl: 'https://example.com',
-				walletAddressMatchesOrBlank: mockWalletAddressMatchesOrBlankStore,
-				chainId,
-				signerAddress: writable('notTheOwner')
-			}
-=======
-			props: defaultProps,
-			context: new Map([['$$_queryClient', queryClient]])
->>>>>>> ee087a08
+			props: defaultProps,
+			context: new Map([['$$_queryClient', queryClient]])
 		});
 
 		await waitFor(() => {
@@ -280,18 +251,8 @@
 		});
 
 		render(OrderDetail, {
-<<<<<<< HEAD
-			props: {
-				orderHash: mockOrderWithVaults.orderHash,
-				subgraphUrl: 'https://example.com',
-				walletAddressMatchesOrBlank: mockWalletAddressMatchesOrBlankStore,
-				chainId,
-				signerAddress: writable('mockOwner')
-			}
-=======
-			props: defaultProps,
-			context: new Map([['$$_queryClient', queryClient]])
->>>>>>> ee087a08
+			props: defaultProps,
+			context: new Map([['$$_queryClient', queryClient]])
 		});
 
 		await waitFor(() => {
@@ -301,18 +262,8 @@
 
 	it('refresh button triggers query invalidation when clicked', async () => {
 		render(OrderDetail, {
-<<<<<<< HEAD
-			props: {
-				orderHash: 'mockHash',
-				subgraphUrl: 'https://example.com',
-				walletAddressMatchesOrBlank: mockWalletAddressMatchesOrBlankStore,
-				chainId,
-				signerAddress: writable('mockOwner')
-			}
-=======
-			props: defaultProps,
-			context: new Map([['$$_queryClient', queryClient]])
->>>>>>> ee087a08
+			props: defaultProps,
+			context: new Map([['$$_queryClient', queryClient]])
 		});
 
 		await waitFor(async () => {
