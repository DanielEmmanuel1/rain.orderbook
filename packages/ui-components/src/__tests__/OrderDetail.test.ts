/* eslint-disable @typescript-eslint/no-unused-vars */
import { render, screen, waitFor } from '@testing-library/svelte';
import { describe, it, vi, type Mock } from 'vitest';
import { expect } from '../lib/test/matchers';
import OrderDetail from './OrderDetail.test.svelte';
<<<<<<< HEAD
import type { SgOrder } from '@rainlanguage/orderbook/js_api';
=======
import type { OrderSubgraph, Vault } from '@rainlanguage/orderbook/js_api';
>>>>>>> a39712a5

const { mockWalletAddressMatchesOrBlankStore } = await vi.hoisted(
	() => import('../lib/__mocks__/stores')
);

const mockOrder: SgOrder = {
	id: 'mockId',
	owner: 'mockOwner',
	orderHash: 'mockOrderHash',
	active: true,
	meta: '0x',
	timestampAdded: '1234567890',
	orderbook: { id: '1' },
	inputs: [],
	outputs: []
} as unknown as SgOrder;

vi.mock('@tanstack/svelte-query');

describe('OrderDetail Component', () => {
	it('shows the correct empty message when the query returns no data', async () => {
		const mockQuery = vi.mocked(await import('@tanstack/svelte-query'));
		mockQuery.createQuery = vi.fn((__options, _queryClient) => ({
			// eslint-disable-next-line @typescript-eslint/no-explicit-any
			subscribe: (fn: (value: any) => void) => {
				fn({
					data: null,
					status: 'success',
					isFetching: false
				});
				return { unsubscribe: () => {} };
			}
		})) as Mock;

		render(OrderDetail, {
			props: {
				id: 'mockId',
				subgraphUrl: 'https://example.com'
			}
		});

		await waitFor(() => expect(screen.getByText('Order not found')).toBeInTheDocument());
	});

	it('shows remove button if owner wallet matches and order is active', async () => {
		const handleOrderRemoveModal = vi.fn();
		const mockQuery = vi.mocked(await import('@tanstack/svelte-query'));
		mockQuery.createQuery = vi.fn((__options, _queryClient) => ({
			// eslint-disable-next-line @typescript-eslint/no-explicit-any
			subscribe: (fn: (value: any) => void) => {
				fn({
					data: { order: mockOrder, vaults: new Map() },
					status: 'success',
					isFetching: false,
					refetch: () => {}
				});
				return { unsubscribe: () => {} };
			}
		})) as Mock;

		mockWalletAddressMatchesOrBlankStore.mockSetSubscribeValue(() => true);

		render(OrderDetail, {
			props: {
				id: mockOrder.id,
				subgraphUrl: 'https://example.com',
				walletAddressMatchesOrBlank: mockWalletAddressMatchesOrBlankStore,
				handleOrderRemoveModal
			}
		});

		await waitFor(() => {
			expect(screen.queryByText('Remove')).toBeInTheDocument();
			expect(handleOrderRemoveModal).not.toHaveBeenCalled();
		});
	});

	it('does not render the remove button if conditions are not met', async () => {
		mockWalletAddressMatchesOrBlankStore.mockSetSubscribeValue(() => false);

		render(OrderDetail, {
			props: {
				id: mockOrder.id,
				subgraphUrl: 'https://example.com',
				walletAddressMatchesOrBlank: mockWalletAddressMatchesOrBlankStore,
				handleOrderRemoveModal: vi.fn()
			}
		});

		await waitFor(() => {
			expect(screen.queryByText('Remove')).not.toBeInTheDocument();
		});
	});

	it('correctly categorizes and displays vaults in input, output, and shared categories', async () => {
		const vault1 = {
			id: '1',
			vaultId: '0xabc',
			owner: '0x123',
			token: {
				id: '0x456',
				address: '0x456',
				name: 'USDC coin',
				symbol: 'USDC',
				decimals: '6'
			},
			balance: '100000000000',
			ordersAsInput: [],
			ordersAsOutput: [],
			balanceChanges: [],
			orderbook: {
				id: '0x00'
			}
		} as unknown as Vault;
		const vault2 = {
			id: '2',
			vaultId: '0xbcd',
			owner: '0x123',
			token: {
				id: '0x456',
				address: '0x456',
				name: 'USDC coin',
				symbol: 'USDC',
				decimals: '6'
			},
			balance: '100000000000',
			ordersAsInput: [],
			ordersAsOutput: [],
			balanceChanges: [],
			orderbook: {
				id: '0x00'
			}
		} as unknown as Vault;
		const vault3 = {
			id: '3',
			vaultId: '0xdef',
			owner: '0x123',
			token: {
				id: '0x456',
				address: '0x456',
				name: 'USDC coin',
				symbol: 'USDC',
				decimals: '6'
			},
			balance: '100000000000',
			ordersAsInput: [],
			ordersAsOutput: [],
			balanceChanges: [],
			orderbook: {
				id: '0x00'
			}
		} as unknown as Vault;
		const mockOrderWithVaults: OrderSubgraph = {
			...mockOrder,
			inputs: [vault1, vault2],
			outputs: [vault2, vault3]
		} as unknown as OrderSubgraph;
		const sortedVaults = new Map([
			['inputs', [vault1]],
			['outputs', [vault3]],
			['inputs_outputs', [vault2]]
		]);

		const mockQuery = vi.mocked(await import('@tanstack/svelte-query'));
		mockQuery.createQuery = vi.fn((__options, _queryClient) => ({
			// eslint-disable-next-line @typescript-eslint/no-explicit-any
			subscribe: (fn: (value: any) => void) => {
				fn({
					data: {
						order: mockOrderWithVaults,
						vaults: sortedVaults
					},
					status: 'success',
					isFetching: false
				});
				return { unsubscribe: () => {} };
			}
		})) as Mock;
		mockWalletAddressMatchesOrBlankStore.mockSetSubscribeValue(() => true);
		render(OrderDetail, {
			props: {
				id: mockOrderWithVaults.id,
				subgraphUrl: 'https://example.com',
				walletAddressMatchesOrBlank: mockWalletAddressMatchesOrBlankStore
			}
		});

		await waitFor(() => {
			expect(screen.getByText('Input vaults')).toBeInTheDocument();
			expect(screen.getByText('Output vaults')).toBeInTheDocument();
			expect(screen.getByText('Input & output vaults')).toBeInTheDocument();
		});
	});
});<|MERGE_RESOLUTION|>--- conflicted
+++ resolved
@@ -3,11 +3,7 @@
 import { describe, it, vi, type Mock } from 'vitest';
 import { expect } from '../lib/test/matchers';
 import OrderDetail from './OrderDetail.test.svelte';
-<<<<<<< HEAD
-import type { SgOrder } from '@rainlanguage/orderbook/js_api';
-=======
-import type { OrderSubgraph, Vault } from '@rainlanguage/orderbook/js_api';
->>>>>>> a39712a5
+import type { SgOrder, SgVault } from '@rainlanguage/orderbook/js_api';
 
 const { mockWalletAddressMatchesOrBlankStore } = await vi.hoisted(
 	() => import('../lib/__mocks__/stores')
@@ -121,7 +117,7 @@
 			orderbook: {
 				id: '0x00'
 			}
-		} as unknown as Vault;
+		} as unknown as SgVault;
 		const vault2 = {
 			id: '2',
 			vaultId: '0xbcd',
@@ -140,7 +136,7 @@
 			orderbook: {
 				id: '0x00'
 			}
-		} as unknown as Vault;
+		} as unknown as SgVault;
 		const vault3 = {
 			id: '3',
 			vaultId: '0xdef',
@@ -159,7 +155,7 @@
 			orderbook: {
 				id: '0x00'
 			}
-		} as unknown as Vault;
+		} as unknown as SgVault;
 		const mockOrderWithVaults: OrderSubgraph = {
 			...mockOrder,
 			inputs: [vault1, vault2],
