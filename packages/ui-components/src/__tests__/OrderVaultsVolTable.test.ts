--- conflicted
+++ resolved
@@ -1,11 +1,7 @@
 import { render, screen, waitFor } from '@testing-library/svelte';
 import { test, vi } from 'vitest';
 import { expect } from '$lib/test/matchers';
-<<<<<<< HEAD
-import type { VaultVolume } from '../lib/typeshare/subgraphTypes';
-=======
 import type { VaultVolume } from '@rainlanguage/orderbook/js_api';
->>>>>>> cdec7a5b
 import { formatUnits } from 'viem';
 import OrderVaultsVolTable from '../lib/components/tables/OrderVaultsVolTable.svelte';
 import { QueryClient } from '@tanstack/svelte-query';
