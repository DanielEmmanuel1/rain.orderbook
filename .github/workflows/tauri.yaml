--- conflicted
+++ resolved
@@ -41,15 +41,11 @@
 
       - run: nix develop .#tauri-shell --command ob-tauri-before-build-ci
         working-directory: ./tauri-app
-<<<<<<< HEAD
       - run: nix develop .#tauri-shell --command ob-tauri-prelude
       - run: nix develop --command rainix-rs-static
         working-directory: ./tauri-app
       - run: nix develop .#tauri-shell --command ob-tauri-test
-=======
         env:
           WALLETCONNECT_PROJECT_ID: ${{ secrets.WALLETCONNECT_PROJECT_ID }}
-
->>>>>>> 100cc66a
       - run: nix develop .#tauri-shell --command cargo tauri build --verbose
         working-directory: ./tauri-app