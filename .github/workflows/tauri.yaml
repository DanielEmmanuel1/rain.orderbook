name: Tauri builds
on: [push]

jobs:
  build-tauri:
    strategy:
      fail-fast: true
      matrix:
        os: [
            macos-13,
            macos-14,
            ubuntu-22.04,
          ]

    runs-on: ${{ matrix.os }}
    steps:
      - uses: actions/checkout@v4
        with:
          submodules: recursive
          fetch-depth: 0
      - name: Install Nix
        uses: DeterminateSystems/nix-installer-action@v4
      - uses: DeterminateSystems/magic-nix-cache-action@v2

      - run: ./prep-tauri.sh

      - run: nix develop .#tauri-shell --command ob-tauri-before-build-ci
        working-directory: ./tauri-app
        env:
          WALLETCONNECT_PROJECT_ID: ${{ secrets.WALLETCONNECT_PROJECT_ID }}
<<<<<<< HEAD
      
      - name: Run E2E Tests
        if: ${{ matrix.os == "ubuntu-22.04" }}
        run: |
          sudo apt-get install -y webkit2gtk-driver xvfb
          xvfb-run nix develop .#tauri-shell --command ob-tauri-e2e-test
=======

      - run: nix develop .#tauri-shell --command cargo tauri build --verbose
        working-directory: ./tauri-app
>>>>>>> 525a24ed
<|MERGE_RESOLUTION|>--- conflicted
+++ resolved
@@ -28,15 +28,12 @@
         working-directory: ./tauri-app
         env:
           WALLETCONNECT_PROJECT_ID: ${{ secrets.WALLETCONNECT_PROJECT_ID }}
-<<<<<<< HEAD
-      
+
+      - run: nix develop .#tauri-shell --command cargo tauri build --verbose
+        working-directory: ./tauri-app
+            
       - name: Run E2E Tests
         if: ${{ matrix.os == "ubuntu-22.04" }}
         run: |
           sudo apt-get install -y webkit2gtk-driver xvfb
-          xvfb-run nix develop .#tauri-shell --command ob-tauri-e2e-test
-=======
-
-      - run: nix develop .#tauri-shell --command cargo tauri build --verbose
-        working-directory: ./tauri-app
->>>>>>> 525a24ed
+          xvfb-run nix develop .#tauri-shell --command ob-tauri-e2e-test