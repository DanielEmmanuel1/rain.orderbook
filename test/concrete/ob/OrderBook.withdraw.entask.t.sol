// SPDX-License-Identifier: LicenseRef-DCL-1.0
// SPDX-FileCopyrightText: Copyright (c) 2020 Rain Open Source Software Ltd
pragma solidity =0.8.25;

import {OrderBookExternalRealTest} from "test/util/abstract/OrderBookExternalRealTest.sol";
import {
    OrderConfigV4,
    EvaluableV4,
    TaskV2,
    SignedContextV1
} from "rain.orderbook.interface/interface/unstable/IOrderBookV5.sol";
import {IERC20} from "forge-std/interfaces/IERC20.sol";
import {IERC20Metadata} from "openzeppelin-contracts/contracts/token/ERC20/extensions/IERC20Metadata.sol";

import {Strings} from "openzeppelin-contracts/contracts/utils/Strings.sol";
import {LibDecimalFloat, Float} from "rain.math.float/lib/LibDecimalFloat.sol";
import {LibFormatDecimalFloat} from "rain.math.float/lib/format/LibFormatDecimalFloat.sol";

import {console2} from "forge-std/Test.sol";

contract OrderBookWithdrawEvalTest is OrderBookExternalRealTest {
    using Strings for address;
    using Strings for uint256;
    using LibDecimalFloat for Float;
    using LibFormatDecimalFloat for Float;

    function checkReentrancyRW(uint256 expectedReads, uint256 expectedWrites) internal {
        (bytes32[] memory reads, bytes32[] memory writes) = vm.accesses(address(iOrderbook));
        // 3 reads for reentrancy guard.
        // 2 reads for deposit.
<<<<<<< HEAD
        assertEq(reads.length, expectedReads, "reads length");
        assertEq(reads[0], bytes32(uint256(0)), "reads[0]");
        assertEq(reads[1], bytes32(uint256(0)), "reads[1]");
        assertEq(reads[reads.length - 1], bytes32(uint256(0)), "reads[reads.length - 1]");
        // 2 writes for reentrancy guard.
        // 1 write for deposit.
        assertEq(writes.length, expectedWrites, "writes length");
        assertEq(writes[0], bytes32(uint256(0)), "writes[0]");
        assertEq(writes[writes.length - 1], bytes32(uint256(0)), "writes[writes.length - 1]");
=======
        assertEq(reads.length, expectedReads, "rw reads");
        assert(reads[0] == bytes32(uint256(0)));
        assert(reads[1] == bytes32(uint256(0)));
        assert(reads[reads.length - 1] == bytes32(uint256(0)));
        // 2 writes for reentrancy guard.
        // 1 write for deposit.
        assertEq(writes.length, expectedWrites, "rw writes");
        assert(writes[0] == bytes32(uint256(0)));
        assert(writes[writes.length - 1] == bytes32(uint256(0)));
>>>>>>> 2b472f8c
    }

    function checkWithdraw(
        address owner,
        bytes32 vaultId,
        Float depositAmount,
        Float targetAmount,
        bytes[] memory evalStrings,
        uint256 expectedReads,
        uint256 expectedWrites,
        bytes memory err
    ) internal {
        uint8 decimals = IERC20Metadata(address(iToken0)).decimals();

        {
            (uint256 depositAmountAbsolute, bool lossless) = depositAmount.toFixedDecimalLossy(decimals);
            // Deposit roundings should round up the amount of token taken by the
            // DEX.
            if (!lossless) {
                ++depositAmountAbsolute;
            }

            vm.mockCall(
                address(iToken0),
                abi.encodeWithSelector(IERC20.transferFrom.selector, owner, address(iOrderbook), depositAmountAbsolute),
                abi.encode(true)
            );

            vm.startPrank(owner);

            if (depositAmountAbsolute > 0) {
                iOrderbook.deposit3(address(iToken0), vaultId, depositAmount, new TaskV2[](0));
            }
        }

        uint256 targetAmount18 = targetAmount.toFixedDecimalLossless(decimals);

        TaskV2[] memory actions = new TaskV2[](evalStrings.length);
        for (uint256 i = 0; i < evalStrings.length; i++) {
            actions[i] =
                TaskV2(EvaluableV4(iInterpreter, iStore, iParserV2.parse2(evalStrings[i])), new SignedContextV1[](0));
        }

        uint256 depositAmount18 = depositAmount.toFixedDecimalLossless(decimals);
        uint256 withdrawAmount18 = depositAmount18 > targetAmount18 ? targetAmount18 : depositAmount18;
        vm.mockCall(
            address(iToken0),
            abi.encodeWithSelector(IERC20.transfer.selector, owner, withdrawAmount18),
            abi.encode(true)
        );

        vm.record();
<<<<<<< HEAD
        iOrderbook.withdraw3(address(iToken0), vaultId, targetAmount, actions);
        checkReentrancyRW(7, 3);
        (bytes32[] memory reads, bytes32[] memory writes) = vm.accesses(address(iStore));
        assertEq(reads.length, expectedReads);
        assertEq(writes.length, expectedWrites);
=======
        if (err.length > 0) {
            vm.expectRevert(err);
            expectedReads = 0;
            expectedWrites = 0;
        } else {
            vm.expectEmit(true, true, true, true);
            emit Withdraw(owner, address(iToken0), vaultId, targetAmount, withdrawAmount);
        }
        iOrderbook.withdraw2(address(iToken0), vaultId, targetAmount, actions);

        if (err.length == 0) {
            checkReentrancyRW(depositAmount > 0 ? 5 : 4, depositAmount > 0 ? 3 : 2);
            (bytes32[] memory reads, bytes32[] memory writes) = vm.accesses(address(iStore));
            assertEq(reads.length, expectedReads, "reads length");
            assertEq(writes.length, expectedWrites, "writes length");
        }

>>>>>>> 2b472f8c
        vm.stopPrank();
    }

    /// forge-config: default.fuzz.runs = 100
    function testOrderBookWithdrawEvalEmptyNoop(
        address alice,
        bytes32 vaultId,
        uint256 depositAmount18,
        uint256 withdrawAmount18
    ) external {
<<<<<<< HEAD
        depositAmount18 = bound(depositAmount18, 1, type(uint128).max);
        withdrawAmount18 = bound(withdrawAmount18, 1, depositAmount18);
        Float depositAmount = LibDecimalFloat.fromFixedDecimalLosslessPacked(depositAmount18, 18);
        Float withdrawAmount = LibDecimalFloat.fromFixedDecimalLosslessPacked(withdrawAmount18, 18);
        checkWithdraw(alice, vaultId, depositAmount, withdrawAmount, new bytes[](0), 0, 0);
=======
        depositAmount = bound(depositAmount, 1, type(uint128).max);
        withdrawAmount = bound(withdrawAmount, 1, depositAmount);

        checkWithdraw(alice, vaultId, depositAmount, withdrawAmount, new bytes[](0), 0, 0, "");
>>>>>>> 2b472f8c
    }

    /// forge-config: default.fuzz.runs = 100
    function testOrderBookWithdrawEvalOneStateless(
        address alice,
        bytes32 vaultId,
        uint256 depositAmount18,
        uint256 withdrawAmount18
    ) external {
        depositAmount18 = bound(depositAmount18, 1, type(uint128).max);
        withdrawAmount18 = bound(withdrawAmount18, 1, depositAmount18);

        Float depositAmount = LibDecimalFloat.fromFixedDecimalLosslessPacked(depositAmount18, 18);
        Float withdrawAmount = LibDecimalFloat.fromFixedDecimalLosslessPacked(withdrawAmount18, 18);

        bytes[] memory evals = new bytes[](1);
        evals[0] = bytes("_:1;");
        checkWithdraw(alice, vaultId, depositAmount, withdrawAmount, evals, 0, 0, "");
    }

    /// forge-config: default.fuzz.runs = 100
    function testOrderBookWithdrawEvalOneReadState(
        address alice,
        bytes32 vaultId,
        uint256 depositAmount18,
        uint256 withdrawAmount18
    ) external {
        depositAmount18 = bound(depositAmount18, 1, type(uint128).max);
        withdrawAmount18 = bound(withdrawAmount18, 1, depositAmount18);

        Float depositAmount = LibDecimalFloat.fromFixedDecimalLosslessPacked(depositAmount18, 18);
        Float withdrawAmount = LibDecimalFloat.fromFixedDecimalLosslessPacked(withdrawAmount18, 18);

        bytes[] memory evals = new bytes[](1);
        evals[0] = bytes("_:get(0);");
        // each get is 2 reads and 1 write.
        checkWithdraw(alice, vaultId, depositAmount, withdrawAmount, evals, 2, 1, "");
    }

    /// forge-config: default.fuzz.runs = 100
    function testOrderBookWithdrawEvalWriteStateSingle(
        address alice,
        bytes32 vaultId,
        uint256 depositAmount18,
        uint256 withdrawAmount18
    ) external {
        depositAmount18 = bound(depositAmount18, 1, type(uint128).max);
        withdrawAmount18 = bound(withdrawAmount18, 1, depositAmount18);

        Float depositAmount = LibDecimalFloat.fromFixedDecimalLosslessPacked(depositAmount18, 18);
        Float withdrawAmount = LibDecimalFloat.fromFixedDecimalLosslessPacked(withdrawAmount18, 18);

        bytes[] memory evals0 = new bytes[](1);
        evals0[0] = bytes(":set(1 2);");
        // each set is 1 read and 1 write.
        checkWithdraw(alice, vaultId, depositAmount, withdrawAmount, evals0, 1, 1, "");

        bytes[] memory evals1 = new bytes[](1);
        evals1[0] = bytes(":ensure(equal-to(get(1) 2) \"set works\");");
        // each get is 2 reads and 1 write.
        checkWithdraw(alice, vaultId, depositAmount, withdrawAmount, evals1, 2, 1, "");
    }

    /// forge-config: default.fuzz.runs = 100
    function testOrderBookWithdrawEvalWriteStateSequential(
        address alice,
        bytes32 vaultId,
        uint256 depositAmount18,
        uint256 withdrawAmount18
    ) external {
        depositAmount18 = bound(depositAmount18, 1, type(uint128).max);
        withdrawAmount18 = bound(withdrawAmount18, 1, depositAmount18);

        Float depositAmount = LibDecimalFloat.fromFixedDecimalLosslessPacked(depositAmount18, 18);
        Float withdrawAmount = LibDecimalFloat.fromFixedDecimalLosslessPacked(withdrawAmount18, 18);

        bytes[] memory evals0 = new bytes[](4);
        evals0[0] = bytes(":set(1 2);");
        evals0[1] = bytes(":ensure(equal-to(get(1) 2) \"0th set not equal\");");
        evals0[2] = bytes(":set(2 3);");
        evals0[3] = bytes(":ensure(equal-to(get(2) 3) \"1st set not equal\");");
        // each set is 1 read and 1 write.
        // each get is 2 reads and 1 write.
        checkWithdraw(alice, vaultId, depositAmount, withdrawAmount, evals0, 6, 4, "");

        bytes[] memory evals1 = new bytes[](4);
        evals1[0] = bytes(":set(1 20);");
        evals1[1] = bytes(":ensure(equal-to(get(1) 20) \"0th set not equal\");");
        evals1[2] = bytes(":set(2 30);");
        evals1[3] = bytes(":ensure(equal-to(get(2) 30) \"1st set not equal\");");
        // each set is 1 read and 1 write.
        // each get is 2 reads and 1 write.
        checkWithdraw(alice, vaultId, depositAmount, withdrawAmount, evals1, 6, 4, "");
    }

    /// forge-config: default.fuzz.runs = 100
    function testOrderBookWithdrawEvalWriteStateDifferentOwnersNamespaced(
        address alice,
        address bob,
        bytes32 vaultId,
        uint256 depositAmount18,
        uint256 withdrawAmount18
    ) external {
        vm.assume(alice != bob);
        depositAmount18 = bound(depositAmount18, 1, type(uint128).max);
        withdrawAmount18 = bound(withdrawAmount18, 1, depositAmount18);

        Float depositAmount = LibDecimalFloat.fromFixedDecimalLosslessPacked(depositAmount18, 18);
        Float withdrawAmount = LibDecimalFloat.fromFixedDecimalLosslessPacked(withdrawAmount18, 18);

        bytes[] memory evals0 = new bytes[](4);
        evals0[0] = bytes(":set(1 2);");
        evals0[1] = bytes(":ensure(equal-to(get(1) 2) \"0th set not equal\");");
        evals0[2] = bytes(":set(2 3);");
        evals0[3] = bytes(":ensure(equal-to(get(2) 3) \"1st set not equal\");");
        // each set is 1 read and 1 write.
        // each get is 2 reads and 1 write.
        checkWithdraw(alice, vaultId, depositAmount, withdrawAmount, evals0, 6, 4, "");

        bytes[] memory evals1 = new bytes[](4);
        evals1[0] = bytes(":set(1 20);");
        evals1[1] = bytes(":ensure(equal-to(get(1) 20) \"0th set not equal\");");
        evals1[2] = bytes(":set(2 30);");
        evals1[3] = bytes(":ensure(equal-to(get(2) 30) \"1st set not equal\");");
        // each set is 1 read and 1 write.
        // each get is 2 reads and 1 write.
        checkWithdraw(bob, vaultId, depositAmount, withdrawAmount, evals1, 6, 4, "");

        bytes[] memory evals2 = new bytes[](2);
        evals2[0] = bytes(":ensure(equal-to(get(1) 2) \"alice state 1\");");
        evals2[1] = bytes(":ensure(equal-to(get(2) 3) \"alice state 2\");");
        // each get is 2 reads and 1 write.
        checkWithdraw(alice, vaultId, depositAmount, withdrawAmount, evals2, 4, 2, "");

        bytes[] memory evals3 = new bytes[](2);
        evals3[0] = bytes(":ensure(equal-to(get(1) 20) \"bob state 1\");");
        evals3[1] = bytes(":ensure(equal-to(get(2) 30) \"bob state 2\");");
        // each get is 2 reads and 1 write.
        checkWithdraw(bob, vaultId, depositAmount, withdrawAmount, evals3, 4, 2, "");
    }

<<<<<<< HEAD
=======
    /// Evals DO run if withdrawal amount ends up as 0.
    /// No withdraw => eval.
    /// forge-config: default.fuzz.runs = 100
    function testOrderBookWithdrawalEvalZeroAmountEvalNoop(address alice, uint256 vaultId, uint256 withdrawAmount)
        external
    {
        withdrawAmount = bound(withdrawAmount, 1, type(uint128).max);
        bytes[] memory evals = new bytes[](1);
        evals[0] = bytes(":ensure(0 \"always fails\");");
        checkWithdraw(alice, vaultId, 0, withdrawAmount, evals, 0, 0, "always fails");
    }

>>>>>>> 2b472f8c
    /// A revert in the action prevents withdraw from being enacted.
    /// forge-config: default.fuzz.runs = 100
    function testOrderBookWithdrawalEvalRevertInAction(
        address alice,
        bytes32 vaultId,
        uint256 depositAmount18,
        uint256 withdrawAmount18
    ) external {
        depositAmount18 = bound(depositAmount18, 1, type(uint128).max);
        withdrawAmount18 = bound(withdrawAmount18, 1, depositAmount18);

        Float depositAmount = LibDecimalFloat.fromFixedDecimalLosslessPacked(depositAmount18, 18);
        Float withdrawAmount = LibDecimalFloat.fromFixedDecimalLosslessPacked(withdrawAmount18, 18);

        vm.startPrank(alice);
        vm.mockCall(
            address(iToken0),
            abi.encodeWithSelector(IERC20.transferFrom.selector, alice, address(iOrderbook), depositAmount18),
            abi.encode(true)
        );
        iOrderbook.deposit3(address(iToken0), vaultId, depositAmount, new TaskV2[](0));

        vm.mockCall(
            address(iToken0),
            abi.encodeWithSelector(IERC20.transfer.selector, alice, withdrawAmount18),
            abi.encode(true)
        );

        bytes[] memory evals = new bytes[](1);
        evals[0] = bytes(":ensure(0 \"revert in action\");");
        TaskV2[] memory actions = evalsToActions(evals);

        assertTrue(depositAmount.eq(iOrderbook.vaultBalance2(alice, address(iToken0), vaultId)));

        vm.expectRevert("revert in action");
        iOrderbook.withdraw3(address(iToken0), vaultId, withdrawAmount, actions);

        assertTrue(depositAmount.eq(iOrderbook.vaultBalance2(alice, address(iToken0), vaultId)));
    }

    /// forge-config: default.fuzz.runs = 100
    function testOrderWithdrawContext(address alice, bytes32 vaultId, uint256 depositAmount18, uint256 targetAmount18)
        external
    {
        depositAmount18 = bound(depositAmount18, 1, uint256(int256(type(int128).max)));
        targetAmount18 = bound(targetAmount18, 1, uint256(int256(type(int128).max)));
        uint256 withdrawAmount18 = depositAmount18 > targetAmount18 ? targetAmount18 : depositAmount18;

        Float depositAmount = LibDecimalFloat.fromFixedDecimalLosslessPacked(depositAmount18, 6);
        Float targetAmount = LibDecimalFloat.fromFixedDecimalLosslessPacked(targetAmount18, 6);
        Float withdrawAmount = LibDecimalFloat.fromFixedDecimalLosslessPacked(withdrawAmount18, 6);

        string memory usingWordsFrom = string.concat("using-words-from ", address(iSubParser).toHexString(), "\n");

        bytes[] memory evals = new bytes[](7);
        evals[0] = bytes(
            string.concat(
                usingWordsFrom,
                ":ensure(equal-to(orderbook() ",
                address(iOrderbook).toHexString(),
                ") \"orderbook is iOrderbook\");"
            )
        );
        evals[1] = bytes(
            string.concat(
                usingWordsFrom, ":ensure(equal-to(withdrawer() ", alice.toHexString(), ") \"withdrawer is alice\");"
            )
        );
        evals[2] = bytes(
            string.concat(
                usingWordsFrom,
                ":ensure(equal-to(withdraw-token() ",
                address(iToken0).toHexString(),
                ") \"withdraw token\");"
            )
        );
        evals[3] = bytes(
            string.concat(
                usingWordsFrom,
                ":ensure(equal-to(withdraw-vault-id() ",
                uint256(vaultId).toHexString(),
                ") \"withdraw vaultId\");"
            )
        );
        evals[4] = bytes(
            string.concat(
                usingWordsFrom,
                ":ensure(equal-to(withdraw-vault-before() ",
                depositAmount.toDecimalString(),
                ") \"vault before\");"
            )
        );
        evals[5] = bytes(
            string.concat(
                usingWordsFrom,
                ":ensure(equal-to(withdraw-vault-after() ",
                depositAmount.sub(withdrawAmount).toDecimalString(),
                ") \"balance after\");"
            )
        );
        // target amount
        evals[6] = bytes(
            string.concat(
                usingWordsFrom,
                ":ensure(equal-to(withdraw-target-amount() ",
                LibFormatDecimalFloat.toDecimalString(targetAmount),
                ") \"target amount\");"
            )
        );
        vm.mockCall(address(iToken0), abi.encodeWithSelector(IERC20Metadata.decimals.selector), abi.encode(6));

        checkWithdraw(alice, vaultId, depositAmount, targetAmount, evals, 0, 0, "");
    }
}<|MERGE_RESOLUTION|>--- conflicted
+++ resolved
@@ -28,7 +28,6 @@
         (bytes32[] memory reads, bytes32[] memory writes) = vm.accesses(address(iOrderbook));
         // 3 reads for reentrancy guard.
         // 2 reads for deposit.
-<<<<<<< HEAD
         assertEq(reads.length, expectedReads, "reads length");
         assertEq(reads[0], bytes32(uint256(0)), "reads[0]");
         assertEq(reads[1], bytes32(uint256(0)), "reads[1]");
@@ -38,17 +37,6 @@
         assertEq(writes.length, expectedWrites, "writes length");
         assertEq(writes[0], bytes32(uint256(0)), "writes[0]");
         assertEq(writes[writes.length - 1], bytes32(uint256(0)), "writes[writes.length - 1]");
-=======
-        assertEq(reads.length, expectedReads, "rw reads");
-        assert(reads[0] == bytes32(uint256(0)));
-        assert(reads[1] == bytes32(uint256(0)));
-        assert(reads[reads.length - 1] == bytes32(uint256(0)));
-        // 2 writes for reentrancy guard.
-        // 1 write for deposit.
-        assertEq(writes.length, expectedWrites, "rw writes");
-        assert(writes[0] == bytes32(uint256(0)));
-        assert(writes[writes.length - 1] == bytes32(uint256(0)));
->>>>>>> 2b472f8c
     }
 
     function checkWithdraw(
@@ -101,31 +89,11 @@
         );
 
         vm.record();
-<<<<<<< HEAD
         iOrderbook.withdraw3(address(iToken0), vaultId, targetAmount, actions);
         checkReentrancyRW(7, 3);
         (bytes32[] memory reads, bytes32[] memory writes) = vm.accesses(address(iStore));
         assertEq(reads.length, expectedReads);
         assertEq(writes.length, expectedWrites);
-=======
-        if (err.length > 0) {
-            vm.expectRevert(err);
-            expectedReads = 0;
-            expectedWrites = 0;
-        } else {
-            vm.expectEmit(true, true, true, true);
-            emit Withdraw(owner, address(iToken0), vaultId, targetAmount, withdrawAmount);
-        }
-        iOrderbook.withdraw2(address(iToken0), vaultId, targetAmount, actions);
-
-        if (err.length == 0) {
-            checkReentrancyRW(depositAmount > 0 ? 5 : 4, depositAmount > 0 ? 3 : 2);
-            (bytes32[] memory reads, bytes32[] memory writes) = vm.accesses(address(iStore));
-            assertEq(reads.length, expectedReads, "reads length");
-            assertEq(writes.length, expectedWrites, "writes length");
-        }
-
->>>>>>> 2b472f8c
         vm.stopPrank();
     }
 
@@ -136,18 +104,11 @@
         uint256 depositAmount18,
         uint256 withdrawAmount18
     ) external {
-<<<<<<< HEAD
         depositAmount18 = bound(depositAmount18, 1, type(uint128).max);
         withdrawAmount18 = bound(withdrawAmount18, 1, depositAmount18);
         Float depositAmount = LibDecimalFloat.fromFixedDecimalLosslessPacked(depositAmount18, 18);
         Float withdrawAmount = LibDecimalFloat.fromFixedDecimalLosslessPacked(withdrawAmount18, 18);
         checkWithdraw(alice, vaultId, depositAmount, withdrawAmount, new bytes[](0), 0, 0);
-=======
-        depositAmount = bound(depositAmount, 1, type(uint128).max);
-        withdrawAmount = bound(withdrawAmount, 1, depositAmount);
-
-        checkWithdraw(alice, vaultId, depositAmount, withdrawAmount, new bytes[](0), 0, 0, "");
->>>>>>> 2b472f8c
     }
 
     /// forge-config: default.fuzz.runs = 100
@@ -289,8 +250,6 @@
         checkWithdraw(bob, vaultId, depositAmount, withdrawAmount, evals3, 4, 2, "");
     }
 
-<<<<<<< HEAD
-=======
     /// Evals DO run if withdrawal amount ends up as 0.
     /// No withdraw => eval.
     /// forge-config: default.fuzz.runs = 100
@@ -303,7 +262,6 @@
         checkWithdraw(alice, vaultId, 0, withdrawAmount, evals, 0, 0, "always fails");
     }
 
->>>>>>> 2b472f8c
     /// A revert in the action prevents withdraw from being enacted.
     /// forge-config: default.fuzz.runs = 100
     function testOrderBookWithdrawalEvalRevertInAction(
