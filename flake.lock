{
  "nodes": {
    "flake-utils": {
      "inputs": {
        "systems": "systems"
      },
      "locked": {
        "lastModified": 1710146030,
        "narHash": "sha256-SZ5L6eA7HJ/nmkzGG7/ISclqe6oZdOZTNoesiInkXPQ=",
        "owner": "numtide",
        "repo": "flake-utils",
        "rev": "b1d9ab70662946ef0850d488da1c9019f3a9752a",
        "type": "github"
      },
      "original": {
        "owner": "numtide",
        "repo": "flake-utils",
        "type": "github"
      }
    },
    "flake-utils_10": {
      "inputs": {
        "systems": "systems_7"
      },
      "locked": {
        "lastModified": 1687171271,
        "narHash": "sha256-BJlq+ozK2B1sJDQXS3tzJM5a+oVZmi1q0FlBK/Xqv7M=",
        "owner": "numtide",
        "repo": "flake-utils",
        "rev": "abfb11bd1aec8ced1c9bb9adfe68018230f4fb3c",
        "type": "github"
      },
      "original": {
        "owner": "numtide",
        "repo": "flake-utils",
        "type": "github"
      }
    },
    "flake-utils_11": {
      "inputs": {
        "systems": "systems_8"
      },
      "locked": {
        "lastModified": 1681202837,
        "narHash": "sha256-H+Rh19JDwRtpVPAWp64F+rlEtxUWBAQW28eAi3SRSzg=",
        "owner": "numtide",
        "repo": "flake-utils",
        "rev": "cfacdce06f30d2b68473a46042957675eebb3401",
        "type": "github"
      },
      "original": {
        "owner": "numtide",
        "repo": "flake-utils",
        "type": "github"
      }
    },
    "flake-utils_12": {
      "inputs": {
        "systems": "systems_9"
      },
      "locked": {
        "lastModified": 1705309234,
        "narHash": "sha256-uNRRNRKmJyCRC/8y1RqBkqWBLM034y4qN7EprSdmgyA=",
        "owner": "numtide",
        "repo": "flake-utils",
        "rev": "1ef2e671c3b0c19053962c07dbda38332dcebf26",
        "type": "github"
      },
      "original": {
        "owner": "numtide",
        "repo": "flake-utils",
        "type": "github"
      }
    },
    "flake-utils_13": {
      "inputs": {
        "systems": "systems_10"
      },
      "locked": {
        "lastModified": 1705309234,
        "narHash": "sha256-uNRRNRKmJyCRC/8y1RqBkqWBLM034y4qN7EprSdmgyA=",
        "owner": "numtide",
        "repo": "flake-utils",
        "rev": "1ef2e671c3b0c19053962c07dbda38332dcebf26",
        "type": "github"
      },
      "original": {
        "owner": "numtide",
        "repo": "flake-utils",
        "type": "github"
      }
    },
    "flake-utils_2": {
      "inputs": {
        "systems": "systems_2"
      },
      "locked": {
        "lastModified": 1710146030,
        "narHash": "sha256-SZ5L6eA7HJ/nmkzGG7/ISclqe6oZdOZTNoesiInkXPQ=",
        "owner": "numtide",
        "repo": "flake-utils",
        "rev": "b1d9ab70662946ef0850d488da1c9019f3a9752a",
        "type": "github"
      },
      "original": {
        "owner": "numtide",
        "repo": "flake-utils",
        "type": "github"
      }
    },
    "flake-utils_3": {
      "locked": {
        "lastModified": 1644229661,
        "narHash": "sha256-1YdnJAsNy69bpcjuoKdOYQX0YxZBiCYZo4Twxerqv7k=",
        "owner": "numtide",
        "repo": "flake-utils",
        "rev": "3cecb5b042f7f209c56ffd8371b2711a290ec797",
        "type": "github"
      },
      "original": {
        "owner": "numtide",
        "repo": "flake-utils",
        "type": "github"
      }
    },
    "flake-utils_4": {
      "inputs": {
        "systems": "systems_3"
      },
      "locked": {
        "lastModified": 1705309234,
        "narHash": "sha256-uNRRNRKmJyCRC/8y1RqBkqWBLM034y4qN7EprSdmgyA=",
        "owner": "numtide",
        "repo": "flake-utils",
        "rev": "1ef2e671c3b0c19053962c07dbda38332dcebf26",
        "type": "github"
      },
      "original": {
        "owner": "numtide",
        "repo": "flake-utils",
        "type": "github"
      }
    },
    "flake-utils_5": {
      "inputs": {
        "systems": "systems_4"
      },
      "locked": {
        "lastModified": 1705309234,
        "narHash": "sha256-uNRRNRKmJyCRC/8y1RqBkqWBLM034y4qN7EprSdmgyA=",
        "owner": "numtide",
        "repo": "flake-utils",
        "rev": "1ef2e671c3b0c19053962c07dbda38332dcebf26",
        "type": "github"
      },
      "original": {
        "owner": "numtide",
        "repo": "flake-utils",
        "type": "github"
      }
    },
    "flake-utils_6": {
      "locked": {
        "lastModified": 1644229661,
        "narHash": "sha256-1YdnJAsNy69bpcjuoKdOYQX0YxZBiCYZo4Twxerqv7k=",
        "owner": "numtide",
        "repo": "flake-utils",
        "rev": "3cecb5b042f7f209c56ffd8371b2711a290ec797",
        "type": "github"
      },
      "original": {
        "owner": "numtide",
        "repo": "flake-utils",
        "type": "github"
      }
    },
    "flake-utils_7": {
      "inputs": {
        "systems": "systems_5"
      },
      "locked": {
        "lastModified": 1705309234,
        "narHash": "sha256-uNRRNRKmJyCRC/8y1RqBkqWBLM034y4qN7EprSdmgyA=",
        "owner": "numtide",
        "repo": "flake-utils",
        "rev": "1ef2e671c3b0c19053962c07dbda38332dcebf26",
        "type": "github"
      },
      "original": {
        "owner": "numtide",
        "repo": "flake-utils",
        "type": "github"
      }
    },
    "flake-utils_8": {
      "inputs": {
        "systems": "systems_6"
      },
      "locked": {
        "lastModified": 1705309234,
        "narHash": "sha256-uNRRNRKmJyCRC/8y1RqBkqWBLM034y4qN7EprSdmgyA=",
        "owner": "numtide",
        "repo": "flake-utils",
        "rev": "1ef2e671c3b0c19053962c07dbda38332dcebf26",
        "type": "github"
      },
      "original": {
        "owner": "numtide",
        "repo": "flake-utils",
        "type": "github"
      }
    },
    "flake-utils_9": {
      "locked": {
        "lastModified": 1644229661,
        "narHash": "sha256-1YdnJAsNy69bpcjuoKdOYQX0YxZBiCYZo4Twxerqv7k=",
        "owner": "numtide",
        "repo": "flake-utils",
        "rev": "3cecb5b042f7f209c56ffd8371b2711a290ec797",
        "type": "github"
      },
      "original": {
        "owner": "numtide",
        "repo": "flake-utils",
        "type": "github"
      }
    },
    "foundry": {
      "inputs": {
        "flake-utils": "flake-utils_3",
        "nixpkgs": "nixpkgs"
      },
      "locked": {
        "lastModified": 1709457044,
        "narHash": "sha256-1SktmSjTjC1rhJwQ+kvqUeExKogNzserFGuoGwOerHw=",
        "owner": "shazow",
        "repo": "foundry.nix",
        "rev": "592e8ca2e82a2c3a8d0d4dcc7f7c5b8c3842efcd",
        "type": "github"
      },
      "original": {
        "owner": "shazow",
        "ref": "monthly",
        "repo": "foundry.nix",
        "type": "github"
      }
    },
    "foundry_2": {
      "inputs": {
        "flake-utils": "flake-utils_6",
        "nixpkgs": "nixpkgs_3"
      },
      "locked": {
        "lastModified": 1705216422,
        "narHash": "sha256-kIAi+aqJoOVhpQP5DWRDdNsrfBMn+GsCwiuwJhG4w/g=",
        "owner": "shazow",
        "repo": "foundry.nix",
        "rev": "9ecf12199280f738eaaad2d1224e54403dbdf426",
        "type": "github"
      },
      "original": {
        "owner": "shazow",
        "repo": "foundry.nix",
        "rev": "9ecf12199280f738eaaad2d1224e54403dbdf426",
        "type": "github"
      }
    },
    "foundry_3": {
      "inputs": {
        "flake-utils": "flake-utils_9",
        "nixpkgs": "nixpkgs_5"
      },
      "locked": {
        "lastModified": 1705216422,
        "narHash": "sha256-kIAi+aqJoOVhpQP5DWRDdNsrfBMn+GsCwiuwJhG4w/g=",
        "owner": "shazow",
        "repo": "foundry.nix",
        "rev": "9ecf12199280f738eaaad2d1224e54403dbdf426",
        "type": "github"
      },
      "original": {
        "owner": "shazow",
        "repo": "foundry.nix",
        "rev": "9ecf12199280f738eaaad2d1224e54403dbdf426",
        "type": "github"
      }
    },
    "naersk": {
      "inputs": {
        "nixpkgs": "nixpkgs_7"
      },
      "locked": {
        "lastModified": 1686572087,
        "narHash": "sha256-jXTut7ZSYqLEgm/nTk7TuVL2ExahTip605bLINklAnQ=",
        "owner": "nix-community",
        "repo": "naersk",
        "rev": "8507af04eb40c5520bd35d9ce6f9d2342cea5ad1",
        "type": "github"
      },
      "original": {
        "owner": "nix-community",
        "repo": "naersk",
        "type": "github"
      }
    },
    "nixpkgs": {
      "locked": {
        "lastModified": 1666753130,
        "narHash": "sha256-Wff1dGPFSneXJLI2c0kkdWTgxnQ416KE6X4KnFkgPYQ=",
        "owner": "NixOS",
        "repo": "nixpkgs",
        "rev": "f540aeda6f677354f1e7144ab04352f61aaa0118",
        "type": "github"
      },
      "original": {
        "id": "nixpkgs",
        "type": "indirect"
      }
    },
    "nixpkgs_10": {
      "locked": {
        "lastModified": 1706487304,
        "narHash": "sha256-LE8lVX28MV2jWJsidW13D2qrHU/RUUONendL2Q/WlJg=",
        "owner": "NixOS",
        "repo": "nixpkgs",
        "rev": "90f456026d284c22b3e3497be980b2e47d0b28ac",
        "type": "github"
      },
      "original": {
        "owner": "NixOS",
        "ref": "nixpkgs-unstable",
        "repo": "nixpkgs",
        "type": "github"
      }
    },
    "nixpkgs_11": {
      "locked": {
        "lastModified": 1706487304,
        "narHash": "sha256-LE8lVX28MV2jWJsidW13D2qrHU/RUUONendL2Q/WlJg=",
        "owner": "NixOS",
        "repo": "nixpkgs",
        "rev": "90f456026d284c22b3e3497be980b2e47d0b28ac",
        "type": "github"
      },
      "original": {
        "owner": "NixOS",
        "ref": "nixpkgs-unstable",
        "repo": "nixpkgs",
        "type": "github"
      }
    },
    "nixpkgs_2": {
      "locked": {
        "lastModified": 1710933116,
        "narHash": "sha256-rKrzsT1SNT2pkbmsvMrkovHnYQnQ/RIc9rP3WG3pQFc=",
        "owner": "nixos",
        "repo": "nixpkgs",
        "rev": "d61044bd31920d4020677f0bcc71c15fcf82a582",
        "type": "github"
      },
      "original": {
        "owner": "nixos",
        "repo": "nixpkgs",
        "type": "github"
      }
    },
    "nixpkgs_3": {
      "locked": {
        "lastModified": 1666753130,
        "narHash": "sha256-Wff1dGPFSneXJLI2c0kkdWTgxnQ416KE6X4KnFkgPYQ=",
        "owner": "NixOS",
        "repo": "nixpkgs",
        "rev": "f540aeda6f677354f1e7144ab04352f61aaa0118",
        "type": "github"
      },
      "original": {
        "id": "nixpkgs",
        "type": "indirect"
      }
    },
    "nixpkgs_4": {
      "locked": {
        "lastModified": 1706634492,
        "narHash": "sha256-9wg1OQET7oCzzMsktGufJmfr2ylecL8T8YYqQo+qNSc=",
        "owner": "nixos",
        "repo": "nixpkgs",
        "rev": "dad88c029e2644adfde882f73e9338fd39058a3f",
        "type": "github"
      },
      "original": {
        "owner": "nixos",
        "repo": "nixpkgs",
        "rev": "dad88c029e2644adfde882f73e9338fd39058a3f",
        "type": "github"
      }
    },
    "nixpkgs_5": {
      "locked": {
        "lastModified": 1666753130,
        "narHash": "sha256-Wff1dGPFSneXJLI2c0kkdWTgxnQ416KE6X4KnFkgPYQ=",
        "owner": "NixOS",
        "repo": "nixpkgs",
        "rev": "f540aeda6f677354f1e7144ab04352f61aaa0118",
        "type": "github"
      },
      "original": {
        "id": "nixpkgs",
        "type": "indirect"
      }
    },
    "nixpkgs_6": {
      "locked": {
        "lastModified": 1706634492,
        "narHash": "sha256-9wg1OQET7oCzzMsktGufJmfr2ylecL8T8YYqQo+qNSc=",
        "owner": "nixos",
        "repo": "nixpkgs",
        "rev": "dad88c029e2644adfde882f73e9338fd39058a3f",
        "type": "github"
      },
      "original": {
        "owner": "nixos",
        "repo": "nixpkgs",
        "rev": "dad88c029e2644adfde882f73e9338fd39058a3f",
        "type": "github"
      }
    },
    "nixpkgs_7": {
      "locked": {
        "lastModified": 1687518131,
        "narHash": "sha256-KirltRIc4SFfk8bTNudIqgKAALH5oqpW3PefmkfWK5M=",
        "owner": "NixOS",
        "repo": "nixpkgs",
        "rev": "3d8a93602bc54ece7a4e689d9aea1a574e2bbc24",
        "type": "github"
      },
      "original": {
        "id": "nixpkgs",
        "type": "indirect"
      }
    },
    "nixpkgs_8": {
      "locked": {
        "lastModified": 1687518131,
        "narHash": "sha256-KirltRIc4SFfk8bTNudIqgKAALH5oqpW3PefmkfWK5M=",
        "owner": "NixOS",
        "repo": "nixpkgs",
        "rev": "3d8a93602bc54ece7a4e689d9aea1a574e2bbc24",
        "type": "github"
      },
      "original": {
        "owner": "NixOS",
        "ref": "nixpkgs-unstable",
        "repo": "nixpkgs",
        "type": "github"
      }
    },
    "nixpkgs_9": {
      "locked": {
        "lastModified": 1681358109,
        "narHash": "sha256-eKyxW4OohHQx9Urxi7TQlFBTDWII+F+x2hklDOQPB50=",
        "owner": "NixOS",
        "repo": "nixpkgs",
        "rev": "96ba1c52e54e74c3197f4d43026b3f3d92e83ff9",
        "type": "github"
      },
      "original": {
        "owner": "NixOS",
        "ref": "nixpkgs-unstable",
        "repo": "nixpkgs",
        "type": "github"
      }
    },
    "rain": {
      "inputs": {
        "flake-utils": "flake-utils_4",
        "rainix": "rainix_2"
      },
      "locked": {
        "lastModified": 1709330445,
        "narHash": "sha256-fNBo/pmPOkTbkKZRFnxR6QBQEk1QSL13iIdfPQN6jpg=",
        "owner": "rainlanguage",
        "repo": "rain.cli",
        "rev": "0f882121f9f26208c1ae062c368ee817b2ca1363",
        "type": "github"
      },
      "original": {
        "owner": "rainlanguage",
        "repo": "rain.cli",
        "type": "github"
      }
    },
    "rain_2": {
      "inputs": {
        "flake-utils": "flake-utils_7",
        "rainix": "rainix_3"
      },
      "locked": {
        "lastModified": 1706637129,
        "narHash": "sha256-dMyuaMux2bVChGb0DA1lyYw+SxyEz41CshmZsqGZwqM=",
        "owner": "rainlanguage",
        "repo": "rain.cli",
        "rev": "da5bb3446ea008cf9537c537ad30d4ef16f5d36f",
        "type": "github"
      },
      "original": {
        "owner": "rainlanguage",
        "repo": "rain.cli",
        "type": "github"
      }
    },
    "rain_3": {
      "inputs": {
        "flake-utils": "flake-utils_10",
        "naersk": "naersk",
        "nixpkgs": "nixpkgs_8"
      },
      "locked": {
        "lastModified": 1700476138,
        "narHash": "sha256-cpKb/QMQQgoV4xiEI/TSEW48v/8MxvGA9Q9BK75DnH4=",
        "owner": "rainprotocol",
        "repo": "rain.cli",
        "rev": "6a912680be6d967fd6114aafab793ebe8503d27b",
        "type": "github"
      },
      "original": {
        "owner": "rainprotocol",
        "repo": "rain.cli",
        "type": "github"
      }
    },
    "rainix": {
      "inputs": {
        "flake-utils": "flake-utils_2",
        "foundry": "foundry",
        "nixpkgs": "nixpkgs_2",
        "rain": "rain",
        "rust-overlay": "rust-overlay_3"
      },
      "locked": {
<<<<<<< HEAD
        "lastModified": 1710874049,
        "narHash": "sha256-+FCtkiLAeB28TQTaPg0OxOm1+Nw7RGl+DCBbIl/uB8U=",
        "owner": "rainprotocol",
        "repo": "rainix",
        "rev": "9e46395ed5bdd836b37ba9e093339366c0f33283",
=======
        "lastModified": 1710940670,
        "narHash": "sha256-FU81r8piSlPns81JRJOt5P6yr1tG1sl6trIG9PT5dhk=",
        "owner": "rainprotocol",
        "repo": "rainix",
        "rev": "78a8892797dd8b9af158de65ffcd031b970032f6",
>>>>>>> 9bbe1c1c
        "type": "github"
      },
      "original": {
        "owner": "rainprotocol",
        "repo": "rainix",
        "type": "github"
      }
    },
    "rainix_2": {
      "inputs": {
        "flake-utils": "flake-utils_5",
        "foundry": "foundry_2",
        "nixpkgs": "nixpkgs_4",
        "rain": "rain_2",
        "rust-overlay": "rust-overlay_2"
      },
      "locked": {
        "lastModified": 1707160817,
        "narHash": "sha256-ZLJ3/YlQqnrsFFc4BdO3d4QulAPnUjZYs9cJ+9+6FBo=",
        "owner": "rainprotocol",
        "repo": "rainix",
        "rev": "10cbcbe44d597b6e4618af28fb7977a79e241342",
        "type": "github"
      },
      "original": {
        "owner": "rainprotocol",
        "repo": "rainix",
        "type": "github"
      }
    },
    "rainix_3": {
      "inputs": {
        "flake-utils": "flake-utils_8",
        "foundry": "foundry_3",
        "nixpkgs": "nixpkgs_6",
        "rain": "rain_3",
        "rust-overlay": "rust-overlay"
      },
      "locked": {
        "lastModified": 1706636911,
        "narHash": "sha256-jcplLR2rPxwnNNPnBgHeFkCSsaPu5uwaBl5zLnpJVWo=",
        "owner": "rainprotocol",
        "repo": "rainix",
        "rev": "f68a83772f51d5230b61919322a2ffd6092b1107",
        "type": "github"
      },
      "original": {
        "owner": "rainprotocol",
        "repo": "rainix",
        "type": "github"
      }
    },
    "root": {
      "inputs": {
        "flake-utils": "flake-utils",
        "rainix": "rainix"
      }
    },
    "rust-overlay": {
      "inputs": {
        "flake-utils": "flake-utils_11",
        "nixpkgs": "nixpkgs_9"
      },
      "locked": {
        "lastModified": 1706580650,
        "narHash": "sha256-e6q4Pn1dp3NoQJdMYdyNdDHU5IRBW9i3bHSJ3jThEL0=",
        "owner": "oxalica",
        "repo": "rust-overlay",
        "rev": "39e20b3c02caa91c9970beef325a04975d83d77f",
        "type": "github"
      },
      "original": {
        "owner": "oxalica",
        "repo": "rust-overlay",
        "type": "github"
      }
    },
    "rust-overlay_2": {
      "inputs": {
        "flake-utils": "flake-utils_12",
        "nixpkgs": "nixpkgs_10"
      },
      "locked": {
        "lastModified": 1706634984,
        "narHash": "sha256-xn7lGPE8gRGBe3Lt8ESoN/uUHm7IrbiV7siupwjHX1o=",
        "owner": "oxalica",
        "repo": "rust-overlay",
        "rev": "883b84c426107a8ec020e7124f263d7c35a5bb9f",
        "type": "github"
      },
      "original": {
        "owner": "oxalica",
        "repo": "rust-overlay",
        "type": "github"
      }
    },
    "rust-overlay_3": {
      "inputs": {
        "flake-utils": "flake-utils_13",
        "nixpkgs": "nixpkgs_11"
      },
      "locked": {
        "lastModified": 1710900660,
        "narHash": "sha256-PcHmHQvKIOdvAxlqxZ/DPmUMhUUvfp16pRtyW148u/0=",
        "owner": "oxalica",
        "repo": "rust-overlay",
        "rev": "549f4db17b5c0c143b1308fcfe9620129c387472",
        "type": "github"
      },
      "original": {
        "owner": "oxalica",
        "repo": "rust-overlay",
        "type": "github"
      }
    },
    "systems": {
      "locked": {
        "lastModified": 1681028828,
        "narHash": "sha256-Vy1rq5AaRuLzOxct8nz4T6wlgyUR7zLU309k9mBC768=",
        "owner": "nix-systems",
        "repo": "default",
        "rev": "da67096a3b9bf56a91d16901293e51ba5b49a27e",
        "type": "github"
      },
      "original": {
        "owner": "nix-systems",
        "repo": "default",
        "type": "github"
      }
    },
    "systems_10": {
      "locked": {
        "lastModified": 1681028828,
        "narHash": "sha256-Vy1rq5AaRuLzOxct8nz4T6wlgyUR7zLU309k9mBC768=",
        "owner": "nix-systems",
        "repo": "default",
        "rev": "da67096a3b9bf56a91d16901293e51ba5b49a27e",
        "type": "github"
      },
      "original": {
        "owner": "nix-systems",
        "repo": "default",
        "type": "github"
      }
    },
    "systems_2": {
      "locked": {
        "lastModified": 1681028828,
        "narHash": "sha256-Vy1rq5AaRuLzOxct8nz4T6wlgyUR7zLU309k9mBC768=",
        "owner": "nix-systems",
        "repo": "default",
        "rev": "da67096a3b9bf56a91d16901293e51ba5b49a27e",
        "type": "github"
      },
      "original": {
        "owner": "nix-systems",
        "repo": "default",
        "type": "github"
      }
    },
    "systems_3": {
      "locked": {
        "lastModified": 1681028828,
        "narHash": "sha256-Vy1rq5AaRuLzOxct8nz4T6wlgyUR7zLU309k9mBC768=",
        "owner": "nix-systems",
        "repo": "default",
        "rev": "da67096a3b9bf56a91d16901293e51ba5b49a27e",
        "type": "github"
      },
      "original": {
        "owner": "nix-systems",
        "repo": "default",
        "type": "github"
      }
    },
    "systems_4": {
      "locked": {
        "lastModified": 1681028828,
        "narHash": "sha256-Vy1rq5AaRuLzOxct8nz4T6wlgyUR7zLU309k9mBC768=",
        "owner": "nix-systems",
        "repo": "default",
        "rev": "da67096a3b9bf56a91d16901293e51ba5b49a27e",
        "type": "github"
      },
      "original": {
        "owner": "nix-systems",
        "repo": "default",
        "type": "github"
      }
    },
    "systems_5": {
      "locked": {
        "lastModified": 1681028828,
        "narHash": "sha256-Vy1rq5AaRuLzOxct8nz4T6wlgyUR7zLU309k9mBC768=",
        "owner": "nix-systems",
        "repo": "default",
        "rev": "da67096a3b9bf56a91d16901293e51ba5b49a27e",
        "type": "github"
      },
      "original": {
        "owner": "nix-systems",
        "repo": "default",
        "type": "github"
      }
    },
    "systems_6": {
      "locked": {
        "lastModified": 1681028828,
        "narHash": "sha256-Vy1rq5AaRuLzOxct8nz4T6wlgyUR7zLU309k9mBC768=",
        "owner": "nix-systems",
        "repo": "default",
        "rev": "da67096a3b9bf56a91d16901293e51ba5b49a27e",
        "type": "github"
      },
      "original": {
        "owner": "nix-systems",
        "repo": "default",
        "type": "github"
      }
    },
    "systems_7": {
      "locked": {
        "lastModified": 1681028828,
        "narHash": "sha256-Vy1rq5AaRuLzOxct8nz4T6wlgyUR7zLU309k9mBC768=",
        "owner": "nix-systems",
        "repo": "default",
        "rev": "da67096a3b9bf56a91d16901293e51ba5b49a27e",
        "type": "github"
      },
      "original": {
        "owner": "nix-systems",
        "repo": "default",
        "type": "github"
      }
    },
    "systems_8": {
      "locked": {
        "lastModified": 1681028828,
        "narHash": "sha256-Vy1rq5AaRuLzOxct8nz4T6wlgyUR7zLU309k9mBC768=",
        "owner": "nix-systems",
        "repo": "default",
        "rev": "da67096a3b9bf56a91d16901293e51ba5b49a27e",
        "type": "github"
      },
      "original": {
        "owner": "nix-systems",
        "repo": "default",
        "type": "github"
      }
    },
    "systems_9": {
      "locked": {
        "lastModified": 1681028828,
        "narHash": "sha256-Vy1rq5AaRuLzOxct8nz4T6wlgyUR7zLU309k9mBC768=",
        "owner": "nix-systems",
        "repo": "default",
        "rev": "da67096a3b9bf56a91d16901293e51ba5b49a27e",
        "type": "github"
      },
      "original": {
        "owner": "nix-systems",
        "repo": "default",
        "type": "github"
      }
    }
  },
  "root": "root",
  "version": 7
}<|MERGE_RESOLUTION|>--- conflicted
+++ resolved
@@ -537,19 +537,11 @@
         "rust-overlay": "rust-overlay_3"
       },
       "locked": {
-<<<<<<< HEAD
-        "lastModified": 1710874049,
-        "narHash": "sha256-+FCtkiLAeB28TQTaPg0OxOm1+Nw7RGl+DCBbIl/uB8U=",
-        "owner": "rainprotocol",
-        "repo": "rainix",
-        "rev": "9e46395ed5bdd836b37ba9e093339366c0f33283",
-=======
         "lastModified": 1710940670,
         "narHash": "sha256-FU81r8piSlPns81JRJOt5P6yr1tG1sl6trIG9PT5dhk=",
         "owner": "rainprotocol",
         "repo": "rainix",
         "rev": "78a8892797dd8b9af158de65ffcd031b970032f6",
->>>>>>> 9bbe1c1c
         "type": "github"
       },
       "original": {
